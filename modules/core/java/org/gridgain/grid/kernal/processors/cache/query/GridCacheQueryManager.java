--- conflicted
+++ resolved
@@ -784,15 +784,8 @@
 
                 int cnt = 0;
 
-<<<<<<< HEAD
-            long topVer = cctx.discovery().topologyVersion();
-
-            while (!Thread.currentThread().isInterrupted() && iter.hasNext()) {
-                GridIndexingKeyValueRow<K, V> row = iter.next();
-=======
                 boolean stop = false;
                 boolean pageSent = false;
->>>>>>> 910f328f
 
                 Collection<Object> data = new ArrayList<>(pageSize);
 
@@ -803,18 +796,8 @@
                     if (row == null) {
                         onPageReady(loc, qryInfo, null, true, null);
 
-<<<<<<< HEAD
-                // Filter backups for SCAN queries. Other types are filtered in indexing manager.
-                if (!cctx.isReplicated() && cctx.config().getCacheMode() != LOCAL && qry.type() == SCAN &&
-                    !incBackups && !cctx.affinity().primary(cctx.localNode(), key, topVer)) {
-                    if (log.isDebugEnabled())
-                        log.debug("Ignoring backup element [row=" + row +
-                            ", cacheMode=" + cctx.config().getCacheMode() + ", incBackups=" + incBackups +
-                            ", primary=" + cctx.affinity().primary(cctx.localNode(), key, topVer) + ']');
-=======
                         break;
                     }
->>>>>>> 910f328f
 
                     K key = row.key().value();
 
@@ -831,16 +814,9 @@
 
                     GridIndexingEntity<V> v = row.value();
 
-<<<<<<< HEAD
-                if (log.isDebugEnabled())
-                    log.debug("Record [key=" + key + ", val=" + val + ", incBackups=" +
-                        incBackups + "priNode=" + U.id8(cctx.affinity().primary(key, topVer).id()) +
-                        ", node=" + U.id8(cctx.grid().localNode().id()) + ']');
-=======
                     assert v != null && v.hasValue();
 
                     V val = v.value();
->>>>>>> 910f328f
 
                     if (log.isDebugEnabled())
                         log.debug("Record [key=" + key + ", val=" + val + ", incBackups=" +
