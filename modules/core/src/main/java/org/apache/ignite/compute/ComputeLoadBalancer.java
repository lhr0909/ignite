--- conflicted
+++ resolved
@@ -100,11 +100,7 @@
  * }
  * </pre>
  */
-<<<<<<< HEAD
-public interface ComputeLoadBalancer extends IgniteMetadataAware {
-=======
 public interface ComputeLoadBalancer {
->>>>>>> 8795b0fd
     /**
      * Gets the next balanced node according to the underlying load balancing policy.
      *
