/*
 * Licensed to the Apache Software Foundation (ASF) under one or more
 * contributor license agreements.  See the NOTICE file distributed with
 * this work for additional information regarding copyright ownership.
 * The ASF licenses this file to You under the Apache License, Version 2.0
 * (the "License"); you may not use this file except in compliance with
 * the License.  You may obtain a copy of the License at
 *
 *      http://www.apache.org/licenses/LICENSE-2.0
 *
 * Unless required by applicable law or agreed to in writing, software
 * distributed under the License is distributed on an "AS IS" BASIS,
 * WITHOUT WARRANTIES OR CONDITIONS OF ANY KIND, either express or implied.
 * See the License for the specific language governing permissions and
 * limitations under the License.
 */

package org.apache.ignite.internal;

import org.apache.ignite.*;
import org.apache.ignite.configuration.*;
import org.apache.ignite.internal.managers.checkpoint.*;
import org.apache.ignite.internal.managers.collision.*;
import org.apache.ignite.internal.managers.communication.*;
import org.apache.ignite.internal.managers.deployment.*;
import org.apache.ignite.internal.managers.discovery.*;
import org.apache.ignite.internal.managers.eventstorage.*;
import org.apache.ignite.internal.managers.failover.*;
import org.apache.ignite.internal.managers.indexing.*;
import org.apache.ignite.internal.managers.loadbalancer.*;
import org.apache.ignite.internal.managers.swapspace.*;
import org.apache.ignite.internal.processors.affinity.*;
import org.apache.ignite.internal.processors.cache.*;
import org.apache.ignite.internal.processors.clock.*;
import org.apache.ignite.internal.processors.closure.*;
import org.apache.ignite.internal.processors.continuous.*;
import org.apache.ignite.internal.processors.dataload.*;
import org.apache.ignite.internal.processors.datastructures.*;
import org.apache.ignite.internal.processors.igfs.*;
import org.apache.ignite.internal.processors.hadoop.*;
import org.apache.ignite.internal.processors.job.*;
import org.apache.ignite.internal.processors.jobmetrics.*;
import org.apache.ignite.internal.processors.offheap.*;
import org.apache.ignite.internal.processors.plugin.*;
import org.apache.ignite.internal.processors.port.*;
import org.apache.ignite.internal.processors.portable.*;
import org.apache.ignite.internal.processors.query.*;
import org.apache.ignite.internal.processors.resource.*;
import org.apache.ignite.internal.processors.rest.*;
import org.apache.ignite.internal.processors.schedule.*;
import org.apache.ignite.internal.processors.security.*;
import org.apache.ignite.internal.processors.segmentation.*;
import org.apache.ignite.internal.processors.service.*;
import org.apache.ignite.internal.processors.session.*;
import org.apache.ignite.internal.processors.streamer.*;
import org.apache.ignite.internal.processors.task.*;
import org.apache.ignite.internal.processors.timeout.*;
import org.apache.ignite.internal.util.*;
import org.apache.ignite.internal.util.tostring.*;
import org.apache.ignite.plugin.*;

import java.util.*;
import java.util.concurrent.*;

/**
 *
 */
@GridToStringExclude
public interface GridKernalContext extends Iterable<GridComponent> {
    /**
     * Gets list of all grid components in the order they were added.
     *
     * @return List of all grid components in the order they were added.
     */
    public List<GridComponent> components();

    /**
     * Gets local node ID.
     *
     * @return Local node ID.
     */
    public UUID localNodeId();

    /**
     * Gets grid name.
     *
     * @return Grid name.
     */
    public String gridName();

    /**
     * Gets logger.
     *
     * @return Logger.
     */
    public IgniteLogger log();

    /**
     * Gets logger for given class.
     *
     * @param cls Class to get logger for.
     * @return Logger.
     */
    public IgniteLogger log(Class<?> cls);

    /**
     * @return {@code True} if grid is in the process of stopping.
     */
    public boolean isStopping();

    /**
     * Gets kernal gateway.
     *
     * @return Kernal gateway.
     */
    public GridKernalGateway gateway();

    /**
     * Gets grid instance managed by kernal.
     *
     * @return Grid instance.
     */
    public IgniteEx grid();

    /**
     * Gets grid configuration.
     *
     * @return Grid configuration.
     */
    public IgniteConfiguration config();

    /**
     * Gets task processor.
     *
     * @return Task processor.
     */
    public GridTaskProcessor task();

    /**
     * Gets cache data affinity processor.
     *
     * @return Cache data affinity processor.
     */
    public GridAffinityProcessor affinity();

    /**
     * Gets job processor.
     *
     * @return Job processor
     */
    public GridJobProcessor job();

    /**
     * Gets offheap processor.
     *
     * @return Off-heap processor.
     */
    public GridOffHeapProcessor offheap();

    /**
     * Gets timeout processor.
     *
     * @return Timeout processor.
     */
    public GridTimeoutProcessor timeout();

    /**
     * Gets time processor.
     *
     * @return Time processor.
     */
    public GridClockSyncProcessor clockSync();

    /**
     * Gets resource processor.
     *
     * @return Resource processor.
     */
    public GridResourceProcessor resource();

    /**
     * Gets job metric processor.
     *
     * @return Metrics processor.
     */
    public GridJobMetricsProcessor jobMetric();

    /**
     * Gets caches processor.
     *
     * @return Cache processor.
     */
    public GridCacheProcessor cache();

    /**
     * Gets task session processor.
     *
     * @return Session processor.
     */
    public GridTaskSessionProcessor session();

    /**
     * Gets closure processor.
     *
     * @return Closure processor.
     */
    public GridClosureProcessor closure();

    /**
     * Gets service processor.
     *
     * @return Service processor.
     */
    public GridServiceProcessor service();

    /**
     * Gets port processor.
     *
     * @return Port processor.
     */
    public GridPortProcessor ports();

    /**
     * Gets schedule processor.
     *
     * @return Schedule processor.
     */
    public IgniteScheduleProcessorAdapter schedule();

    /**
     * Gets REST processor.
     *
     * @return REST processor.
     */
    public GridRestProcessor rest();

    /**
     * Gets segmentation processor.
     *
     * @return Segmentation processor.
     */
    public GridSegmentationProcessor segmentation();

    /**
     * Gets data loader processor.
     *
     * @return Data loader processor.
     */
    public <K, V> GridDataLoaderProcessor<K, V> dataLoad();

    /**
     * Gets file system processor.
     *
     * @return File system processor.
     */
    public IgfsProcessorAdapter igfs();

    /**
     * Gets IGFS utils processor.
     *
     * @return IGFS utils processor.
     */
    public IgfsHelper igfsHelper();

    /**
     * Gets stream processor.
     *
     * @return Stream processor.
     */
    public GridStreamProcessor stream();

    /**
     * Gets event continuous processor.
     *
     * @return Event continuous processor.
     */
    public GridContinuousProcessor continuous();

    /**
     * Gets Hadoop processor.
     *
     * @return Hadoop processor.
     */
    public IgniteHadoopProcessorAdapter hadoop();

    /**
     * Gets utility cache pool.
     *
     * @return DR pool.
     */
    public ExecutorService utilityCachePool();

    /**
     * Gets portable processor.
     *
     * @return Portable processor.
     */
    public GridPortableProcessor portable();

    /**
     * Gets query processor.
     *
     * @return Query processor.
     */
    public GridQueryProcessor query();

    /**
     * @return Plugin processor.
     */
    public IgnitePluginProcessor plugins();

    /**
     * Gets deployment manager.
     *
     * @return Deployment manager.
     */
    public GridDeploymentManager deploy();

    /**
     * Gets communication manager.
     *
     * @return Communication manager.
     */
    public GridIoManager io();

    /**
     * Gets discovery manager.
     *
     * @return Discovery manager.
     */
    public GridDiscoveryManager discovery();

    /**
     * Gets checkpoint manager.
     *
     * @return Checkpoint manager.
     */
    public GridCheckpointManager checkpoint();

    /**
     * Gets event storage manager.
     *
     * @return Event storage manager.
     */
    public GridEventStorageManager event();

    /**
     * Gets failover manager.
     *
     * @return Failover manager.
     */
    public GridFailoverManager failover();

    /**
     * Gets collision manager.
     *
     * @return Collision manager.
     */
    public GridCollisionManager collision();

    /**
     * Gets authentication processor.
     *
     * @return Authentication processor.
     */
    public GridSecurityProcessor security();

    /**
     * Gets load balancing manager.
     *
     * @return Load balancing manager.
     */
    public GridLoadBalancerManager loadBalancing();

    /**
     * Gets swap space manager.
     *
     * @return Swap space manager.
     */
    public GridSwapSpaceManager swap();

    /**
     * Gets indexing manager.
     *
     * @return Indexing manager.
     */
    public GridIndexingManager indexing();

    /**
     * Gets grid time source.
     *
     * @return Time source.
     */
    public GridClockSource timeSource();

    /**
     * Gets data structures processor.
     *
     * @return Data structures processor.
     */
    public DataStructuresProcessor dataStructures();

    /**
     * Sets segmented flag to {@code true} when node is stopped due to segmentation issues.
     */
    public void markSegmented();

    /**
     * Gets segmented flag.
     *
     * @return {@code True} if network is currently segmented, {@code false} otherwise.
     */
    public boolean segmented();

    /**
     * Print grid kernal memory stats (sizes of internal structures, etc.).
     *
     * NOTE: This method is for testing and profiling purposes only.
     */
    public void printMemoryStats();

    /**
     * Checks whether this node is daemon.
     *
     * @return {@code True} if this node is daemon, {@code false} otherwise.
     */
    public boolean isDaemon();

    /**
     * @return Performance suggestions object.
     */
    public GridPerformanceSuggestions performance();

    /**
     * Gets user version for given class loader by checking
     * {@code META-INF/ignite.xml} file for {@code userVersion} attribute. If
     * {@code ignite.xml} file is not found, or user version is not specified there,
     * then default version (empty string) is returned.
     *
     * @param ldr Class loader.
     * @return User version for given class loader or empty string if no version
     *      was explicitly specified.
     */
    public String userVersion(ClassLoader ldr);

    /**
     * @param name Plugin name.
     * @return Plugin provider instance.
     * @throws PluginNotFoundException If plugin provider for the given name was not found.
     */
    public PluginProvider pluginProvider(String name) throws PluginNotFoundException;

    /**
     * Creates optional component.
     *
     * @param cls Component class.
     * @return Created component.
     */
    public <T> T createComponent(Class<T> cls);

    /**
     * @return Thread pool implementation to be used in grid to process job execution
     *      requests and user messages sent to the node.
     */
    public ExecutorService getExecutorService();

    /**
     * Executor service that is in charge of processing internal system messages.
     *
     * @return Thread pool implementation to be used in grid for internal system messages.
     */
    public ExecutorService getSystemExecutorService();

    /**
     * Executor service that is in charge of processing internal and Visor
     * {@link org.apache.ignite.compute.ComputeJob GridJobs}.
     *
     * @return Thread pool implementation to be used in grid for internal and Visor
     *      jobs processing.
     */
    public ExecutorService getManagementExecutorService();

    /**
     * @return Thread pool implementation to be used for peer class loading
     *      requests handling.
     */
    public ExecutorService getPeerClassLoadingExecutorService();

    /**
     * Executor service that is in charge of processing outgoing IGFS messages.
     *
     * @return Thread pool implementation to be used for IGFS outgoing message sending.
     */
    public ExecutorService getIgfsExecutorService();

    /**
     * Should return an instance of fully configured thread pool to be used for
     * processing of client messages (REST requests).
     *
     * @return Thread pool implementation to be used for processing of client
     *      messages.
     */
    public ExecutorService getRestExecutorService();

    /**
<<<<<<< HEAD
     * Get node attribute by name.
     *
     * @param key Attribute name.
     * @return Attribute value.
     */
    public Object nodeAttribute(String key);

    /**
     * Check if node has specified attribute.
     *
     * @param key Attribute name.
     * @return {@code true} If node has attribute with specified name.
     */
    public boolean hasNodeAttribute(String key);

    /**
     * Add attribute to node attributes.
     *
     * @param key Attribute name.
     * @param val Attribute value.
     * @return Previous attribute value associated with attribute name.
     */
    public Object addNodeAttribute(String key, Object val);

    /**
     * Add attributes to node attributes.
     *
     * @param attrs Attributes to add.
     */
    public void addNodeAttributes(Map<String, String> attrs);

    /**
     * @return Node attributes.
     */
    public Map<String, Object> nodeAttributes();
=======
     * Gets exception registry.
     *
     * @return Exception registry.
     */
    public IgniteExceptionRegistry exceptionRegistry();
>>>>>>> 356583e5
}<|MERGE_RESOLUTION|>--- conflicted
+++ resolved
@@ -503,7 +503,13 @@
     public ExecutorService getRestExecutorService();
 
     /**
-<<<<<<< HEAD
+     * Gets exception registry.
+     *
+     * @return Exception registry.
+     */
+    public IgniteExceptionRegistry exceptionRegistry();
+
+    /**
      * Get node attribute by name.
      *
      * @param key Attribute name.
@@ -539,11 +545,4 @@
      * @return Node attributes.
      */
     public Map<String, Object> nodeAttributes();
-=======
-     * Gets exception registry.
-     *
-     * @return Exception registry.
-     */
-    public IgniteExceptionRegistry exceptionRegistry();
->>>>>>> 356583e5
 }