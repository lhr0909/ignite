--- conflicted
+++ resolved
@@ -1872,7 +1872,6 @@
             cache.setCacheMode(REPLICATED);
             cache.setAtomicityMode(TRANSACTIONAL);
             cache.setSwapEnabled(false);
-            cache.setQueryIndexEnabled(false);
             cache.setRebalanceMode(SYNC);
             cache.setWriteSynchronizationMode(FULL_SYNC);
             cache.setAffinity(new CacheRendezvousAffinityFunction(false, 100));
@@ -1896,12 +1895,7 @@
             cache.setCacheMode(REPLICATED);
             cache.setAtomicityMode(TRANSACTIONAL);
             cache.setSwapEnabled(false);
-<<<<<<< HEAD
-            cache.setPreloadMode(SYNC);
-=======
-            cache.setQueryIndexEnabled(false);
             cache.setRebalanceMode(SYNC);
->>>>>>> d8c07667
             cache.setWriteSynchronizationMode(FULL_SYNC);
             cache.setAffinity(new CacheRendezvousAffinityFunction(false, 100));
 
@@ -1924,12 +1918,7 @@
             ccfg.setName(CU.ATOMICS_CACHE_NAME);
             ccfg.setAtomicityMode(TRANSACTIONAL);
             ccfg.setSwapEnabled(false);
-<<<<<<< HEAD
-            ccfg.setPreloadMode(SYNC);
-=======
-            ccfg.setQueryIndexEnabled(false);
             ccfg.setRebalanceMode(SYNC);
->>>>>>> d8c07667
             ccfg.setWriteSynchronizationMode(FULL_SYNC);
             ccfg.setCacheMode(cfg.getCacheMode());
 
