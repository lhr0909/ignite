--- conflicted
+++ resolved
@@ -192,11 +192,6 @@
 
     /** {@inheritDoc} */
     @Override public void start() throws IgniteCheckedException {
-<<<<<<< HEAD
-        super.start();
-
-=======
->>>>>>> 57fc321a
         long totSysMemory = -1;
 
         try {
