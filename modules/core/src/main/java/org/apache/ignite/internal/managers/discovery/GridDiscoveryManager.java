/*
 * Licensed to the Apache Software Foundation (ASF) under one or more
 * contributor license agreements.  See the NOTICE file distributed with
 * this work for additional information regarding copyright ownership.
 * The ASF licenses this file to You under the Apache License, Version 2.0
 * (the "License"); you may not use this file except in compliance with
 * the License.  You may obtain a copy of the License at
 *
 *      http://www.apache.org/licenses/LICENSE-2.0
 *
 * Unless required by applicable law or agreed to in writing, software
 * distributed under the License is distributed on an "AS IS" BASIS,
 * WITHOUT WARRANTIES OR CONDITIONS OF ANY KIND, either express or implied.
 * See the License for the specific language governing permissions and
 * limitations under the License.
 */

package org.apache.ignite.internal.managers.discovery;

import java.io.Externalizable;
import java.io.Serializable;
import java.lang.management.GarbageCollectorMXBean;
import java.lang.management.ManagementFactory;
import java.lang.management.MemoryMXBean;
import java.lang.management.MemoryUsage;
import java.lang.management.OperatingSystemMXBean;
import java.lang.management.RuntimeMXBean;
import java.lang.management.ThreadMXBean;
import java.util.ArrayDeque;
import java.util.ArrayList;
import java.util.Collection;
import java.util.Collections;
import java.util.HashMap;
import java.util.HashSet;
import java.util.Iterator;
import java.util.List;
import java.util.Map;
import java.util.NavigableMap;
import java.util.Set;
import java.util.TreeMap;
import java.util.UUID;
import java.util.concurrent.BlockingQueue;
import java.util.concurrent.ConcurrentHashMap;
import java.util.concurrent.ConcurrentMap;
import java.util.concurrent.ConcurrentNavigableMap;
import java.util.concurrent.ConcurrentSkipListSet;
import java.util.concurrent.CopyOnWriteArrayList;
import java.util.concurrent.CountDownLatch;
import java.util.concurrent.LinkedBlockingQueue;
import java.util.concurrent.atomic.AtomicBoolean;
import java.util.concurrent.atomic.AtomicLong;
import java.util.concurrent.atomic.AtomicReference;
import java.util.zip.CRC32;
import org.apache.ignite.IgniteCheckedException;
import org.apache.ignite.IgniteClientDisconnectedException;
import org.apache.ignite.IgniteException;
import org.apache.ignite.IgniteInterruptedException;
import org.apache.ignite.cache.CacheMetrics;
import org.apache.ignite.cache.CacheMode;
import org.apache.ignite.cluster.ClusterMetrics;
import org.apache.ignite.cluster.ClusterNode;
import org.apache.ignite.events.DiscoveryEvent;
import org.apache.ignite.events.Event;
import org.apache.ignite.internal.ClusterMetricsSnapshot;
import org.apache.ignite.internal.GridComponent;
import org.apache.ignite.internal.GridKernalContext;
import org.apache.ignite.internal.GridNodeOrderComparator;
import org.apache.ignite.internal.IgniteClientDisconnectedCheckedException;
import org.apache.ignite.internal.IgniteInternalFuture;
import org.apache.ignite.internal.IgniteKernal;
import org.apache.ignite.internal.IgniteNodeAttributes;
import org.apache.ignite.internal.events.DiscoveryCustomEvent;
import org.apache.ignite.internal.managers.GridManagerAdapter;
import org.apache.ignite.internal.managers.communication.GridIoManager;
import org.apache.ignite.internal.managers.eventstorage.GridLocalEventListener;
import org.apache.ignite.internal.processors.affinity.AffinityTopologyVersion;
import org.apache.ignite.internal.processors.cache.CacheAffinitySharedManager;
import org.apache.ignite.internal.processors.cache.GridCacheAdapter;
import org.apache.ignite.internal.processors.jobmetrics.GridJobMetrics;
import org.apache.ignite.internal.processors.security.SecurityContext;
import org.apache.ignite.internal.processors.service.GridServiceProcessor;
import org.apache.ignite.internal.processors.timeout.GridTimeoutProcessor;
import org.apache.ignite.internal.util.F0;
import org.apache.ignite.internal.util.GridBoundedConcurrentOrderedMap;
import org.apache.ignite.internal.util.GridSpinBusyLock;
import org.apache.ignite.internal.util.future.GridFinishedFuture;
import org.apache.ignite.internal.util.future.GridFutureAdapter;
import org.apache.ignite.internal.util.lang.GridTuple5;
import org.apache.ignite.internal.util.tostring.GridToStringExclude;
import org.apache.ignite.internal.util.tostring.GridToStringInclude;
import org.apache.ignite.internal.util.typedef.C1;
import org.apache.ignite.internal.util.typedef.CI1;
import org.apache.ignite.internal.util.typedef.F;
import org.apache.ignite.internal.util.typedef.G;
import org.apache.ignite.internal.util.typedef.P1;
import org.apache.ignite.internal.util.typedef.internal.CU;
import org.apache.ignite.internal.util.typedef.internal.LT;
import org.apache.ignite.internal.util.typedef.internal.S;
import org.apache.ignite.internal.util.typedef.internal.U;
import org.apache.ignite.internal.util.worker.GridWorker;
import org.apache.ignite.lang.IgniteFuture;
import org.apache.ignite.lang.IgniteInClosure;
import org.apache.ignite.lang.IgnitePredicate;
import org.apache.ignite.lang.IgniteProductVersion;
import org.apache.ignite.lang.IgniteUuid;
import org.apache.ignite.plugin.security.SecurityCredentials;
import org.apache.ignite.plugin.segmentation.SegmentationPolicy;
import org.apache.ignite.spi.IgniteSpiException;
import org.apache.ignite.spi.discovery.DiscoveryMetricsProvider;
import org.apache.ignite.spi.discovery.DiscoverySpi;
import org.apache.ignite.spi.discovery.DiscoverySpiCustomMessage;
import org.apache.ignite.spi.discovery.DiscoverySpiDataExchange;
import org.apache.ignite.spi.discovery.DiscoverySpiHistorySupport;
import org.apache.ignite.spi.discovery.DiscoverySpiListener;
import org.apache.ignite.spi.discovery.DiscoverySpiNodeAuthenticator;
import org.apache.ignite.spi.discovery.DiscoverySpiOrderSupport;
import org.apache.ignite.spi.discovery.tcp.messages.TcpDiscoveryNodeActivatedMessage;
import org.apache.ignite.thread.IgniteThread;
import org.jetbrains.annotations.Nullable;
import org.jsr166.ConcurrentHashMap8;

import static java.util.concurrent.TimeUnit.MILLISECONDS;
import static org.apache.ignite.IgniteSystemProperties.IGNITE_OPTIMIZED_MARSHALLER_USE_DEFAULT_SUID;
import static org.apache.ignite.IgniteSystemProperties.IGNITE_SERVICES_COMPATIBILITY_MODE;
import static org.apache.ignite.IgniteSystemProperties.IGNITE_BINARY_MARSHALLER_USE_STRING_SERIALIZATION_VER_2;
import static org.apache.ignite.events.EventType.EVT_CLIENT_NODE_DISCONNECTED;
import static org.apache.ignite.events.EventType.EVT_CLIENT_NODE_RECONNECTED;
import static org.apache.ignite.events.EventType.EVT_NODE_FAILED;
import static org.apache.ignite.events.EventType.EVT_NODE_JOINED;
import static org.apache.ignite.events.EventType.EVT_NODE_LEFT;
import static org.apache.ignite.events.EventType.EVT_NODE_METRICS_UPDATED;
import static org.apache.ignite.events.EventType.EVT_NODE_SEGMENTED;
import static org.apache.ignite.internal.IgniteNodeAttributes.ATTR_DEPLOYMENT_MODE;
import static org.apache.ignite.internal.IgniteNodeAttributes.ATTR_LATE_AFFINITY_ASSIGNMENT;
import static org.apache.ignite.internal.IgniteNodeAttributes.ATTR_MACS;
import static org.apache.ignite.internal.IgniteNodeAttributes.ATTR_MARSHALLER_USE_BINARY_STRING_SER_VER_2;
import static org.apache.ignite.internal.IgniteNodeAttributes.ATTR_MARSHALLER_USE_DFLT_SUID;
import static org.apache.ignite.internal.IgniteNodeAttributes.ATTR_PEER_CLASSLOADING;
import static org.apache.ignite.internal.IgniteNodeAttributes.ATTR_SERVICES_COMPATIBILITY_MODE;
import static org.apache.ignite.internal.IgniteNodeAttributes.ATTR_USER_NAME;
import static org.apache.ignite.internal.IgniteVersionUtils.VER;
import static org.apache.ignite.plugin.segmentation.SegmentationPolicy.NOOP;

/**
 * Discovery SPI manager.
 */
public class GridDiscoveryManager extends GridManagerAdapter<DiscoverySpi> {
    /** Fake key for {@code null}-named caches. Used inside {@link DiscoCache}. */
    private static final String NULL_CACHE_NAME = UUID.randomUUID().toString();

    /** Metrics update frequency. */
    private static final long METRICS_UPDATE_FREQ = 3000;

    /** */
    private static final MemoryMXBean mem = ManagementFactory.getMemoryMXBean();

    /** */
    private static final OperatingSystemMXBean os = ManagementFactory.getOperatingSystemMXBean();

    /** */
    private static final RuntimeMXBean rt = ManagementFactory.getRuntimeMXBean();

    /** */
    private static final ThreadMXBean threads = ManagementFactory.getThreadMXBean();

    /** */
    private static final Collection<GarbageCollectorMXBean> gc = ManagementFactory.getGarbageCollectorMXBeans();

    /** */
    private static final String PREFIX = "Topology snapshot";

    /** Discovery cached history size. */
    protected static final int DISCOVERY_HISTORY_SIZE = 100;

    /** Predicate filtering out daemon nodes. */
    private static final IgnitePredicate<ClusterNode> FILTER_DAEMON = new P1<ClusterNode>() {
        @Override public boolean apply(ClusterNode n) {
            return !n.isDaemon();
        }
    };

    /** Predicate filtering client nodes. */
    private static final IgnitePredicate<ClusterNode> FILTER_CLI = new P1<ClusterNode>() {
        @Override public boolean apply(ClusterNode n) {
            return CU.clientNode(n);
        }
    };

    /** Discovery event worker. */
    private final DiscoveryWorker discoWrk = new DiscoveryWorker();

    /** Network segment check worker. */
    private SegmentCheckWorker segChkWrk;

    /** Network segment check thread. */
    private IgniteThread segChkThread;

    /** Last logged topology. */
    private final AtomicLong lastLoggedTop = new AtomicLong();

    /** Local node. */
    private ClusterNode locNode;

    /** Local node daemon flag. */
    private boolean isLocDaemon;

    /** {@code True} if resolvers were configured and network segment check is enabled. */
    private boolean hasRslvrs;

    /** Last segment check result. */
    private final AtomicBoolean lastSegChkRes = new AtomicBoolean(true);

    /** Topology cache history. */
    private final ConcurrentNavigableMap<AffinityTopologyVersion, DiscoCache> discoCacheHist =
        new GridBoundedConcurrentOrderedMap<>(DISCOVERY_HISTORY_SIZE);

    /** Topology snapshots history. */
    private volatile Map<Long, Collection<ClusterNode>> topHist = new HashMap<>();

    /** Topology version. */
    private final AtomicReference<Snapshot> topSnap =
        new AtomicReference<>(new Snapshot(AffinityTopologyVersion.ZERO, null));

    /** Minor topology version. */
    private int minorTopVer;

    /** Order supported flag. */
    private boolean discoOrdered;

    /** Topology snapshots history supported flag. */
    private boolean histSupported;

    /** Configured network segment check frequency. */
    private long segChkFreq;

    /** Local node join to topology event. */
    private GridFutureAdapter<DiscoveryEvent> locJoinEvt = new GridFutureAdapter<>();

    /** Local node activation event. */
    private GridFutureAdapter<DiscoveryEvent> locActivationEvt = new GridFutureAdapter<>();

    /** GC CPU load. */
    private volatile double gcCpuLoad;

    /** CPU load. */
    private volatile double cpuLoad;

    /** Metrics. */
    private final GridLocalMetrics metrics = createMetrics();

    /** Metrics update worker. */
    private GridTimeoutProcessor.CancelableTask metricsUpdateTask;

    /** Custom event listener. */
    private ConcurrentMap<Class<?>, List<CustomEventListener<DiscoveryCustomMessage>>> customEvtLsnrs =
        new ConcurrentHashMap8<>();

    /** Local node initialization event listeners. */
    private final Collection<IgniteInClosure<ClusterNode>> localNodeInitLsnrs = new ArrayList<>();

    /** Map of dynamic cache filters. */
    private Map<String, CachePredicate> registeredCaches = new HashMap<>();

    /** */
    private final GridSpinBusyLock busyLock = new GridSpinBusyLock();

    /** Received custom messages history. */
    private final ArrayDeque<IgniteUuid> rcvdCustomMsgs = new ArrayDeque<>();

    /** */
    private final CountDownLatch startLatch = new CountDownLatch(1);

    /** */
    private final Set<ClusterNode> discoveredActivatedNodes = Collections.newSetFromMap(new ConcurrentHashMap<ClusterNode, Boolean>());

    /** */
    private Object consistentId;

    /** @param ctx Context. */
    public GridDiscoveryManager(GridKernalContext ctx) {
        super(ctx, ctx.config().getDiscoverySpi());
    }

    /**
     * @return Memory usage of non-heap memory.
     */
    private MemoryUsage nonHeapMemoryUsage() {
        // Workaround of exception in WebSphere.
        // We received the following exception:
        // java.lang.IllegalArgumentException: used value cannot be larger than the committed value
        // at java.lang.management.MemoryUsage.<init>(MemoryUsage.java:105)
        // at com.ibm.lang.management.MemoryMXBeanImpl.getNonHeapMemoryUsageImpl(Native Method)
        // at com.ibm.lang.management.MemoryMXBeanImpl.getNonHeapMemoryUsage(MemoryMXBeanImpl.java:143)
        // at org.apache.ignite.spi.metrics.jdk.GridJdkLocalMetricsSpi.getMetrics(GridJdkLocalMetricsSpi.java:242)
        //
        // We so had to workaround this with exception handling, because we can not control classes from WebSphere.
        try {
            return mem.getNonHeapMemoryUsage();
        }
        catch (IllegalArgumentException ignored) {
            return new MemoryUsage(0, 0, 0, 0);
        }
    }

    /** {@inheritDoc} */
    @Override public void onBeforeSpiStart() {
        DiscoverySpi spi = getSpi();

        spi.setNodeAttributes(ctx.nodeAttributes(), VER);
    }

    /**
     * Adds dynamic cache filter.
     *
     * @param cacheName Cache name.
     * @param filter Cache filter.
     * @param nearEnabled Near enabled flag.
     * @param cacheMode Cache mode.
     */
    public void setCacheFilter(
        String cacheName,
        IgnitePredicate<ClusterNode> filter,
        boolean nearEnabled,
        CacheMode cacheMode
    ) {
        if (!registeredCaches.containsKey(cacheName))
            registeredCaches.put(cacheName, new CachePredicate(filter, nearEnabled, cacheMode));
    }

    /**
     * Removes dynamic cache filter.
     *
     * @param cacheName Cache name.
     */
    public void removeCacheFilter(String cacheName) {
        CachePredicate p = registeredCaches.remove(cacheName);

        assert p != null : cacheName;
    }

    /**
     * Adds near node ID to cache filter.
     *
     * @param cacheName Cache name.
     * @param clientNodeId Near node ID.
     * @param nearEnabled Near enabled flag.
     * @return {@code True} if new node ID was added.
     */
    public boolean addClientNode(String cacheName, UUID clientNodeId, boolean nearEnabled) {
        CachePredicate p = registeredCaches.get(cacheName);

        assert p != null : cacheName;

        return p.addClientNode(clientNodeId, nearEnabled);
    }

    /**
     * Removes near node ID from cache filter.
     *
     * @param cacheName Cache name.
     * @param clientNodeId Near node ID.
     * @return {@code True} if existing node ID was removed.
     */
    public boolean onClientCacheClose(String cacheName, UUID clientNodeId) {
        CachePredicate p = registeredCaches.get(cacheName);

        assert p != null : cacheName;

        return p.onNodeLeft(clientNodeId);
    }

    /**
     * @return Client nodes map.
     */
    public Map<String, Map<UUID, Boolean>> clientNodesMap() {
        Map<String, Map<UUID, Boolean>> res = null;

        for (Map.Entry<String, CachePredicate> entry : registeredCaches.entrySet()) {
            CachePredicate pred = entry.getValue();

            if (!F.isEmpty(pred.clientNodes)) {
                if (res == null)
                    res = U.newHashMap(registeredCaches.size());

                res.put(entry.getKey(), new HashMap<>(pred.clientNodes));
            }
        }

        return res;
    }

    /**
     * @param leftNodeId Left node ID.
     */
    private void updateClientNodes(UUID leftNodeId) {
        for (Map.Entry<String, CachePredicate> entry : registeredCaches.entrySet()) {
            CachePredicate pred = entry.getValue();

            pred.onNodeLeft(leftNodeId);
        }
    }

    /** {@inheritDoc} */
    @Override protected void onKernalStart0() throws IgniteCheckedException {
        if (Boolean.TRUE.equals(ctx.config().isClientMode()) && !getSpi().isClientMode())
            ctx.performance().add("Enable client mode for TcpDiscoverySpi " +
                "(set TcpDiscoverySpi.forceServerMode to false)");
    }

    /** {@inheritDoc} */
    @Override public void start() throws IgniteCheckedException {
        long totSysMemory = -1;

        try {
            totSysMemory = U.<Long>property(os, "totalPhysicalMemorySize");
        }
        catch (RuntimeException ignored) {
            // No-op.
        }

        ctx.addNodeAttribute(IgniteNodeAttributes.ATTR_PHY_RAM, totSysMemory);

        DiscoverySpi spi = getSpi();

        discoOrdered = discoOrdered();

        histSupported = historySupported();

        isLocDaemon = ctx.isDaemon();

        hasRslvrs = !ctx.config().isClientMode() && !F.isEmpty(ctx.config().getSegmentationResolvers());

        segChkFreq = ctx.config().getSegmentCheckFrequency();

        if (hasRslvrs) {
            if (segChkFreq < 0)
                throw new IgniteCheckedException("Segment check frequency cannot be negative: " + segChkFreq);

            if (segChkFreq > 0 && segChkFreq < 2000)
                U.warn(log, "Configuration parameter 'segmentCheckFrequency' is too low " +
                    "(at least 2000 ms recommended): " + segChkFreq);

            int segResAttemp = ctx.config().getSegmentationResolveAttempts();

            if (segResAttemp < 1)
                throw new IgniteCheckedException(
                    "Segment resolve attempts cannot be negative or zero: " + segResAttemp);

            checkSegmentOnStart();
        }

        metricsUpdateTask = ctx.timeout().schedule(new MetricsUpdater(), METRICS_UPDATE_FREQ, METRICS_UPDATE_FREQ);

        spi.setMetricsProvider(createMetricsProvider());

        if (ctx.security().enabled()) {
            spi.setAuthenticator(new DiscoverySpiNodeAuthenticator() {
                @Override public SecurityContext authenticateNode(ClusterNode node, SecurityCredentials cred) {
                    try {
                        return ctx.security().authenticateNode(node, cred);
                    }
                    catch (IgniteCheckedException e) {
                        throw U.convertException(e);
                    }
                }

                @Override public boolean isGlobalNodeAuthentication() {
                    return ctx.security().isGlobalNodeAuthentication();
                }
            });
        }

        spi.setListener(new DiscoverySpiListener() {
            private long gridStartTime;

            /** {@inheritDoc} */
            @Override public void onLocalNodeInitialized(ClusterNode locNode) {
                for (IgniteInClosure<ClusterNode> lsnr : localNodeInitLsnrs)
                    lsnr.apply(locNode);
            }

            @Override public void onDiscovery(
                final int type,
                final long topVer,
                final ClusterNode node,
                final Collection<ClusterNode> topSnapshot,
                final Map<Long, Collection<ClusterNode>> snapshots,
                @Nullable DiscoverySpiCustomMessage spiCustomMsg
            ) {
                DiscoveryCustomMessage customMsg = spiCustomMsg == null ? null
                    : ((CustomMessageWrapper)spiCustomMsg).delegate();

                if (skipMessage(type, customMsg))
                    return;

                final ClusterNode locNode = localNode();

                if (snapshots != null)
                    topHist = snapshots;

                boolean verChanged;

                if (type == EVT_NODE_METRICS_UPDATED)
                    verChanged = false;
                else {
                    if (type != EVT_NODE_SEGMENTED &&
                        type != EVT_CLIENT_NODE_DISCONNECTED &&
                        type != EVT_CLIENT_NODE_RECONNECTED &&
                        type != DiscoveryCustomEvent.EVT_DISCOVERY_CUSTOM_EVT) {
                        minorTopVer = 0;

                        verChanged = true;
                    }
                    else
                        verChanged = false;
                }

                if (type == EVT_NODE_FAILED || type == EVT_NODE_LEFT) {
                    for (DiscoCache c : discoCacheHist.values())
                        c.updateAlives(node);

                    updateClientNodes(node.id());
                }

                final AffinityTopologyVersion nextTopVer;

                if (type == DiscoveryCustomEvent.EVT_DISCOVERY_CUSTOM_EVT) {
                    assert customMsg != null;

                    boolean incMinorTopVer = ctx.cache().onCustomEvent(customMsg,
                        new AffinityTopologyVersion(topVer, minorTopVer));

                    if (incMinorTopVer) {
                        minorTopVer++;

                        verChanged = true;
                    }

                    nextTopVer = new AffinityTopologyVersion(topVer, minorTopVer);

                    if (verChanged)
                        ctx.cache().onDiscoveryEvent(type, node, nextTopVer);
                }
                else {
                    nextTopVer = new AffinityTopologyVersion(topVer, minorTopVer);

                    ctx.cache().onDiscoveryEvent(type, node, nextTopVer);
                }

                if (type == DiscoveryCustomEvent.EVT_DISCOVERY_CUSTOM_EVT) {
                    for (Class cls = customMsg.getClass(); cls != null; cls = cls.getSuperclass()) {
                        List<CustomEventListener<DiscoveryCustomMessage>> list = customEvtLsnrs.get(cls);

                        if (list != null) {
                            for (CustomEventListener<DiscoveryCustomMessage> lsnr : list) {
                                try {
                                    lsnr.onCustomEvent(nextTopVer, node, customMsg);
                                }
                                catch (Exception e) {
                                    U.error(log, "Failed to notify direct custom event listener: " + customMsg, e);
                                }
                            }
                        }
                    }
                }

                Set<ClusterNode> activatedNodes = activated();

                if (customMsg != null && customMsg instanceof TcpDiscoveryNodeActivatedMessage) {
                    ClusterNode activatedNode = node(((TcpDiscoveryNodeActivatedMessage)customMsg).nodeId());

                    assert activatedNode != null;

                    activatedNodes.add(activatedNode);
                }

                // Put topology snapshot into discovery history.
                // There is no race possible between history maintenance and concurrent discovery
                // event notifications, since SPI notifies manager about all events from this listener.
                if (verChanged) {
                    DiscoCache cache = new DiscoCache(locNode, F.view(topSnapshot, F.remoteNodes(locNode.id())), activatedNodes);

                    discoCacheHist.put(nextTopVer, cache);

                    boolean set = updateTopologyVersionIfGreater(nextTopVer, cache);

                    assert set || topVer == 0 : "Topology version has not been updated [this.topVer=" +
                        topSnap + ", topVer=" + topVer + ", node=" + node +
                        ", evt=" + U.gridEventName(type) + ']';
                }

                // If this is a local join event, just save it and do not notify listeners.
                if (type == EVT_NODE_JOINED && node.id().equals(locNode.id())) {
                    if (gridStartTime == 0)
                        gridStartTime = getSpi().getGridStartTime();

                    updateTopologyVersionIfGreater(new AffinityTopologyVersion(locNode.order()),
                        new DiscoCache(localNode(), F.view(topSnapshot, F.remoteNodes(locNode.id())), activatedNodes));

                    startLatch.countDown();

                    DiscoveryEvent discoEvt = new DiscoveryEvent();

                    discoEvt.node(ctx.discovery().localNode());
                    discoEvt.eventNode(node);
                    discoEvt.type(EVT_NODE_JOINED);

                    discoEvt.topologySnapshot(topVer, new ArrayList<>(
                        F.viewReadOnly(topSnapshot, new C1<ClusterNode, ClusterNode>() {
                            @Override public ClusterNode apply(ClusterNode e) {
                                return e;
                            }
                        }, FILTER_DAEMON)));

                    try {
                        ctx.cache().context().database().beforeExchange(discoEvt);
                    } catch (IgniteCheckedException e) {
                        assert false : e;
                    }

                    locJoinEvt.onDone(discoEvt);

                    return;
                }
                else if (customMsg != null && customMsg instanceof TcpDiscoveryNodeActivatedMessage &&
                    node.id().equals(locNode.id())) {

                    DiscoveryCustomEvent discoEvt = new DiscoveryCustomEvent();

                    discoEvt.node(ctx.discovery().localNode());
                    discoEvt.eventNode(node);
                    discoEvt.customMessage(customMsg);
                    discoEvt.affinityTopologyVersion(nextTopVer);

                    discoEvt.topologySnapshot(topVer, new ArrayList<>(
                        F.viewReadOnly(topSnapshot, new C1<ClusterNode, ClusterNode>() {
                            @Override public ClusterNode apply(ClusterNode e) {
                                return e;
                            }
                        }, FILTER_DAEMON)));

                    locActivationEvt.onDone(discoEvt);
                }
                else if (type == EVT_CLIENT_NODE_DISCONNECTED) {
                    /*
                     * Notify all components from discovery thread to avoid concurrent
                     * reconnect while disconnect handling is in progress.
                     */

                    assert locNode.isClient() : locNode;
                    assert node.isClient() : node;

                    ((IgniteKernal)ctx.grid()).onDisconnected();

                    locJoinEvt = new GridFutureAdapter<>();

                    registeredCaches.clear();

                    discoCacheHist.clear();

                    topHist.clear();

                    discoveredActivatedNodes.clear();

                    topSnap.set(new Snapshot(AffinityTopologyVersion.ZERO,
                        new DiscoCache(locNode, Collections.<ClusterNode>emptySet(), Collections.<ClusterNode>emptySet())));
                }
                else if (type == EVT_CLIENT_NODE_RECONNECTED) {
                    assert locNode.isClient() : locNode;
                    assert node.isClient() : node;

                    boolean clusterRestarted = gridStartTime != getSpi().getGridStartTime();

                    gridStartTime = getSpi().getGridStartTime();

                    ((IgniteKernal)ctx.grid()).onReconnected(clusterRestarted);

                    ctx.cluster().clientReconnectFuture().listen(new CI1<IgniteFuture<?>>() {
                        @Override public void apply(IgniteFuture<?> fut) {
                            try {
                                fut.get();

                                discoWrk.addEvent(type, nextTopVer, node, topSnapshot, null);
                            }
                            catch (IgniteException ignore) {
                                // No-op.
                            }
                        }
                    });

                    return;
                }

                if (type == EVT_CLIENT_NODE_DISCONNECTED || type == EVT_NODE_SEGMENTED || !ctx.clientDisconnected())
                    discoWrk.addEvent(type, nextTopVer, node, topSnapshot, customMsg);
            }
        });

        spi.setDataExchange(new DiscoverySpiDataExchange() {
            @Override public Map<Integer, Serializable> collect(UUID nodeId) {
                assert nodeId != null;

                Map<Integer, Serializable> data = new HashMap<>();

                for (GridComponent comp : ctx.components()) {
                    Serializable compData = comp.collectDiscoveryData(nodeId);

                    if (compData != null) {
                        assert comp.discoveryDataType() != null;

                        data.put(comp.discoveryDataType().ordinal(), compData);
                    }
                }

                return data;
            }

            @Override public void onExchange(UUID joiningNodeId, UUID nodeId, Map<Integer, Serializable> data) {
                for (Map.Entry<Integer, Serializable> e : data.entrySet()) {
                    GridComponent comp = null;

                    for (GridComponent c : ctx.components()) {
                        if (c.discoveryDataType() != null && c.discoveryDataType().ordinal() == e.getKey()) {
                            comp = c;

                            break;
                        }
                    }

                    if (comp != null)
                        comp.onDiscoveryDataReceived(joiningNodeId, nodeId, e.getValue());
                    else {
                        if (log.isDebugEnabled())
                            log.debug("Received discovery data for unknown component: " + e.getKey());
                    }
                }
            }
        });

        startSpi();

        try {
            U.await(startLatch);
        }
        catch (IgniteInterruptedException e) {
            throw new IgniteCheckedException("Failed to start discovery manager (thread has been interrupted).", e);
        }

        // Start segment check worker only if frequency is greater than 0.
        if (hasRslvrs && segChkFreq > 0) {
            segChkWrk = new SegmentCheckWorker();

            segChkThread = new IgniteThread(segChkWrk);

            segChkThread.start();
        }

        locNode = spi.getLocalNode();

        checkAttributes(discoCache().remoteNodes());

<<<<<<< HEAD
=======
        ctx.service().initCompatibilityMode(discoCache().remoteNodes());

>>>>>>> 60c6e720
        setCustomEventListener(TcpDiscoveryNodeActivatedMessage.class, new CustomEventListener<TcpDiscoveryNodeActivatedMessage>() {
            @Override
            public void onCustomEvent(AffinityTopologyVersion topVer, ClusterNode snd,
                TcpDiscoveryNodeActivatedMessage msg) {
                discoveredActivatedNodes.add(snd);
            }
        });

        // Start discovery worker.
        new IgniteThread(discoWrk).start();

        if (log.isDebugEnabled())
            log.debug(startInfo());
    }

    /**
     * @param type Message type.
     * @param customMsg Custom message.
     * @return {@code True} if should not process message.
     */
    private boolean skipMessage(int type, @Nullable DiscoveryCustomMessage customMsg) {
        if (type == DiscoveryCustomEvent.EVT_DISCOVERY_CUSTOM_EVT) {
            assert customMsg != null && customMsg.id() != null : customMsg;

            if (rcvdCustomMsgs.contains(customMsg.id())) {
                if (log.isDebugEnabled())
                    log.debug("Received duplicated custom message, will ignore [msg=" + customMsg + "]");

                return true;
            }

            rcvdCustomMsgs.addLast(customMsg.id());

            while (rcvdCustomMsgs.size() > DISCOVERY_HISTORY_SIZE)
                rcvdCustomMsgs.pollFirst();
        }

        return false;
    }

    /**
     * @param msgCls Message class.
     * @param lsnr Custom event listener.
     */
    public <T extends DiscoveryCustomMessage> void setCustomEventListener(Class<T> msgCls,
        CustomEventListener<T> lsnr) {
        List<CustomEventListener<DiscoveryCustomMessage>> list = customEvtLsnrs.get(msgCls);

        if (list == null) {
            list = F.addIfAbsent(customEvtLsnrs, msgCls,
                new CopyOnWriteArrayList<CustomEventListener<DiscoveryCustomMessage>>());
        }

        list.add((CustomEventListener<DiscoveryCustomMessage>)lsnr);
    }

    /**
     * Adds a listener for local node initialized event.
     *
     * @param lsnr Listener to add.
     */
    public void addLocalNodeInitializedEventListener(IgniteInClosure<ClusterNode> lsnr) {
        localNodeInitLsnrs.add(lsnr);
    }

    /** {@inheritDoc} */
    @Override public DiscoveryDataExchangeType discoveryDataType() {
        return DiscoveryDataExchangeType.DISCOVERY_PROC;
    }

    /**
     * @return Metrics.
     */
    private GridLocalMetrics createMetrics() {
        return new GridLocalMetrics() {
            @Override public int getAvailableProcessors() {
                return os.getAvailableProcessors();
            }

            @Override public double getCurrentCpuLoad() {
                return cpuLoad;
            }

            @Override public double getCurrentGcCpuLoad() {
                return gcCpuLoad;
            }

            @Override public long getHeapMemoryInitialized() {
                return mem.getHeapMemoryUsage().getInit();
            }

            @Override public long getHeapMemoryUsed() {
                return mem.getHeapMemoryUsage().getUsed();
            }

            @Override public long getHeapMemoryCommitted() {
                return mem.getHeapMemoryUsage().getCommitted();
            }

            @Override public long getHeapMemoryMaximum() {
                return mem.getHeapMemoryUsage().getMax();
            }

            @Override public long getNonHeapMemoryInitialized() {
                return nonHeapMemoryUsage().getInit();
            }

            @Override public long getNonHeapMemoryUsed() {
                return nonHeapMemoryUsage().getUsed();
            }

            @Override public long getNonHeapMemoryCommitted() {
                return nonHeapMemoryUsage().getCommitted();
            }

            @Override public long getNonHeapMemoryMaximum() {
                return nonHeapMemoryUsage().getMax();
            }

            @Override public long getUptime() {
                return rt.getUptime();
            }

            @Override public long getStartTime() {
                return rt.getStartTime();
            }

            @Override public int getThreadCount() {
                return threads.getThreadCount();
            }

            @Override public int getPeakThreadCount() {
                return threads.getPeakThreadCount();
            }

            @Override public long getTotalStartedThreadCount() {
                return threads.getTotalStartedThreadCount();
            }

            @Override public int getDaemonThreadCount() {
                return threads.getDaemonThreadCount();
            }
        };
    }

    /**
     * @return Metrics provider.
     */
    private DiscoveryMetricsProvider createMetricsProvider() {
        return new DiscoveryMetricsProvider() {
            /** */
            private final long startTime = U.currentTimeMillis();

            /** {@inheritDoc} */
            @Override public ClusterMetrics metrics() {
                GridJobMetrics jm = ctx.jobMetric().getJobMetrics();

                ClusterMetricsSnapshot nm = new ClusterMetricsSnapshot();

                nm.setLastUpdateTime(U.currentTimeMillis());

                // Job metrics.
                nm.setMaximumActiveJobs(jm.getMaximumActiveJobs());
                nm.setCurrentActiveJobs(jm.getCurrentActiveJobs());
                nm.setAverageActiveJobs(jm.getAverageActiveJobs());
                nm.setMaximumWaitingJobs(jm.getMaximumWaitingJobs());
                nm.setCurrentWaitingJobs(jm.getCurrentWaitingJobs());
                nm.setAverageWaitingJobs(jm.getAverageWaitingJobs());
                nm.setMaximumRejectedJobs(jm.getMaximumRejectedJobs());
                nm.setCurrentRejectedJobs(jm.getCurrentRejectedJobs());
                nm.setAverageRejectedJobs(jm.getAverageRejectedJobs());
                nm.setMaximumCancelledJobs(jm.getMaximumCancelledJobs());
                nm.setCurrentCancelledJobs(jm.getCurrentCancelledJobs());
                nm.setAverageCancelledJobs(jm.getAverageCancelledJobs());
                nm.setTotalRejectedJobs(jm.getTotalRejectedJobs());
                nm.setTotalCancelledJobs(jm.getTotalCancelledJobs());
                nm.setTotalExecutedJobs(jm.getTotalExecutedJobs());
                nm.setMaximumJobWaitTime(jm.getMaximumJobWaitTime());
                nm.setCurrentJobWaitTime(jm.getCurrentJobWaitTime());
                nm.setAverageJobWaitTime(jm.getAverageJobWaitTime());
                nm.setMaximumJobExecuteTime(jm.getMaximumJobExecuteTime());
                nm.setCurrentJobExecuteTime(jm.getCurrentJobExecuteTime());
                nm.setAverageJobExecuteTime(jm.getAverageJobExecuteTime());
                nm.setCurrentIdleTime(jm.getCurrentIdleTime());
                nm.setTotalIdleTime(jm.getTotalIdleTime());
                nm.setAverageCpuLoad(jm.getAverageCpuLoad());

                // Job metrics.
                nm.setTotalExecutedTasks(ctx.task().getTotalExecutedTasks());

                // VM metrics.
                nm.setAvailableProcessors(metrics.getAvailableProcessors());
                nm.setCurrentCpuLoad(metrics.getCurrentCpuLoad());
                nm.setCurrentGcCpuLoad(metrics.getCurrentGcCpuLoad());
                nm.setHeapMemoryInitialized(metrics.getHeapMemoryInitialized());
                nm.setHeapMemoryUsed(metrics.getHeapMemoryUsed());
                nm.setHeapMemoryCommitted(metrics.getHeapMemoryCommitted());
                nm.setHeapMemoryMaximum(metrics.getHeapMemoryMaximum());
                nm.setHeapMemoryTotal(metrics.getHeapMemoryMaximum());
                nm.setNonHeapMemoryInitialized(metrics.getNonHeapMemoryInitialized());
                nm.setNonHeapMemoryUsed(metrics.getNonHeapMemoryUsed());
                nm.setNonHeapMemoryCommitted(metrics.getNonHeapMemoryCommitted());
                nm.setNonHeapMemoryMaximum(metrics.getNonHeapMemoryMaximum());
                nm.setNonHeapMemoryTotal(metrics.getNonHeapMemoryMaximum());
                nm.setUpTime(metrics.getUptime());
                nm.setStartTime(metrics.getStartTime());
                nm.setNodeStartTime(startTime);
                nm.setCurrentThreadCount(metrics.getThreadCount());
                nm.setMaximumThreadCount(metrics.getPeakThreadCount());
                nm.setTotalStartedThreadCount(metrics.getTotalStartedThreadCount());
                nm.setCurrentDaemonThreadCount(metrics.getDaemonThreadCount());
                nm.setTotalNodes(1);

                // Data metrics.
                nm.setLastDataVersion(ctx.cache().lastDataVersion());

                GridIoManager io = ctx.io();

                // IO metrics.
                nm.setSentMessagesCount(io.getSentMessagesCount());
                nm.setSentBytesCount(io.getSentBytesCount());
                nm.setReceivedMessagesCount(io.getReceivedMessagesCount());
                nm.setReceivedBytesCount(io.getReceivedBytesCount());
                nm.setOutboundMessagesQueueSize(io.getOutboundMessagesQueueSize());

                return nm;
            }

            /** {@inheritDoc} */
            @Override public Map<Integer, CacheMetrics> cacheMetrics() {
                Collection<GridCacheAdapter<?, ?>> caches = ctx.cache().internalCaches();

                if (F.isEmpty(caches))
                    return Collections.emptyMap();

                Map<Integer, CacheMetrics> metrics = null;

                for (GridCacheAdapter<?, ?> cache : caches) {
                    if (cache.configuration().isStatisticsEnabled() &&
                        cache.context().started() &&
                        cache.context().affinity().affinityTopologyVersion().topologyVersion() > 0) {
                        if (metrics == null)
                            metrics = U.newHashMap(caches.size());

                        metrics.put(cache.context().cacheId(), cache.localMetrics());
                    }
                }

                return metrics == null ? Collections.<Integer, CacheMetrics>emptyMap() : metrics;
            }
        };
    }

    /**
     * @return Local metrics.
     */
    public GridLocalMetrics metrics() {
        return metrics;
    }

    /** @return {@code True} if ordering is supported. */
    private boolean discoOrdered() {
        DiscoverySpiOrderSupport ann = U.getAnnotation(ctx.config().getDiscoverySpi().getClass(),
            DiscoverySpiOrderSupport.class);

        return ann != null && ann.value();
    }

    /** @return {@code True} if topology snapshots history is supported. */
    private boolean historySupported() {
        DiscoverySpiHistorySupport ann = U.getAnnotation(ctx.config().getDiscoverySpi().getClass(),
            DiscoverySpiHistorySupport.class);

        return ann != null && ann.value();
    }

    /**
     * Checks segment on start waiting for correct segment if necessary.
     *
     * @throws IgniteCheckedException If check failed.
     */
    private void checkSegmentOnStart() throws IgniteCheckedException {
        assert hasRslvrs;

        if (log.isDebugEnabled())
            log.debug("Starting network segment check.");

        while (true) {
            if (ctx.segmentation().isValidSegment())
                break;

            if (ctx.config().isWaitForSegmentOnStart()) {
                LT.warn(log, null, "Failed to check network segment (retrying every 2000 ms).");

                // Wait and check again.
                U.sleep(2000);
            }
            else
                throw new IgniteCheckedException("Failed to check network segment.");
        }

        if (log.isDebugEnabled())
            log.debug("Finished network segment check successfully.");
    }

    /**
     * Checks whether attributes of the local node are consistent with remote nodes.
     *
     * @param nodes List of remote nodes to check attributes on.
     * @throws IgniteCheckedException In case of error.
     */
    private void checkAttributes(Iterable<ClusterNode> nodes) throws IgniteCheckedException {
        ClusterNode locNode = getSpi().getLocalNode();

        assert locNode != null;

        // Fetch local node attributes once.
        String locPreferIpV4 = locNode.attribute("java.net.preferIPv4Stack");

        Object locMode = locNode.attribute(ATTR_DEPLOYMENT_MODE);

        int locJvmMajVer = nodeJavaMajorVersion(locNode);

        boolean locP2pEnabled = locNode.attribute(ATTR_PEER_CLASSLOADING);

        boolean ipV4Warned = false;

        boolean jvmMajVerWarned = false;

        Boolean locMarshUseDfltSuid = locNode.attribute(ATTR_MARSHALLER_USE_DFLT_SUID);
        boolean locMarshUseDfltSuidBool = locMarshUseDfltSuid == null ? true : locMarshUseDfltSuid;

        Boolean locMarshStrSerVer2 = locNode.attribute(ATTR_MARSHALLER_USE_BINARY_STRING_SER_VER_2);
        boolean locMarshStrSerVer2Bool = locMarshStrSerVer2 == null ?
            false /* turned on and added to the attributes list by default only when BinaryMarshaller is used. */:
            locMarshStrSerVer2;

        boolean locDelayAssign = locNode.attribute(ATTR_LATE_AFFINITY_ASSIGNMENT);

        Boolean locSrvcCompatibilityEnabled = locNode.attribute(ATTR_SERVICES_COMPATIBILITY_MODE);

        for (ClusterNode n : nodes) {
            int rmtJvmMajVer = nodeJavaMajorVersion(n);

            if (locJvmMajVer != rmtJvmMajVer && !jvmMajVerWarned) {
                U.warn(log, "Local java version is different from remote [loc=" +
                    locJvmMajVer + ", rmt=" + rmtJvmMajVer + "]");

                jvmMajVerWarned = true;
            }

            String rmtPreferIpV4 = n.attribute("java.net.preferIPv4Stack");

            if (!F.eq(rmtPreferIpV4, locPreferIpV4)) {
                if (!ipV4Warned)
                    U.warn(log, "Local node's value of 'java.net.preferIPv4Stack' " +
                            "system property differs from remote node's " +
                            "(all nodes in topology should have identical value) " +
                            "[locPreferIpV4=" + locPreferIpV4 + ", rmtPreferIpV4=" + rmtPreferIpV4 +
                            ", locId8=" + U.id8(locNode.id()) + ", rmtId8=" + U.id8(n.id()) +
                            ", rmtAddrs=" + U.addressesAsString(n) + ']',
                        "Local and remote 'java.net.preferIPv4Stack' system properties do not match.");

                ipV4Warned = true;
            }

            // Daemon nodes are allowed to have any deployment they need.
            // Skip data center ID check for daemon nodes.
            if (!isLocDaemon && !n.isDaemon()) {
                Object rmtMode = n.attribute(ATTR_DEPLOYMENT_MODE);

                if (!locMode.equals(rmtMode))
                    throw new IgniteCheckedException("Remote node has deployment mode different from local " +
                        "[locId8=" + U.id8(locNode.id()) + ", locMode=" + locMode +
                        ", rmtId8=" + U.id8(n.id()) + ", rmtMode=" + rmtMode +
                        ", rmtAddrs=" + U.addressesAsString(n) + ']');

                boolean rmtP2pEnabled = n.attribute(ATTR_PEER_CLASSLOADING);

                if (locP2pEnabled != rmtP2pEnabled)
                    throw new IgniteCheckedException("Remote node has peer class loading enabled flag different from" +
                        " local [locId8=" + U.id8(locNode.id()) + ", locPeerClassLoading=" + locP2pEnabled +
                        ", rmtId8=" + U.id8(n.id()) + ", rmtPeerClassLoading=" + rmtP2pEnabled +
                        ", rmtAddrs=" + U.addressesAsString(n) + ']');
            }

            Boolean rmtMarshUseDfltSuid = n.attribute(ATTR_MARSHALLER_USE_DFLT_SUID);
            boolean rmtMarshUseDfltSuidBool = rmtMarshUseDfltSuid == null ? true : rmtMarshUseDfltSuid;

            if (locMarshUseDfltSuidBool != rmtMarshUseDfltSuidBool) {
                throw new IgniteCheckedException("Local node's " + IGNITE_OPTIMIZED_MARSHALLER_USE_DEFAULT_SUID +
                    " property value differs from remote node's value " +
                    "(to make sure all nodes in topology have identical marshaller settings, " +
                    "configure system property explicitly) " +
                    "[locMarshUseDfltSuid=" + locMarshUseDfltSuid + ", rmtMarshUseDfltSuid=" + rmtMarshUseDfltSuid +
                    ", locNodeAddrs=" + U.addressesAsString(locNode) +
                    ", rmtNodeAddrs=" + U.addressesAsString(n) +
                    ", locNodeId=" + locNode.id() + ", rmtNodeId=" + n.id() + ']');
            }

            Boolean rmtMarshStrSerVer2 = n.attribute(ATTR_MARSHALLER_USE_BINARY_STRING_SER_VER_2);
            boolean rmtMarshStrSerVer2Bool = rmtMarshStrSerVer2 == null ? false : rmtMarshStrSerVer2;

            if (locMarshStrSerVer2Bool != rmtMarshStrSerVer2Bool) {
                throw new IgniteCheckedException("Local node's " + IGNITE_BINARY_MARSHALLER_USE_STRING_SERIALIZATION_VER_2 +
                    " property value differs from remote node's value " +
                    "(to make sure all nodes in topology have identical marshaller settings, " +
                    "configure system property explicitly) " +
                    "[locMarshStrSerVer2=" + locMarshStrSerVer2 + ", rmtMarshStrSerVer2=" + rmtMarshStrSerVer2 +
                    ", locNodeAddrs=" + U.addressesAsString(locNode) +
                    ", rmtNodeAddrs=" + U.addressesAsString(n) +
                    ", locNodeId=" + locNode.id() + ", rmtNodeId=" + n.id() + ']');
            }

            boolean rmtLateAssign;

            if (n.version().compareToIgnoreTimestamp(CacheAffinitySharedManager.LATE_AFF_ASSIGN_SINCE) >= 0)
                rmtLateAssign = n.attribute(ATTR_LATE_AFFINITY_ASSIGNMENT);
            else
                rmtLateAssign = false;

            if (locDelayAssign != rmtLateAssign) {
                throw new IgniteCheckedException("Remote node has cache affinity assignment mode different from local " +
                    "[locId8=" + U.id8(locNode.id()) +
                    ", locDelayAssign=" + locDelayAssign +
                    ", rmtId8=" + U.id8(n.id()) +
                    ", rmtLateAssign=" + rmtLateAssign +
                    ", rmtAddrs=" + U.addressesAsString(n) + ']');
            }

            if (n.version().compareToIgnoreTimestamp(GridServiceProcessor.LAZY_SERVICES_CFG_SINCE) >= 0) {
                Boolean rmtSrvcCompatibilityEnabled = n.attribute(ATTR_SERVICES_COMPATIBILITY_MODE);

                if (!F.eq(locSrvcCompatibilityEnabled, rmtSrvcCompatibilityEnabled)) {
                    throw new IgniteCheckedException("Local node's " + IGNITE_SERVICES_COMPATIBILITY_MODE +
                        " property value differs from remote node's value " +
                        "(to make sure all nodes in topology have identical IgniteServices compatibility mode enabled, " +
                        "configure system property explicitly) " +
                        "[locSrvcCompatibilityEnabled=" + locSrvcCompatibilityEnabled +
                        ", rmtSrvcCompatibilityEnabled=" + rmtSrvcCompatibilityEnabled +
                        ", locNodeAddrs=" + U.addressesAsString(locNode) +
                        ", rmtNodeAddrs=" + U.addressesAsString(n) +
                        ", locNodeId=" + locNode.id() + ", rmtNodeId=" + n.id() + ']');
                }
            }
            else if (Boolean.FALSE.equals(locSrvcCompatibilityEnabled)) {
                throw new IgniteCheckedException("Remote node doesn't support lazy services configuration and " +
                    "local node cannot join node because local node's "
                    + IGNITE_SERVICES_COMPATIBILITY_MODE + " property value explicitly set to 'false'" +
                    "[locNodeAddrs=" + U.addressesAsString(locNode) +
                    ", rmtNodeAddrs=" + U.addressesAsString(n) +
                    ", locNodeId=" + locNode.id() + ", rmtNodeId=" + n.id() + ']');
            }
        }

        if (log.isDebugEnabled())
            log.debug("Finished node attributes consistency check.");
    }

    /**
     * Gets Java major version running on the node.
     *
     * @param node Cluster node.
     * @return Java major version.
     * @throws IgniteCheckedException If failed to get the version.
     */
    private int nodeJavaMajorVersion(ClusterNode node) throws IgniteCheckedException {
        try {
            // The format is identical for Oracle JDK, OpenJDK and IBM JDK.
            return Integer.parseInt(node.<String>attribute("java.version").split("\\.")[1]);
        }
        catch (Exception e) {
            U.error(log, "Failed to get java major version (unknown 'java.version' format) [ver=" +
                node.<String>attribute("java.version") + "]", e);

            return 0;
        }
    }

    /**
     * @param nodes Nodes.
     * @return Total CPUs.
     */
    private static int cpus(Collection<ClusterNode> nodes) {
        Collection<String> macSet = new HashSet<>(nodes.size(), 1.0f);

        int cpus = 0;

        for (ClusterNode n : nodes) {
            String macs = n.attribute(ATTR_MACS);

            if (macSet.add(macs))
                cpus += n.metrics().getTotalCpus();
        }

        return cpus;
    }

    /**
     * Prints the latest topology info into log taking into account logging/verbosity settings.
     */
    public void ackTopology() {
        ackTopology(topSnap.get().topVer.topologyVersion(), false);
    }

    /**
     * Logs grid size for license compliance.
     *
     * @param topVer Topology version.
     * @param throttle Suppress printing if this topology was already printed.
     */
    private void ackTopology(long topVer, boolean throttle) {
        assert !isLocDaemon;

        DiscoCache discoCache = discoCache();

        Collection<ClusterNode> rmtNodes = discoCache.remoteNodes();

        Collection<ClusterNode> srvNodes = F.view(discoCache.allNodes(), F.not(FILTER_CLI));

        Collection<ClusterNode> clientNodes = F.view(discoCache.allNodes(), FILTER_CLI);

        ClusterNode locNode = discoCache.localNode();

        Collection<ClusterNode> allNodes = discoCache.allNodes();

        long hash = topologyHash(allNodes);

        // Prevent ack-ing topology for the same topology.
        // Can happen only during node startup.
        if (throttle && lastLoggedTop.getAndSet(hash) == hash)
            return;

        int totalCpus = cpus(allNodes);

        double heap = U.heapSize(allNodes, 2);

        if (log.isQuiet())
            U.quiet(false, topologySnapshotMessage(srvNodes.size(), clientNodes.size(), totalCpus, heap));

        if (log.isDebugEnabled()) {
            String dbg = "";

            dbg += U.nl() + U.nl() +
                ">>> +----------------+" + U.nl() +
                ">>> " + PREFIX + "." + U.nl() +
                ">>> +----------------+" + U.nl() +
                ">>> Grid name: " + (ctx.gridName() == null ? "default" : ctx.gridName()) + U.nl() +
                ">>> Number of server nodes: " + srvNodes.size() + U.nl() +
                ">>> Number of client nodes: " + clientNodes.size() + U.nl() +
                (discoOrdered ? ">>> Topology version: " + topVer + U.nl() : "") +
                ">>> Topology hash: 0x" + Long.toHexString(hash).toUpperCase() + U.nl();

            dbg += ">>> Local: " +
                locNode.id().toString().toUpperCase() + ", " +
                U.addressesAsString(locNode) + ", " +
                locNode.order() + ", " +
                locNode.attribute("os.name") + ' ' +
                locNode.attribute("os.arch") + ' ' +
                locNode.attribute("os.version") + ", " +
                System.getProperty("user.name") + ", " +
                locNode.attribute("java.runtime.name") + ' ' +
                locNode.attribute("java.runtime.version") + U.nl();

            for (ClusterNode node : rmtNodes)
                dbg += ">>> Remote: " +
                    node.id().toString().toUpperCase() + ", " +
                    U.addressesAsString(node) + ", " +
                    node.order() + ", " +
                    node.attribute("os.name") + ' ' +
                    node.attribute("os.arch") + ' ' +
                    node.attribute("os.version") + ", " +
                    node.attribute(ATTR_USER_NAME) + ", " +
                    node.attribute("java.runtime.name") + ' ' +
                    node.attribute("java.runtime.version") + U.nl();

            dbg += ">>> Total number of CPUs: " + totalCpus + U.nl();
            dbg += ">>> Total heap size: " + heap + "GB" + U.nl();

            log.debug(dbg);
        }
        else if (log.isInfoEnabled())
            log.info(topologySnapshotMessage(srvNodes.size(), clientNodes.size(), totalCpus, heap));
    }

    /**
     * @param srvNodesNum Server nodes number.
     * @param clientNodesNum Client nodes number.
     * @param totalCpus Total cpu number.
     * @param heap Heap size.
     * @return Topology snapshot message.
     */
    private String topologySnapshotMessage(int srvNodesNum, int clientNodesNum, int totalCpus, double heap) {
        return PREFIX + " [" +
            (discoOrdered ? "ver=" + topSnap.get().topVer.topologyVersion() + ", " : "") +
            "servers=" + srvNodesNum +
            ", clients=" + clientNodesNum +
            ", CPUs=" + totalCpus +
            ", heap=" + heap + "GB]";
    }

    /** {@inheritDoc} */
    @Override public void onKernalStop0(boolean cancel) {
        startLatch.countDown();

        // Stop segment check worker.
        if (segChkWrk != null) {
            segChkWrk.cancel();

            U.join(segChkThread, log);
        }

        if (!locJoinEvt.isDone())
            locJoinEvt.onDone(
                new IgniteCheckedException("Failed to wait for local node joined event (grid is stopping)."));
    }

    /** {@inheritDoc} */
    @Override public void stop(boolean cancel) throws IgniteCheckedException {
        busyLock.block();

        // Stop receiving notifications.
        getSpi().setListener(null);

        // Stop discovery worker and metrics updater.
        U.closeQuiet(metricsUpdateTask);

        U.cancel(discoWrk);

        U.join(discoWrk, log);

        // Stop SPI itself.
        stopSpi();

        if (log.isDebugEnabled())
            log.debug(stopInfo());
    }

    /**
     * @param nodeIds Node IDs to check.
     * @return {@code True} if at least one ID belongs to an alive node.
     */
    public boolean aliveAll(@Nullable Collection<UUID> nodeIds) {
        if (nodeIds == null || nodeIds.isEmpty())
            return false;

        for (UUID id : nodeIds)
            if (!alive(id))
                return false;

        return true;
    }

    /**
     * @param nodeId Node ID.
     * @return {@code True} if node for given ID is alive.
     */
    public boolean alive(UUID nodeId) {
        return getAlive(nodeId) != null;
    }

    /**
     * @param nodeId Node ID.
     * @return Node if node is alive.
     */
    @Nullable public ClusterNode getAlive(UUID nodeId) {
        assert nodeId != null;

        return getSpi().getNode(nodeId); // Go directly to SPI without checking disco cache.
    }

    /**
     * @param node Node.
     * @return {@code True} if node is alive.
     */
    public boolean alive(ClusterNode node) {
        assert node != null;

        return alive(node.id());
    }

    /**
     * @param nodeId ID of the node.
     * @return {@code True} if ping succeeded.
     * @throws IgniteClientDisconnectedCheckedException If ping failed.
     */
    public boolean pingNode(UUID nodeId) throws IgniteClientDisconnectedCheckedException {
        assert nodeId != null;

        if (!busyLock.enterBusy())
            return false;

        try {
            return getSpi().pingNode(nodeId);
        }
        catch (IgniteException e) {
            if (e.hasCause(IgniteClientDisconnectedCheckedException.class)) {
                IgniteFuture<?> reconnectFut = ctx.cluster().clientReconnectFuture();

                throw new IgniteClientDisconnectedCheckedException(reconnectFut, e.getMessage());
            }

            throw e;
        }
        finally {
            busyLock.leaveBusy();
        }
    }

    /**
     * @param nodeId ID of the node.
     * @return {@code True} if ping succeeded.
     */
    public boolean pingNodeNoError(UUID nodeId) {
        assert nodeId != null;

        if (!busyLock.enterBusy())
            return false;

        try {
            return getSpi().pingNode(nodeId);
        }
        catch (IgniteException e) {
            return false;
        }
        finally {
            busyLock.leaveBusy();
        }
    }

    /**
     * @param nodeId ID of the node.
     * @return Node for ID.
     */
    @Nullable public ClusterNode node(UUID nodeId) {
        assert nodeId != null;

        return discoCache().node(nodeId);
    }

    /**
     * Gets collection of node for given node IDs and predicates.
     *
     * @param ids Ids to include.
     * @param p Filter for IDs.
     * @return Collection with all alive nodes for given IDs.
     */
    public Collection<ClusterNode> nodes(@Nullable Collection<UUID> ids, IgnitePredicate<UUID>... p) {
        return F.isEmpty(ids) ? Collections.<ClusterNode>emptyList() :
            F.view(
                F.viewReadOnly(ids, U.id2Node(ctx), p),
                F.notNull());
    }

    /**
     * Gets topology hash for given set of nodes.
     *
     * @param nodes Subset of grid nodes for hashing.
     * @return Hash for given topology.
     */
    public long topologyHash(Iterable<? extends ClusterNode> nodes) {
        assert nodes != null;

        Iterator<? extends ClusterNode> iter = nodes.iterator();

        if (!iter.hasNext())
            return 0; // Special case.

        List<String> uids = new ArrayList<>();

        for (ClusterNode node : nodes)
            uids.add(node.id().toString());

        Collections.sort(uids);

        CRC32 hash = new CRC32();

        for (String uuid : uids)
            hash.update(uuid.getBytes());

        return hash.getValue();
    }

    /**
     * Gets future that will be completed when current topology version becomes greater or equal to argument passed.
     *
     * @param awaitVer Topology version to await.
     * @return Future.
     */
    public IgniteInternalFuture<Long> topologyFuture(final long awaitVer) {
        long topVer = topologyVersion();

        if (topVer >= awaitVer)
            return new GridFinishedFuture<>(topVer);

        DiscoTopologyFuture fut = new DiscoTopologyFuture(ctx, awaitVer);

        fut.init();

        return fut;
    }

    /**
     * Gets discovery collection cache from SPI safely guarding against "floating" collections.
     *
     * @return Discovery collection cache.
     */
    public DiscoCache discoCache() {
        Snapshot cur = topSnap.get();

        assert cur != null;

        return cur.discoCache;
    }

    /**
     * Gets discovery collection cache from SPI safely guarding against "floating" collections.
     *
     * @return Discovery collection cache.
     */
    public DiscoCache discoCache(AffinityTopologyVersion topVer) {
        return discoCacheHist.get(topVer);
    }

    /** @return All non-daemon remote nodes in topology. */
    public Collection<ClusterNode> remoteNodes() {
        return discoCache().remoteNodes();
    }

    /** @return All non-daemon nodes in topology. */
    public Collection<ClusterNode> allNodes() {
        return discoCache().allNodes();
    }

    /**
     * Gets topology grouped by node versions.
     *
     * @return Version to collection of nodes map.
     */
    public NavigableMap<IgniteProductVersion, Collection<ClusterNode>> topologyVersionMap() {
        return discoCache().versionsMap();
    }

    /** @return Full topology size. */
    public int size() {
        return discoCache().allNodes().size();
    }

    /**
     * Gets all nodes for given topology version.
     *
     * @param topVer Topology version.
     * @return Collection of cache nodes.
     */
    public Collection<ClusterNode> nodes(long topVer) {
        return nodes(new AffinityTopologyVersion(topVer));
    }

    /**
     * Gets all nodes for given topology version.
     *
     * @param topVer Topology version.
     * @return Collection of cache nodes.
     */
    public Collection<ClusterNode> nodes(AffinityTopologyVersion topVer) {
        return resolveDiscoCache(null, topVer).allNodes();
    }

    /**
     * @param topVer Topology version.
     * @return All server nodes for given topology version.
     */
    public List<ClusterNode> serverNodes(AffinityTopologyVersion topVer) {
        return resolveDiscoCache(null, topVer).srvNodes;
    }

    /**
     * @param topVer Topology version
     * @return All activated nodes for given topology version.
     */
    public Collection<ClusterNode> activatedNodes(AffinityTopologyVersion topVer) {
        return resolveDiscoCache(null, topVer).activatedNodes;
    }

    /**
     * Gets node from history for given topology version.
     *
     * @param topVer Topology version.
     * @param id Node ID.
     * @return Node.
     */
    public ClusterNode node(AffinityTopologyVersion topVer, UUID id) {
        return resolveDiscoCache(null, topVer).node(id);
    }

    /**
     * Gets cache nodes for cache with given name.
     *
     * @param cacheName Cache name.
     * @param topVer Topology version.
     * @return Collection of cache nodes.
     */
    public Collection<ClusterNode> cacheNodes(@Nullable String cacheName, AffinityTopologyVersion topVer) {
        return resolveDiscoCache(cacheName, topVer).cacheNodes(cacheName, topVer.topologyVersion());
    }

    /**
     * Gets all nodes with at least one cache configured.
     *
     * @param topVer Topology version.
     * @return Collection of cache nodes.
     */
    public Collection<ClusterNode> cacheNodes(AffinityTopologyVersion topVer) {
        return resolveDiscoCache(null, topVer).allNodesWithCaches(topVer.topologyVersion());
    }

    /**
     * Gets cache remote nodes for cache with given name.
     *
     * @param cacheName Cache name.
     * @param topVer Topology version.
     * @return Collection of cache nodes.
     */
    public Collection<ClusterNode> remoteCacheNodes(@Nullable String cacheName, AffinityTopologyVersion topVer) {
        return resolveDiscoCache(cacheName, topVer).remoteCacheNodes(cacheName, topVer.topologyVersion());
    }

    /**
     * Gets cache remote nodes for cache with given name.
     *
     * @param topVer Topology version.
     * @return Collection of cache nodes.
     */
    public Collection<ClusterNode> remoteCacheNodes(AffinityTopologyVersion topVer) {
        return resolveDiscoCache(null, topVer).remoteCacheNodes(topVer.topologyVersion());
    }

    /**
     * Gets cache nodes for cache with given name.
     *
     * @param cacheName Cache name.
     * @param topVer Topology version.
     * @return Collection of cache nodes.
     */
    public Collection<ClusterNode> aliveCacheNodes(@Nullable String cacheName, AffinityTopologyVersion topVer) {
        return resolveDiscoCache(cacheName, topVer).aliveCacheNodes(cacheName, topVer.topologyVersion());
    }

    /**
     * Gets cache remote nodes for cache with given name.
     *
     * @param cacheName Cache name.
     * @param topVer Topology version.
     * @return Collection of cache nodes.
     */
    public Collection<ClusterNode> aliveRemoteCacheNodes(@Nullable String cacheName, AffinityTopologyVersion topVer) {
        return resolveDiscoCache(cacheName, topVer).aliveRemoteCacheNodes(cacheName, topVer.topologyVersion());
    }

    /**
     * Gets alive remote server nodes with at least one cache configured.
     *
     * @param topVer Topology version (maximum allowed node order).
     * @return Collection of alive cache nodes.
     */
    public Collection<ClusterNode> aliveRemoteServerNodesWithCaches(AffinityTopologyVersion topVer) {
        return resolveDiscoCache(null, topVer).aliveRemoteServerNodesWithCaches(topVer.topologyVersion());
    }

    /**
     * Gets alive server nodes with at least one cache configured.
     *
     * @param topVer Topology version (maximum allowed node order).
     * @return Collection of alive cache nodes.
     */
    public Collection<ClusterNode> aliveServerNodesWithCaches(AffinityTopologyVersion topVer) {
        return resolveDiscoCache(null, topVer).aliveServerNodesWithCaches(topVer.topologyVersion());
    }

    /**
     * Gets alive nodes with at least one cache configured.
     *
     * @param topVer Topology version (maximum allowed node order).
     * @return Collection of alive cache nodes.
     */
    public Collection<ClusterNode> aliveNodesWithCaches(AffinityTopologyVersion topVer) {
        return resolveDiscoCache(null, topVer).aliveNodesWithCaches(topVer.topologyVersion());
    }

    /**
     * Gets cache nodes for cache with given name that participate in affinity calculation.
     *
     * @param cacheName Cache name.
     * @param topVer Topology version.
     * @return Collection of cache affinity nodes.
     */
    public Collection<ClusterNode> cacheAffinityNodes(@Nullable String cacheName, AffinityTopologyVersion topVer) {
        return resolveDiscoCache(cacheName, topVer).cacheAffinityNodes(cacheName, topVer.topologyVersion());
    }

    /**
     * Checks if node is a data node for the given cache.
     *
     * @param node Node to check.
     * @param cacheName Cache name.
     * @return {@code True} if node is a cache data node.
     */
    public boolean cacheAffinityNode(ClusterNode node, String cacheName) {
        CachePredicate pred = registeredCaches.get(cacheName);

        return pred != null && pred.dataNode(node);
    }

    /**
     * @param node Node to check.
     * @param cacheName Cache name.
     * @return {@code True} if node has near cache enabled.
     */
    public boolean cacheNearNode(ClusterNode node, String cacheName) {
        CachePredicate pred = registeredCaches.get(cacheName);

        return pred != null && pred.nearNode(node);
    }

    /**
     * @param node Node to check.
     * @param cacheName Cache name.
     * @return {@code True} if node has client cache (without near cache).
     */
    public boolean cacheClientNode(ClusterNode node, String cacheName) {
        CachePredicate pred = registeredCaches.get(cacheName);

        return pred != null && pred.clientNode(node);
    }

    /**
     * @param node Node to check.
     * @param cacheName Cache name.
     * @return If cache with the given name is accessible on the given node.
     */
    public boolean cacheNode(ClusterNode node, String cacheName) {
        CachePredicate pred = registeredCaches.get(cacheName);

        return pred != null && pred.cacheNode(node);
    }

    /**
     * @param node Node to check.
     * @return Public cache names accessible on the given node.
     */
    public Map<String, CacheMode> nodeCaches(ClusterNode node) {
        Map<String, CacheMode> caches = U.newHashMap(registeredCaches.size());

        for (Map.Entry<String, CachePredicate> entry : registeredCaches.entrySet()) {
            String cacheName = entry.getKey();

            CachePredicate pred = entry.getValue();

            if (!CU.isSystemCache(cacheName) && !CU.isIgfsCache(ctx.config(), cacheName) &&
                pred != null && pred.cacheNode(node))
                caches.put(cacheName, pred.cacheMode);
        }

        return caches;
    }

    /**
     * Checks if cache with given name has at least one node with near cache enabled.
     *
     * @param cacheName Cache name.
     * @param topVer Topology version.
     * @return {@code True} if cache with given name has at least one node with near cache enabled.
     */
    public boolean hasNearCache(@Nullable String cacheName, AffinityTopologyVersion topVer) {
        return resolveDiscoCache(cacheName, topVer).hasNearCache(cacheName);
    }

    /**
     * Gets discovery cache for given topology version.
     *
     * @param cacheName Cache name (participates in exception message).
     * @param topVer Topology version.
     * @return Discovery cache.
     */
    private DiscoCache resolveDiscoCache(@Nullable String cacheName, AffinityTopologyVersion topVer) {
        Snapshot snap = topSnap.get();

        DiscoCache cache = AffinityTopologyVersion.NONE.equals(topVer) || topVer.equals(snap.topVer) ?
            snap.discoCache : discoCacheHist.get(topVer);

        if (cache == null) {
            // Find the eldest acceptable discovery cache.
            Map.Entry<AffinityTopologyVersion, DiscoCache> eldest = discoCacheHist.firstEntry();

            if (eldest != null) {
                if (topVer.compareTo(eldest.getKey()) < 0)
                    cache = eldest.getValue();
            }
        }

        if (cache == null) {
            throw new IgniteException("Failed to resolve nodes topology [cacheName=" + cacheName +
                ", topVer=" + topVer +
                ", history=" + discoCacheHist.keySet() +
                ", snap=" + snap +
                ", locNode=" + ctx.discovery().localNode() + ']');
        }

        return cache;
    }

    /**
     * Gets topology by specified version from history storage.
     *
     * @param topVer Topology version.
     * @return Topology nodes or {@code null} if there are no nodes for passed in version.
     */
    @Nullable public Collection<ClusterNode> topology(long topVer) {
        if (!histSupported)
            throw new UnsupportedOperationException("Current discovery SPI does not support " +
                "topology snapshots history (consider using TCP discovery SPI).");

        Map<Long, Collection<ClusterNode>> snapshots = topHist;

        return snapshots.get(topVer);
    }

    /** @return All daemon nodes in topology. */
    public Collection<ClusterNode> daemonNodes() {
        return discoCache().daemonNodes();
    }

    /** @return Local node. */
    public ClusterNode localNode() {
        return locNode == null ? getSpi().getLocalNode() : locNode;
    }

    /**
     * @return Consistent ID.
     */
    public Object consistentId() {
        if (consistentId == null) {
            try {
                inject();
            }
            catch (IgniteCheckedException e) {
                throw new IgniteException("Failed to init consisten ID.", e);
            }

            consistentId = getSpi().consistentId();
        }

        return consistentId;
    }

    /** @return Topology version. */
    public long topologyVersion() {
        return topSnap.get().topVer.topologyVersion();
    }

    /**
     * @return Topology version.
     */
    public AffinityTopologyVersion topologyVersionEx() {
        return topSnap.get().topVer;
    }

    /** @return Event that represents a local node joined to topology. */
    public DiscoveryEvent localJoinEvent() {
        try {
            return locJoinEvt.get();
        }
        catch (IgniteCheckedException e) {
            throw new IgniteException(e);
        }
    }

    /** @return Event that represents a local node activation. */
    public DiscoveryEvent localActivationEvent() {
        try {
            return locActivationEvt.get();
        }
        catch (IgniteCheckedException e) {
            throw new IgniteException(e);
        }
    }

    /**
     * @param msg Custom message.
     * @throws IgniteCheckedException If failed.
     */
    public void sendCustomEvent(DiscoveryCustomMessage msg) throws IgniteCheckedException {
        try {
            getSpi().sendCustomEvent(new CustomMessageWrapper(msg));
        }
        catch (IgniteClientDisconnectedException e) {
            IgniteFuture<?> reconnectFut = ctx.cluster().clientReconnectFuture();

            throw new IgniteClientDisconnectedCheckedException(reconnectFut, e.getMessage());
        }
        catch (IgniteException e) {
            throw new IgniteCheckedException(e);
        }
    }

    /**
     * Gets first grid node start time, see {@link DiscoverySpi#getGridStartTime()}.
     *
     * @return Start time of the first grid node.
     */
    public long gridStartTime() {
        return getSpi().getGridStartTime();
    }

    /**
     * @param nodeId Node ID.
     * @param warning Warning message to be shown on all nodes.
     * @return Whether node is failed.
     */
    public boolean tryFailNode(UUID nodeId, @Nullable String warning) {
        if (!busyLock.enterBusy())
            return false;

        try {
            if (!getSpi().pingNode(nodeId)) {
                getSpi().failNode(nodeId, warning);

                return true;
            }

            return false;
        }
        finally {
            busyLock.leaveBusy();
        }
    }

    /**
     * @param nodeId Node ID to fail.
     * @param warning Warning message to be shown on all nodes.
     */
    public void failNode(UUID nodeId, @Nullable String warning) {
        if (!busyLock.enterBusy())
            return;

        try {
            getSpi().failNode(nodeId, warning);
        }
        finally {
            busyLock.leaveBusy();
        }
    }

    /** {@inheritDoc} */
    @Override public Serializable collectDiscoveryData(UUID nodeId) {
        HashMap<String, Object> map = new HashMap<>();

        map.put("activated", new HashSet<>(activated()));

        return map;
    }

    /** {@inheritDoc} */
    @Override public void onDiscoveryDataReceived(UUID joiningNodeId, UUID rmtNodeId, Serializable data) {
        if (data instanceof Map) {
            Map<String, Object> map = (Map<String, Object>)data;

            if (joiningNodeId.equals(ctx.localNodeId())) {
                Set<ClusterNode> activated = (Set<ClusterNode>)map.get("activated");

                if (activated != null)
                    discoveredActivatedNodes.addAll(activated);
            }
        }
    }

    /**
     * Checks that node is activated.
     * @param node Node.
     * @param topVer Topology version
     * @return {@code True} if active.
     */
    public boolean activated(ClusterNode node, AffinityTopologyVersion topVer) {
        if (topVer.equals(AffinityTopologyVersion.NONE))
            return activated(node);

        return discoCache(topVer).activatedNodes.contains(node);
    }

    /**
     * Checks that node is activated.
     * @param node Node.
     * @return {@code True} if active.
     */
    public boolean activated(ClusterNode node) {
        Snapshot snapshot = topSnap.get();

        if (snapshot.discoCache == null)
            return false;

        return snapshot.discoCache.activatedNodes.contains(node);
    }

    /**
     * @return Activated nodes for latest topology version.
     */
    private Set<ClusterNode> activated() {
        Set<ClusterNode> activatedNodes;

        Snapshot snapshot = topSnap.get();

        if (snapshot.topVer.equals(AffinityTopologyVersion.ZERO))
            activatedNodes = new HashSet<>(discoveredActivatedNodes);
        else {
            assert snapshot.discoCache != null;

            activatedNodes = new HashSet<>(snapshot.discoCache.activatedNodes);
        }

        return activatedNodes;
    }

    /**
     * Activates local node.
     */
    public void activate() {
        if (ctx.clientNode() || ctx.isDaemon())
            return;

        // TODO GG-11010: throw exception if failed, this should fail node start.
        // call when locJoinEvt is already done.
        locJoinEvt.listen(new IgniteInClosure<IgniteInternalFuture<DiscoveryEvent>>() {
            @Override public void apply(IgniteInternalFuture<DiscoveryEvent> future) {
                if (!activated(localNode())) {
                    try {
                        sendCustomEvent(new TcpDiscoveryNodeActivatedMessage(ctx.localNodeId()));
                    }
                    catch (IgniteCheckedException e) {
                        if (future instanceof GridFutureAdapter)
                            ((GridFutureAdapter)future).onDone(e);
                    }
                }
            }
        });
    }

    /**
     * Updates topology version if current version is smaller than updated.
     *
     * @param updated Updated topology version.
     * @param discoCache Discovery cache.
     * @return {@code True} if topology was updated.
     */
    private boolean updateTopologyVersionIfGreater(AffinityTopologyVersion updated, DiscoCache discoCache) {
        while (true) {
            Snapshot cur = topSnap.get();

            if (updated.compareTo(cur.topVer) >= 0) {
                if (topSnap.compareAndSet(cur, new Snapshot(updated, discoCache)))
                    return true;
            }
            else
                return false;
        }
    }

    /** Stops local node. */
    private void stopNode() {
        new Thread(
            new Runnable() {
                @Override public void run() {
                    ctx.markSegmented();

                    G.stop(ctx.gridName(), true);
                }
            }
        ).start();
    }

    /** Restarts JVM. */
    private void restartJvm() {
        new Thread(
            new Runnable() {
                @Override public void run() {
                    ctx.markSegmented();

                    G.restart(true);
                }
            }
        ).start();
    }

    /** Worker for network segment checks. */
    private class SegmentCheckWorker extends GridWorker {
        /** */
        private final BlockingQueue<Object> queue = new LinkedBlockingQueue<>();

        /**
         *
         */
        private SegmentCheckWorker() {
            super(ctx.gridName(), "disco-net-seg-chk-worker", GridDiscoveryManager.this.log);

            assert hasRslvrs;
            assert segChkFreq > 0;
        }

        /**
         *
         */
        public void scheduleSegmentCheck() {
            queue.add(new Object());
        }

        /** {@inheritDoc} */
        @SuppressWarnings("StatementWithEmptyBody")
        @Override protected void body() throws InterruptedException {
            long lastChk = 0;

            while (!isCancelled()) {
                Object req = queue.poll(2000, MILLISECONDS);

                long now = U.currentTimeMillis();

                // Check frequency if segment check has not been requested.
                if (req == null && (segChkFreq == 0 || lastChk + segChkFreq >= now)) {
                    if (log.isDebugEnabled())
                        log.debug("Skipping segment check as it has not been requested and it is not time to check.");

                    continue;
                }

                // We should always check segment if it has been explicitly
                // requested (on any node failure or leave).
                assert req != null || lastChk + segChkFreq < now;

                // Drain queue.
                while (queue.poll() != null) {
                    // No-op.
                }

                if (lastSegChkRes.get()) {
                    boolean segValid = ctx.segmentation().isValidSegment();

                    lastChk = now;

                    if (!segValid) {
                        discoWrk.addEvent(EVT_NODE_SEGMENTED, AffinityTopologyVersion.NONE, getSpi().getLocalNode(),
                            Collections.<ClusterNode>emptyList(), null);

                        lastSegChkRes.set(false);
                    }

                    if (log.isDebugEnabled())
                        log.debug("Segment has been checked [requested=" + (req != null) + ", valid=" + segValid + ']');
                }
            }
        }

        /** {@inheritDoc} */
        @Override public String toString() {
            return S.toString(SegmentCheckWorker.class, this);
        }
    }

    /** Worker for discovery events. */
    private class DiscoveryWorker extends GridWorker {
        /** Event queue. */
        private final BlockingQueue<GridTuple5<Integer, AffinityTopologyVersion, ClusterNode, Collection<ClusterNode>,
            DiscoveryCustomMessage>> evts = new LinkedBlockingQueue<>();

        /** Node segmented event fired flag. */
        private boolean nodeSegFired;

        /**
         *
         */
        private DiscoveryWorker() {
            super(ctx.gridName(), "disco-event-worker", GridDiscoveryManager.this.log);
        }

        /**
         * Method is called when any discovery event occurs.
         *
         * @param type Discovery event type. See {@link DiscoveryEvent} for more details.
         * @param topVer Topology version.
         * @param node Remote node this event is connected with.
         * @param topSnapshot Topology snapshot.
         */
        @SuppressWarnings("RedundantTypeArguments")
        private void recordEvent(int type, long topVer, ClusterNode node, Collection<ClusterNode> topSnapshot) {
            assert node != null;

            if (ctx.event().isRecordable(type)) {
                DiscoveryEvent evt = new DiscoveryEvent();

                evt.node(ctx.discovery().localNode());
                evt.eventNode(node);
                evt.type(type);

                evt.topologySnapshot(topVer, U.<ClusterNode, ClusterNode>arrayList(topSnapshot, FILTER_DAEMON));

                if (type == EVT_NODE_METRICS_UPDATED)
                    evt.message("Metrics were updated: " + node);

                else if (type == EVT_NODE_JOINED)
                    evt.message("Node joined: " + node);

                else if (type == EVT_NODE_LEFT)
                    evt.message("Node left: " + node);

                else if (type == EVT_NODE_FAILED)
                    evt.message("Node failed: " + node);

                else if (type == EVT_NODE_SEGMENTED)
                    evt.message("Node segmented: " + node);

                else if (type == EVT_CLIENT_NODE_DISCONNECTED)
                    evt.message("Client node disconnected: " + node);

                else if (type == EVT_CLIENT_NODE_RECONNECTED)
                    evt.message("Client node reconnected: " + node);

                else
                    assert false;

                ctx.event().record(evt);
            }
        }

        /**
         * @param type Event type.
         * @param topVer Topology version.
         * @param node Node.
         * @param topSnapshot Topology snapshot.
         * @param data Custom message.
         */
        void addEvent(
            int type,
            AffinityTopologyVersion topVer,
            ClusterNode node,
            Collection<ClusterNode> topSnapshot,
            @Nullable DiscoveryCustomMessage data
        ) {
            assert node != null : data;

            evts.add(new GridTuple5<>(type, topVer, node, topSnapshot, data));
        }

        /**
         * @param node Node to get a short description for.
         * @return Short description for the node to be used in 'quiet' mode.
         */
        private String quietNode(ClusterNode node) {
            assert node != null;

            return "nodeId8=" + node.id().toString().substring(0, 8) + ", " +
                "addrs=" + U.addressesAsString(node) + ", " +
                "order=" + node.order() + ", " +
                "CPUs=" + node.metrics().getTotalCpus();
        }

        /** {@inheritDoc} */
        @Override protected void body() throws InterruptedException {
            while (!isCancelled()) {
                try {
                    body0();
                }
                catch (InterruptedException e) {
                    throw e;
                }
                catch (Throwable t) {
                    U.error(log, "Unexpected exception in discovery worker thread (ignored).", t);

                    if (t instanceof Error)
                        throw (Error)t;
                }
            }
        }

        /** @throws InterruptedException If interrupted. */
        @SuppressWarnings("DuplicateCondition")
        private void body0() throws InterruptedException {
            GridTuple5<Integer, AffinityTopologyVersion, ClusterNode, Collection<ClusterNode>,
                DiscoveryCustomMessage> evt = evts.take();

            int type = evt.get1();

            AffinityTopologyVersion topVer = evt.get2();

            ClusterNode node = evt.get3();

            boolean isDaemon = node.isDaemon();

            boolean segmented = false;

            switch (type) {
                case EVT_NODE_JOINED: {
                    assert !discoOrdered || topVer.topologyVersion() == node.order() : "Invalid topology version [topVer=" + topVer +
                        ", node=" + node + ']';

                    try {
                        checkAttributes(F.asList(node));
                    }
                    catch (IgniteCheckedException e) {
                        U.warn(log, e.getMessage()); // We a have well-formed attribute warning here.
                    }

                    if (!isDaemon) {
                        if (!isLocDaemon) {
                            if (log.isInfoEnabled())
                                log.info("Added new node to topology: " + node);

                            ackTopology(topVer.topologyVersion(), true);
                        }
                        else if (log.isDebugEnabled())
                            log.debug("Added new node to topology: " + node);
                    }
                    else if (log.isDebugEnabled())
                        log.debug("Added new daemon node to topology: " + node);

                    break;
                }

                case EVT_NODE_LEFT: {
                    // Check only if resolvers were configured.
                    if (hasRslvrs)
                        segChkWrk.scheduleSegmentCheck();

                    if (!isDaemon) {
                        if (!isLocDaemon) {
                            if (log.isInfoEnabled())
                                log.info("Node left topology: " + node);

                            ackTopology(topVer.topologyVersion(), true);
                        }
                        else if (log.isDebugEnabled())
                            log.debug("Node left topology: " + node);
                    }
                    else if (log.isDebugEnabled())
                        log.debug("Daemon node left topology: " + node);

                    break;
                }

                case EVT_CLIENT_NODE_DISCONNECTED: {
                    // No-op.

                    break;
                }

                case EVT_CLIENT_NODE_RECONNECTED: {
                    if (log.isInfoEnabled())
                        log.info("Client node reconnected to topology: " + node);

                    ackTopology(topVer.topologyVersion(), true);

                    break;
                }

                case EVT_NODE_FAILED: {
                    // Check only if resolvers were configured.
                    if (hasRslvrs)
                        segChkWrk.scheduleSegmentCheck();

                    if (!isDaemon) {
                        if (!isLocDaemon) {
                            U.warn(log, "Node FAILED: " + node);

                            ackTopology(topVer.topologyVersion(), true);
                        }
                        else if (log.isDebugEnabled())
                            log.debug("Node FAILED: " + node);
                    }
                    else if (log.isDebugEnabled())
                        log.debug("Daemon node FAILED: " + node);

                    break;
                }

                case EVT_NODE_SEGMENTED: {
                    assert F.eqNodes(localNode(), node);

                    if (nodeSegFired) {
                        if (log.isDebugEnabled()) {
                            log.debug("Ignored node segmented event [type=EVT_NODE_SEGMENTED, " +
                                "node=" + node + ']');
                        }

                        return;
                    }

                    // Ignore all further EVT_NODE_SEGMENTED events
                    // until EVT_NODE_RECONNECTED is fired.
                    nodeSegFired = true;

                    lastLoggedTop.set(0);

                    segmented = true;

                    if (!isLocDaemon)
                        U.warn(log, "Local node SEGMENTED: " + node);
                    else if (log.isDebugEnabled())
                        log.debug("Local node SEGMENTED: " + node);

                    break;
                }

                case DiscoveryCustomEvent.EVT_DISCOVERY_CUSTOM_EVT: {
                    if (ctx.event().isRecordable(DiscoveryCustomEvent.EVT_DISCOVERY_CUSTOM_EVT)) {
                        DiscoveryCustomEvent customEvt = new DiscoveryCustomEvent();

                        customEvt.node(ctx.discovery().localNode());
                        customEvt.eventNode(node);
                        customEvt.type(type);
                        customEvt.topologySnapshot(topVer.topologyVersion(), evt.get4());
                        customEvt.affinityTopologyVersion(topVer);
                        customEvt.customMessage(evt.get5());

                        ctx.event().record(customEvt);
                    }

                    return;
                }

                // Don't log metric update to avoid flooding the log.
                case EVT_NODE_METRICS_UPDATED:
                    break;

                default:
                    assert false : "Invalid discovery event: " + type;
            }

            recordEvent(type, topVer.topologyVersion(), node, evt.get4());

            if (segmented)
                onSegmentation();
        }

        /**
         *
         */
        private void onSegmentation() {
            SegmentationPolicy segPlc = ctx.config().getSegmentationPolicy();

            // Always disconnect first.
            try {
                getSpi().disconnect();
            }
            catch (IgniteSpiException e) {
                U.error(log, "Failed to disconnect discovery SPI.", e);
            }

            switch (segPlc) {
                case RESTART_JVM:
                    U.warn(log, "Restarting JVM according to configured segmentation policy.");

                    restartJvm();

                    break;

                case STOP:
                    U.warn(log, "Stopping local node according to configured segmentation policy.");

                    stopNode();

                    break;

                default:
                    assert segPlc == NOOP : "Unsupported segmentation policy value: " + segPlc;
            }
        }

        /** {@inheritDoc} */
        @Override public String toString() {
            return S.toString(DiscoveryWorker.class, this);
        }
    }

    /**
     *
     */
    private class MetricsUpdater implements Runnable {
        /** */
        private long prevGcTime = -1;

        /** */
        private long prevCpuTime = -1;

        /** {@inheritDoc} */
        @Override public void run() {
            gcCpuLoad = getGcCpuLoad();
            cpuLoad = getCpuLoad();
        }

        /**
         * @return GC CPU load.
         */
        private double getGcCpuLoad() {
            long gcTime = 0;

            for (GarbageCollectorMXBean bean : gc) {
                long colTime = bean.getCollectionTime();

                if (colTime > 0)
                    gcTime += colTime;
            }

            gcTime /= metrics.getAvailableProcessors();

            double gc = 0;

            if (prevGcTime > 0) {
                long gcTimeDiff = gcTime - prevGcTime;

                gc = (double)gcTimeDiff / METRICS_UPDATE_FREQ;
            }

            prevGcTime = gcTime;

            return gc;
        }

        /**
         * @return CPU load.
         */
        private double getCpuLoad() {
            long cpuTime;

            try {
                cpuTime = U.<Long>property(os, "processCpuTime");
            }
            catch (IgniteException ignored) {
                return -1;
            }

            // Method reports time in nanoseconds across all processors.
            cpuTime /= 1000000 * metrics.getAvailableProcessors();

            double cpu = 0;

            if (prevCpuTime > 0) {
                long cpuTimeDiff = cpuTime - prevCpuTime;

                // CPU load could go higher than 100% because calculating of cpuTimeDiff also takes some time.
                cpu = Math.min(1.0, (double)cpuTimeDiff / METRICS_UPDATE_FREQ);
            }

            prevCpuTime = cpuTime;

            return cpu;
        }

        /** {@inheritDoc} */
        @Override public String toString() {
            return S.toString(MetricsUpdater.class, this, super.toString());
        }
    }

    /** Discovery topology future. */
    private static class DiscoTopologyFuture extends GridFutureAdapter<Long> implements GridLocalEventListener {
        /** */
        private static final long serialVersionUID = 0L;

        /** */
        private GridKernalContext ctx;

        /** Topology await version. */
        private long awaitVer;

        /** Empty constructor required by {@link Externalizable}. */
        private DiscoTopologyFuture() {
            // No-op.
        }

        /**
         * @param ctx Context.
         * @param awaitVer Await version.
         */
        private DiscoTopologyFuture(GridKernalContext ctx, long awaitVer) {
            this.ctx = ctx;
            this.awaitVer = awaitVer;
        }

        /** Initializes future. */
        private void init() {
            ctx.event().addLocalEventListener(this, EVT_NODE_JOINED, EVT_NODE_LEFT, EVT_NODE_FAILED);

            // Close potential window.
            long topVer = ctx.discovery().topologyVersion();

            if (topVer >= awaitVer)
                onDone(topVer);
        }

        /** {@inheritDoc} */
        @Override public boolean onDone(@Nullable Long res, @Nullable Throwable err) {
            if (super.onDone(res, err)) {
                ctx.event().removeLocalEventListener(this, EVT_NODE_JOINED, EVT_NODE_LEFT, EVT_NODE_FAILED);

                return true;
            }

            return false;
        }

        /** {@inheritDoc} */
        @Override public void onEvent(Event evt) {
            assert evt.type() == EVT_NODE_JOINED || evt.type() == EVT_NODE_LEFT || evt.type() == EVT_NODE_FAILED;

            DiscoveryEvent discoEvt = (DiscoveryEvent)evt;

            if (discoEvt.topologyVersion() >= awaitVer)
                onDone(discoEvt.topologyVersion());
        }
    }

    /**
     *
     */
    private static class Snapshot {
        /** */
        private final AffinityTopologyVersion topVer;

        /** */
        @GridToStringExclude
        private final DiscoCache discoCache;

        /**
         * @param topVer Topology version.
         * @param discoCache Disco cache.
         */
        private Snapshot(AffinityTopologyVersion topVer, DiscoCache discoCache) {
            this.topVer = topVer;
            this.discoCache = discoCache;
        }

        /** {@inheritDoc} */
        @Override public String toString() {
            return S.toString(Snapshot.class, this);
        }
    }

    /** Cache for discovery collections. */
    private class DiscoCache {
        /** Remote nodes. */
        private final List<ClusterNode> rmtNodes;

        /** All nodes. */
        private final List<ClusterNode> allNodes;

        /** All server nodes. */
        private final List<ClusterNode> srvNodes;

        /** All nodes with at least one cache configured. */
        @GridToStringInclude
        private final Collection<ClusterNode> allNodesWithCaches;

        /** All nodes with at least one cache configured. */
        @GridToStringInclude
        private final Collection<ClusterNode> rmtNodesWithCaches;

        /** Cache nodes by cache name. */
        @GridToStringInclude
        private final Map<String, Collection<ClusterNode>> allCacheNodes;

        /** Remote cache nodes by cache name. */
        @GridToStringInclude
        private final Map<String, Collection<ClusterNode>> rmtCacheNodes;

        /** Cache nodes by cache name. */
        @GridToStringInclude
        private final Map<String, Collection<ClusterNode>> affCacheNodes;

        /** Caches where at least one node has near cache enabled. */
        @GridToStringInclude
        private final Set<String> nearEnabledCaches;

        /** Nodes grouped by version. */
        private final NavigableMap<IgniteProductVersion, Collection<ClusterNode>> nodesByVer;

        /** Daemon nodes. */
        private final List<ClusterNode> daemonNodes;

        /** Node map. */
        private final Map<UUID, ClusterNode> nodeMap;

        /** Local node. */
        private final ClusterNode loc;

        /** Highest node order. */
        private final long maxOrder;

        /**
         * Cached alive nodes list. As long as this collection doesn't accept {@code null}s use {@link
         * #maskNull(String)} before passing raw cache names to it.
         */
        private final ConcurrentMap<String, Collection<ClusterNode>> aliveCacheNodes;

        /**
         * Cached alive remote nodes list. As long as this collection doesn't accept {@code null}s use {@link
         * #maskNull(String)} before passing raw cache names to it.
         */
        private final ConcurrentMap<String, Collection<ClusterNode>> aliveRmtCacheNodes;

        /**
         * Cached alive remote nodes with caches.
         */
        private final Collection<ClusterNode> aliveNodesWithCaches;

        /**
         * Cached alive server remote nodes with caches.
         */
        private final Collection<ClusterNode> aliveSrvNodesWithCaches;

        /**
         * Cached alive remote server nodes with caches.
         */
        private final Collection<ClusterNode> aliveRmtSrvNodesWithCaches;

        /**
         * Activated nodes.
         */
        private final Collection<ClusterNode> activatedNodes;

        /**
         * @param loc Local node.
         * @param rmts Remote nodes.
         */
        private DiscoCache(ClusterNode loc, Collection<ClusterNode> rmts, Collection<ClusterNode> activated) {
            this.loc = loc;

            rmtNodes = Collections.unmodifiableList(new ArrayList<>(F.view(rmts, FILTER_DAEMON)));

            assert !rmtNodes.contains(loc) : "Remote nodes collection shouldn't contain local node" +
                " [rmtNodes=" + rmtNodes + ", loc=" + loc + ']';

            List<ClusterNode> all = new ArrayList<>(rmtNodes.size() + 1);

            if (!loc.isDaemon())
                all.add(loc);

            all.addAll(rmtNodes);

            Collections.sort(all, GridNodeOrderComparator.INSTANCE);

            allNodes = Collections.unmodifiableList(all);

            Map<String, Collection<ClusterNode>> cacheMap = new HashMap<>(allNodes.size(), 1.0f);
            Map<String, Collection<ClusterNode>> rmtCacheMap = new HashMap<>(allNodes.size(), 1.0f);
            Map<String, Collection<ClusterNode>> dhtNodesMap = new HashMap<>(allNodes.size(), 1.0f);
            Collection<ClusterNode> nodesWithCaches = new HashSet<>(allNodes.size());
            Collection<ClusterNode> rmtNodesWithCaches = new HashSet<>(allNodes.size());

            aliveCacheNodes = new ConcurrentHashMap8<>(allNodes.size(), 1.0f);
            aliveRmtCacheNodes = new ConcurrentHashMap8<>(allNodes.size(), 1.0f);
            aliveNodesWithCaches = new ConcurrentSkipListSet<>();
            aliveSrvNodesWithCaches = new ConcurrentSkipListSet<>();
            aliveRmtSrvNodesWithCaches = new ConcurrentSkipListSet<>();
            nodesByVer = new TreeMap<>();

            long maxOrder0 = 0;

            Set<String> nearEnabledSet = new HashSet<>();

            List<ClusterNode> srvNodes = new ArrayList<>();

            for (ClusterNode node : allNodes) {
                assert node.order() != 0 : "Invalid node order [locNode=" + loc + ", node=" + node + ']';
                assert !node.isDaemon();

                if (!CU.clientNode(node))
                    srvNodes.add(node);

                if (node.order() > maxOrder0)
                    maxOrder0 = node.order();

                boolean hasCaches = false;

                for (Map.Entry<String, CachePredicate> entry : registeredCaches.entrySet()) {
                    String cacheName = entry.getKey();

                    CachePredicate filter = entry.getValue();

                    if (filter.cacheNode(node)) {
                        nodesWithCaches.add(node);

                        if (!loc.id().equals(node.id()))
                            rmtNodesWithCaches.add(node);

                        addToMap(cacheMap, cacheName, node);

                        if (alive(node.id()))
                            addToMap(aliveCacheNodes, maskNull(cacheName), node);

                        if (filter.dataNode(node))
                            addToMap(dhtNodesMap, cacheName, node);

                        if (filter.nearNode(node))
                            nearEnabledSet.add(cacheName);

                        if (!loc.id().equals(node.id())) {
                            addToMap(rmtCacheMap, cacheName, node);

                            if (alive(node.id()))
                                addToMap(aliveRmtCacheNodes, maskNull(cacheName), node);
                        }

                        hasCaches = true;
                    }
                }

                if (hasCaches) {
                    if (alive(node.id())) {
                        aliveNodesWithCaches.add(node);

                        if (!CU.clientNode(node) && activated.contains(node)) {
                            aliveSrvNodesWithCaches.add(node);

                            if (!loc.id().equals(node.id()))
                                aliveRmtSrvNodesWithCaches.add(node);
                        }
                    }
                }

                IgniteProductVersion nodeVer = U.productVersion(node);

                // Create collection for this version if it does not exist.
                Collection<ClusterNode> nodes = nodesByVer.get(nodeVer);

                if (nodes == null) {
                    nodes = new ArrayList<>(allNodes.size());

                    nodesByVer.put(nodeVer, nodes);
                }

                nodes.add(node);
            }

            Collections.sort(srvNodes, CU.nodeComparator(true));

            // Need second iteration to add this node to all previous node versions.
            for (ClusterNode node : allNodes) {
                IgniteProductVersion nodeVer = U.productVersion(node);

                // Get all versions lower or equal node's version.
                NavigableMap<IgniteProductVersion, Collection<ClusterNode>> updateView =
                    nodesByVer.headMap(nodeVer, false);

                for (Collection<ClusterNode> prevVersions : updateView.values())
                    prevVersions.add(node);
            }

            maxOrder = maxOrder0;

            allCacheNodes = Collections.unmodifiableMap(cacheMap);
            rmtCacheNodes = Collections.unmodifiableMap(rmtCacheMap);
            affCacheNodes = Collections.unmodifiableMap(dhtNodesMap);
            allNodesWithCaches = Collections.unmodifiableCollection(nodesWithCaches);
            this.rmtNodesWithCaches = Collections.unmodifiableCollection(rmtNodesWithCaches);
            nearEnabledCaches = Collections.unmodifiableSet(nearEnabledSet);
            this.srvNodes = Collections.unmodifiableList(srvNodes);

            daemonNodes = Collections.unmodifiableList(new ArrayList<>(
                F.view(F.concat(false, loc, rmts), F0.not(FILTER_DAEMON))));

            Map<UUID, ClusterNode> nodeMap = new HashMap<>(allNodes().size() + daemonNodes.size(), 1.0f);

            for (ClusterNode n : F.concat(false, allNodes(), daemonNodes()))
                nodeMap.put(n.id(), n);

            this.nodeMap = nodeMap;

            this.activatedNodes = new HashSet<>(activated);
        }

        /**
         * Adds node to map.
         *
         * @param cacheMap Map to add to.
         * @param cacheName Cache name.
         * @param rich Node to add
         */
        private void addToMap(Map<String, Collection<ClusterNode>> cacheMap, String cacheName, ClusterNode rich) {
            Collection<ClusterNode> cacheNodes = cacheMap.get(cacheName);

            if (cacheNodes == null) {
                cacheNodes = new ArrayList<>(allNodes.size());

                cacheMap.put(cacheName, cacheNodes);
            }

            cacheNodes.add(rich);
        }

        /** @return Local node. */
        ClusterNode localNode() {
            return loc;
        }

        /** @return Remote nodes. */
        Collection<ClusterNode> remoteNodes() {
            return rmtNodes;
        }

        /** @return All nodes. */
        Collection<ClusterNode> allNodes() {
            return allNodes;
        }

        /**
         * Gets collection of nodes which have version equal or greater than {@code ver}.
         *
         * @param ver Version to check.
         * @return Collection of nodes with version equal or greater than {@code ver}.
         */
        Collection<ClusterNode> elderNodes(IgniteProductVersion ver) {
            Map.Entry<IgniteProductVersion, Collection<ClusterNode>> entry = nodesByVer.ceilingEntry(ver);

            if (entry == null)
                return Collections.emptyList();

            return entry.getValue();
        }

        /**
         * @return Versions map.
         */
        NavigableMap<IgniteProductVersion, Collection<ClusterNode>> versionsMap() {
            return nodesByVer;
        }

        /**
         * Gets collection of nodes with at least one cache configured.
         *
         * @param topVer Topology version (maximum allowed node order).
         * @return Collection of nodes.
         */
        Collection<ClusterNode> allNodesWithCaches(final long topVer) {
            return filter(topVer, allNodesWithCaches);
        }

        /**
         * Gets all nodes that have cache with given name.
         *
         * @param cacheName Cache name.
         * @param topVer Topology version.
         * @return Collection of nodes.
         */
        Collection<ClusterNode> cacheNodes(@Nullable String cacheName, final long topVer) {
            return filter(topVer, allCacheNodes.get(cacheName));
        }

        /**
         * Gets all remote nodes that have cache with given name.
         *
         * @param cacheName Cache name.
         * @param topVer Topology version.
         * @return Collection of nodes.
         */
        Collection<ClusterNode> remoteCacheNodes(@Nullable String cacheName, final long topVer) {
            return filter(topVer, rmtCacheNodes.get(cacheName));
        }

        /**
         * Gets all remote nodes that have at least one cache configured.
         *
         * @param topVer Topology version.
         * @return Collection of nodes.
         */
        Collection<ClusterNode> remoteCacheNodes(final long topVer) {
            return filter(topVer, rmtNodesWithCaches);
        }

        /**
         * Gets all nodes that have cache with given name and should participate in affinity calculation. With
         * partitioned cache nodes with near-only cache do not participate in affinity node calculation.
         *
         * @param cacheName Cache name.
         * @param topVer Topology version.
         * @return Collection of nodes.
         */
        Collection<ClusterNode> cacheAffinityNodes(@Nullable String cacheName, final long topVer) {
            return filter(topVer, affCacheNodes.get(cacheName));
        }

        /**
         * Gets all alive nodes that have cache with given name.
         *
         * @param cacheName Cache name.
         * @param topVer Topology version.
         * @return Collection of nodes.
         */
        Collection<ClusterNode> aliveCacheNodes(@Nullable String cacheName, final long topVer) {
            return filter(topVer, aliveCacheNodes.get(maskNull(cacheName)));
        }

        /**
         * Gets all alive remote nodes that have cache with given name.
         *
         * @param cacheName Cache name.
         * @param topVer Topology version.
         * @return Collection of nodes.
         */
        Collection<ClusterNode> aliveRemoteCacheNodes(@Nullable String cacheName, final long topVer) {
            return filter(topVer, aliveRmtCacheNodes.get(maskNull(cacheName)));
        }

        /**
         * Gets all alive remote server nodes with at least one cache configured.
         *
         * @param topVer Topology version.
         * @return Collection of nodes.
         */
        Collection<ClusterNode> aliveRemoteServerNodesWithCaches(final long topVer) {
            return filter(topVer, aliveRmtSrvNodesWithCaches);
        }

        /**
         * Gets all alive server nodes with at least one cache configured.
         *
         * @param topVer Topology version.
         * @return Collection of nodes.
         */
        Collection<ClusterNode> aliveServerNodesWithCaches(final long topVer) {
            return filter(topVer, aliveSrvNodesWithCaches);
        }

        /**
         * Gets all alive remote nodes with at least one cache configured.
         *
         * @param topVer Topology version.
         * @return Collection of nodes.
         */
        Collection<ClusterNode> aliveNodesWithCaches(final long topVer) {
            return filter(topVer, aliveNodesWithCaches);
        }

        /**
         * Checks if cache with given name has at least one node with near cache enabled.
         *
         * @param cacheName Cache name.
         * @return {@code True} if cache with given name has at least one node with near cache enabled.
         */
        boolean hasNearCache(@Nullable String cacheName) {
            return nearEnabledCaches.contains(cacheName);
        }

        /**
         * Removes left node from cached alives lists.
         *
         * @param leftNode Left node.
         */
        void updateAlives(ClusterNode leftNode) {
            if (leftNode.order() > maxOrder)
                return;

            filterNodeMap(aliveCacheNodes, leftNode);

            filterNodeMap(aliveRmtCacheNodes, leftNode);

            aliveNodesWithCaches.remove(leftNode);
            aliveSrvNodesWithCaches.remove(leftNode);
            aliveRmtSrvNodesWithCaches.remove(leftNode);
        }

        /**
         * Creates a copy of nodes map without the given node.
         *
         * @param map Map to copy.
         * @param exclNode Node to exclude.
         */
        private void filterNodeMap(ConcurrentMap<String, Collection<ClusterNode>> map, final ClusterNode exclNode) {
            for (String cacheName : registeredCaches.keySet()) {
                String maskedName = maskNull(cacheName);

                while (true) {
                    Collection<ClusterNode> oldNodes = map.get(maskedName);

                    if (oldNodes == null || oldNodes.isEmpty())
                        break;

                    Collection<ClusterNode> newNodes = new ArrayList<>(oldNodes);

                    if (!newNodes.remove(exclNode))
                        break;

                    if (map.replace(maskedName, oldNodes, newNodes))
                        break;
                }
            }
        }

        /**
         * Replaces {@code null} with {@code NULL_CACHE_NAME}.
         *
         * @param cacheName Cache name.
         * @return Masked name.
         */
        private String maskNull(@Nullable String cacheName) {
            return cacheName == null ? NULL_CACHE_NAME : cacheName;
        }

        /**
         * @param topVer Topology version.
         * @param nodes Nodes.
         * @return Filtered collection (potentially empty, but never {@code null}).
         */
        private Collection<ClusterNode> filter(final long topVer, @Nullable Collection<ClusterNode> nodes) {
            if (nodes == null)
                return Collections.emptyList();

            // If no filtering needed, return original collection.
            return nodes.isEmpty() || topVer < 0 || topVer >= maxOrder ?
                nodes :
                F.view(nodes, new P1<ClusterNode>() {
                    @Override public boolean apply(ClusterNode node) {
                        return node.order() <= topVer;
                    }
                });
        }

        /** @return Daemon nodes. */
        Collection<ClusterNode> daemonNodes() {
            return daemonNodes;
        }

        /**
         * @param id Node ID.
         * @return Node.
         */
        @Nullable ClusterNode node(UUID id) {
            return nodeMap.get(id);
        }

        /** {@inheritDoc} */
        @Override public String toString() {
            return S.toString(DiscoCache.class, this, "allNodesWithDaemons", U.toShortString(allNodes));
        }
    }

    /**
     * Cache predicate.
     */
    private class CachePredicate {
        /** Cache filter. */
        private final IgnitePredicate<ClusterNode> cacheFilter;

        /** If near cache is enabled on data nodes. */
        private final boolean nearEnabled;

        /** Cache mode. */
        private final CacheMode cacheMode;

        /** Collection of client near nodes. */
        private final ConcurrentHashMap<UUID, Boolean> clientNodes;

        /**
         * @param cacheFilter Cache filter.
         * @param nearEnabled Near enabled flag.
         * @param cacheMode Cache mode.
         */
        private CachePredicate(IgnitePredicate<ClusterNode> cacheFilter, boolean nearEnabled, CacheMode cacheMode) {
            assert cacheFilter != null;

            this.cacheFilter = cacheFilter;
            this.nearEnabled = nearEnabled;
            this.cacheMode = cacheMode;

            clientNodes = new ConcurrentHashMap<>();
        }

        /**
         * @param nodeId Near node ID to add.
         * @param nearEnabled Near enabled flag.
         * @return {@code True} if new node ID was added.
         */
        public boolean addClientNode(UUID nodeId, boolean nearEnabled) {
            assert nodeId != null;

            Boolean old = clientNodes.putIfAbsent(nodeId, nearEnabled);

            return old == null;
        }

        /**
         * @param leftNodeId Left node ID.
         * @return {@code True} if existing node ID was removed.
         */
        public boolean onNodeLeft(UUID leftNodeId) {
            assert leftNodeId != null;

            Boolean old = clientNodes.remove(leftNodeId);

            return old != null;
        }

        /**
         * @param node Node to check.
         * @return {@code True} if this node is a data node for given cache.
         */
        public boolean dataNode(ClusterNode node) {
            return !node.isDaemon() && CU.affinityNode(node, cacheFilter);
        }

        /**
         * @param node Node to check.
         * @return {@code True} if cache is accessible on the given node.
         */
        public boolean cacheNode(ClusterNode node) {
            return !node.isDaemon() && (CU.affinityNode(node, cacheFilter) || clientNodes.containsKey(node.id()));
        }

        /**
         * @param node Node to check.
         * @return {@code True} if near cache is present on the given nodes.
         */
        public boolean nearNode(ClusterNode node) {
            if (node.isDaemon())
                return false;

            if (CU.affinityNode(node, cacheFilter))
                return nearEnabled;

            Boolean near = clientNodes.get(node.id());

            return near != null && near;
        }

        /**
         * @param node Node to check.
         * @return {@code True} if client cache is present on the given nodes.
         */
        public boolean clientNode(ClusterNode node) {
            if (node.isDaemon())
                return false;

            Boolean near = clientNodes.get(node.id());

            return near != null && !near;
        }
    }
}<|MERGE_RESOLUTION|>--- conflicted
+++ resolved
@@ -759,11 +759,8 @@
 
         checkAttributes(discoCache().remoteNodes());
 
-<<<<<<< HEAD
-=======
         ctx.service().initCompatibilityMode(discoCache().remoteNodes());
 
->>>>>>> 60c6e720
         setCustomEventListener(TcpDiscoveryNodeActivatedMessage.class, new CustomEventListener<TcpDiscoveryNodeActivatedMessage>() {
             @Override
             public void onCustomEvent(AffinityTopologyVersion topVer, ClusterNode snd,
