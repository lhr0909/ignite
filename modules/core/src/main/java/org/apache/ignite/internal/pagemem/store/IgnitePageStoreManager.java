--- conflicted
+++ resolved
@@ -117,7 +117,6 @@
     public long allocatePage(int cacheId, int partId, byte flags) throws IgniteCheckedException;
 
     /**
-<<<<<<< HEAD
      * Gets total number of allocated pages for the given space.
      *
      * @param cacheId Cache ID.
@@ -129,13 +128,10 @@
     public int pages(int cacheId, int partId, byte flags) throws IgniteCheckedException;
 
     /**
-     * @return Page ID of a root metadata page.
-=======
      * Gets meta page ID for specified cache.
      *
      * @param cacheId Cache ID.
      * @return Meta page ID.
->>>>>>> 2336229d
      */
     public long metaPageId(int cacheId);
 }