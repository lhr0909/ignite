--- conflicted
+++ resolved
@@ -68,11 +68,11 @@
     /** Template configuration flag. */
     private boolean template;
 
+    /** */
+    private UUID rcvdFrom;
+
     /** Cache state. */
     private CacheState state;
-
-    /** */
-    private UUID rcvdFrom;
 
     /** */
     private transient boolean exchangeNeeded;
@@ -281,7 +281,20 @@
     }
 
     /**
-<<<<<<< HEAD
+     * @param nodeId ID of node provided cache configuration in discovery data.
+     */
+    public void receivedFrom(UUID nodeId) {
+        rcvdFrom = nodeId;
+    }
+
+    /**
+     * @return ID of node provided cache configuration in discovery data.
+     */
+    @Nullable public UUID receivedFrom() {
+        return rcvdFrom;
+    }
+
+    /**
      * @return Cache state.
      */
     public CacheState state() {
@@ -293,19 +306,6 @@
      */
     public void state(CacheState state) {
         this.state = state;
-=======
-     * @param nodeId ID of node provided cache configuration in discovery data.
-     */
-    public void receivedFrom(UUID nodeId) {
-        rcvdFrom = nodeId;
-    }
-
-    /**
-     * @return ID of node provided cache configuration in discovery data.
-     */
-    @Nullable public UUID receivedFrom() {
-        return rcvdFrom;
->>>>>>> 5ac30480
     }
 
     /** {@inheritDoc} */
