/*
 * Licensed to the Apache Software Foundation (ASF) under one or more
 * contributor license agreements.  See the NOTICE file distributed with
 * this work for additional information regarding copyright ownership.
 * The ASF licenses this file to You under the Apache License, Version 2.0
 * (the "License"); you may not use this file except in compliance with
 * the License.  You may obtain a copy of the License at
 *
 *      http://www.apache.org/licenses/LICENSE-2.0
 *
 * Unless required by applicable law or agreed to in writing, software
 * distributed under the License is distributed on an "AS IS" BASIS,
 * WITHOUT WARRANTIES OR CONDITIONS OF ANY KIND, either express or implied.
 * See the License for the specific language governing permissions and
 * limitations under the License.
 */

package org.apache.ignite.internal.processors.cache;

import org.apache.ignite.*;
import org.apache.ignite.cache.*;
import org.apache.ignite.cache.eviction.*;
import org.apache.ignite.internal.managers.deployment.*;
import org.apache.ignite.internal.processors.cache.distributed.dht.*;
import org.apache.ignite.internal.processors.cache.extras.*;
import org.apache.ignite.internal.processors.cache.query.*;
import org.apache.ignite.internal.processors.cache.transactions.*;
import org.apache.ignite.internal.processors.cache.version.*;
import org.apache.ignite.internal.processors.dr.*;
import org.apache.ignite.internal.util.*;
import org.apache.ignite.internal.util.lang.*;
import org.apache.ignite.internal.util.offheap.unsafe.*;
import org.apache.ignite.internal.util.tostring.*;
import org.apache.ignite.internal.util.typedef.*;
import org.apache.ignite.internal.util.typedef.internal.*;
import org.apache.ignite.lang.*;
import org.jetbrains.annotations.*;

import javax.cache.*;
import javax.cache.expiry.*;
import javax.cache.processor.*;
import java.io.*;
import java.nio.*;
import java.util.*;
import java.util.concurrent.*;
import java.util.concurrent.atomic.*;

import static org.apache.ignite.events.EventType.*;
import static org.apache.ignite.internal.processors.cache.CacheFlag.*;
import static org.apache.ignite.transactions.TransactionState.*;

/**
 * Adapter for cache entry.
 */
@SuppressWarnings({
    "NonPrivateFieldAccessedInSynchronizedContext", "TooBroadScope", "FieldAccessedSynchronizedAndUnsynchronized"})
public abstract class GridCacheMapEntry implements GridCacheEntryEx {
    /** */
    private static final byte IS_DELETED_MASK = 0x01;

    /** */
    private static final byte IS_UNSWAPPED_MASK = 0x02;

    /** */
    public static final Comparator<GridCacheVersion> ATOMIC_VER_COMPARATOR = new GridCacheAtomicVersionComparator();

    /**
     * NOTE
     * ====
     * Make sure to recalculate this value any time when adding or removing fields from entry.
     * The size should be count as follows:
     * <ul>
     * <li>Primitives: byte/boolean = 1, short = 2, int/float = 4, long/double = 8</li>
     * <li>References: 8 each</li>
     * <li>Each nested object should be analyzed in the same way as above.</li>
     * </ul>
     */
    // 7 * 8 /*references*/  + 2 * 8 /*long*/  + 1 * 4 /*int*/ + 1 * 1 /*byte*/ = 77
    private static final int SIZE_OVERHEAD = 77 /*entry*/ + 32 /* version */;

    /** Static logger to avoid re-creation. Made static for test purpose. */
    protected static final AtomicReference<IgniteLogger> logRef = new AtomicReference<>();

    /** Logger. */
    protected static volatile IgniteLogger log;

    /** Cache registry. */
    @GridToStringExclude
    protected final GridCacheContext<?, ?> cctx;

    /** Key. */
    @GridToStringInclude
    protected final KeyCacheObject key;

    /** Value. */
    @GridToStringInclude
    protected CacheObject val;

    /** Start version. */
    @GridToStringInclude
    protected final long startVer;

    /** Version. */
    @GridToStringInclude
    protected GridCacheVersion ver;

    /** Next entry in the linked list. */
    @GridToStringExclude
    private volatile GridCacheMapEntry next0;

    /** Next entry in the linked list. */
    @GridToStringExclude
    private volatile GridCacheMapEntry next1;

    /** Key hash code. */
    @GridToStringInclude
    private final int hash;

    /** Off-heap value pointer. */
    protected long valPtr;

    /** Extras */
    @GridToStringInclude
    private GridCacheEntryExtras extras;

    /**
     * Flags:
     * <ul>
     *     <li>Deleted flag - mask {@link #IS_DELETED_MASK}</li>
     *     <li>Unswapped flag - mask {@link #IS_UNSWAPPED_MASK}</li>
     * </ul>
     */
    @GridToStringInclude
    protected byte flags;

    /**
     * @param cctx Cache context.
     * @param key Cache key.
     * @param hash Key hash value.
     * @param val Entry value.
     * @param next Next entry in the linked list.
     * @param ttl Time to live.
     * @param hdrId Header id.
     */
    protected GridCacheMapEntry(GridCacheContext<?, ?> cctx, KeyCacheObject key, int hash, CacheObject val,
        GridCacheMapEntry next, long ttl, int hdrId) {
        log = U.logger(cctx.kernalContext(), logRef, GridCacheMapEntry.class);

        key = (KeyCacheObject)cctx.kernalContext().portable().prepareForCache(key, cctx);

        assert key != null;

        this.key = key;
        this.hash = hash;
        this.cctx = cctx;

        ttlAndExpireTimeExtras(ttl, CU.toExpireTime(ttl));

        val = cctx.kernalContext().portable().prepareForCache(val, cctx);

        synchronized (this) {
            value(val);
        }

        next(hdrId, next);

        ver = cctx.versions().next();

        startVer = ver.order();
    }

    /** {@inheritDoc} */
    @Override public long startVersion() {
        return startVer;
    }

    /**
     * Sets entry value. If off-heap value storage is enabled, will serialize value to off-heap.
     *
     * @param val Value to store.
     */
    protected void value(@Nullable CacheObject val) {
        assert Thread.holdsLock(this);

        // In case we deal with IGFS cache, count updated data
        if (cctx.cache().isIgfsDataCache() &&
            cctx.kernalContext().igfsHelper().isIgfsBlockKey(key.value(cctx.cacheObjectContext(), false))) {
            int newSize = valueLength0(val, null);
            int oldSize = valueLength0(this.val, (this.val == null && valPtr != 0) ? valueBytes0() : null);

            int delta = newSize - oldSize;

            if (delta != 0 && !cctx.isNear())
                cctx.cache().onIgfsDataSizeChanged(delta);
        }

        if (!isOffHeapValuesOnly()) {
            this.val = val;

            valPtr = 0;
        }
        else {
            try {
                if (cctx.kernalContext().config().isPeerClassLoadingEnabled()) {
                    Object val0 = null;

                    if (val != null) {
                        val0 = val.value(cctx.cacheObjectContext(), false);

                        if (val0 != null)
                            cctx.gridDeploy().deploy(val0.getClass(), val0.getClass().getClassLoader());
                    }

                    if (U.p2pLoader(val0)) {
                        cctx.deploy().addDeploymentContext(
                            new GridDeploymentInfoBean((GridDeploymentInfo)val0.getClass().getClassLoader()));
                    }
                }

                GridUnsafeMemory mem = cctx.unsafeMemory();

                assert mem != null;

                if (val != null) {
                    boolean valIsByteArr = val.byteArray();

                    valPtr = mem.putOffHeap(valPtr, val.valueBytes(cctx.cacheObjectContext()), valIsByteArr);
                }
                else {
                    mem.removeOffHeap(valPtr);

                    valPtr = 0;
                }
            }
            catch (IgniteCheckedException e) {
                U.error(log, "Failed to deserialize value [entry=" + this + ", val=" + val + ']');

                throw new IgniteException(e);
            }
        }
    }

    /**
     * Isolated method to get length of IGFS block.
     *
     * @param val Value.
     * @param valBytes Value bytes.
     * @return Length of value.
     */
    private int valueLength(@Nullable byte[] val, GridCacheValueBytes valBytes) {
        assert valBytes != null;

        return val != null ? val.length : valBytes.isNull() ? 0 : valBytes.get().length - (valBytes.isPlain() ? 0 : 6);
    }

    /**
     * Isolated method to get length of IGFS block.
     *
     * @param val Value.
     * @param valBytes Value bytes.
     * @return Length of value.
     */
    private int valueLength0(@Nullable CacheObject val, @Nullable IgniteBiTuple<byte[], Boolean> valBytes) {
        byte[] bytes = val != null ? (byte[])val.value(cctx.cacheObjectContext(), false) : null;

        return bytes != null ? bytes.length :
            (valBytes == null) ? 0 : valBytes.get1().length - (valBytes.get2() ? 0 : 6);
    }

    /**
     * @return Value bytes.
     */
    protected CacheObject valueBytesUnlocked() {
        assert Thread.holdsLock(this);

        CacheObject val0 = val;

        if (val0 == null && valPtr != 0) {
            IgniteBiTuple<byte[], Boolean> t = valueBytes0();

            if (t.get2())
                val0 = cctx.toCacheObject(t.get1(), null);
            else
                val0 = cctx.toCacheObject(null, t.get1());
        }

        return val0;
    }

    /** {@inheritDoc} */
    @Override public int memorySize() throws IgniteCheckedException {
// TODO IGNITE-51
//        byte[] kb;
//        GridCacheValueBytes vb;
//
//        CacheObject v;
//
//        int extrasSize;
//
//        synchronized (this) {
//            kb = keyBytes;
//            vb = valueBytesUnlocked();
//
//            v = val;
//
//            extrasSize = extrasSize();
//        }
//
//        if (kb == null || (vb.isNull() && v != null)) {
//            if (kb == null)
//                kb = CU.marshal(cctx.shared(), key);
//
//            if (vb.isNull())
//                vb = (v != null && v instanceof byte[]) ? GridCacheValueBytes.plain(v) :
//                    GridCacheValueBytes.marshaled(CU.marshal(cctx.shared(), v));
//
//            synchronized (this) {
//                if (keyBytes == null)
//                    keyBytes = kb;
//
//                // If value didn't change.
//                if (!isOffHeapValuesOnly() && valBytes == null && val == v && cctx.config().isStoreValueBytes())
//                    valBytes = vb.isPlain() ? null : vb.get();
//            }
//        }
//
//        return SIZE_OVERHEAD + extrasSize + kb.length + (vb.isNull() ? 0 : vb.get().length);
        return 0;
    }

    /** {@inheritDoc} */
    @Override public boolean isInternal() {
        return key.internal();
    }

    /** {@inheritDoc} */
    @Override public boolean isDht() {
        return false;
    }

    /** {@inheritDoc} */
    @Override public boolean isLocal() {
        return false;
    }

    /** {@inheritDoc} */
    @Override public boolean isNear() {
        return false;
    }

    /** {@inheritDoc} */
    @Override public boolean isReplicated() {
        return false;
    }

    /** {@inheritDoc} */
    @Override public boolean detached() {
        return false;
    }

    /** {@inheritDoc} */
    @Override public <K, V> GridCacheContext<K, V> context() {
        return (GridCacheContext<K, V>)cctx;
    }

    /** {@inheritDoc} */
    @Override public boolean isNew() throws GridCacheEntryRemovedException {
        assert Thread.holdsLock(this);

        checkObsolete();

        return isStartVersion();
    }

    /** {@inheritDoc} */
    @Override public synchronized boolean isNewLocked() throws GridCacheEntryRemovedException {
        checkObsolete();

        return isStartVersion();
    }

    /**
     * @return {@code True} if start version.
     */
    public boolean isStartVersion() {
        return ver.nodeOrder() == cctx.localNode().order() && ver.order() == startVer;
    }

    /** {@inheritDoc} */
    @Override public boolean valid(long topVer) {
        return true;
    }

    /** {@inheritDoc} */
    @Override public int partition() {
        return 0;
    }

    /** {@inheritDoc} */
    @Override public boolean partitionValid() {
        return true;
    }

    /** {@inheritDoc} */
    @Nullable @Override public GridCacheEntryInfo info() {
        GridCacheEntryInfo info = null;

        long time = U.currentTimeMillis();

        try {
            synchronized (this) {
                if (!obsolete()) {
                    info = new GridCacheEntryInfo();

                    info.key(key);
                    info.cacheId(cctx.cacheId());

                    long expireTime = expireTimeExtras();

                    boolean expired = expireTime != 0 && expireTime <= time;

                    info.ttl(ttlExtras());
                    info.expireTime(expireTime);
                    info.version(ver);
                    info.setNew(isStartVersion());
                    info.setDeleted(deletedUnlocked());

                    if (!expired)
                        info.value(valueBytesUnlocked());
                }
            }
        }
        catch (Exception e) {
            throw new IgniteException("Failed to unmarshal object while creating entry info: " + this, e);
        }

        return info;
    }

    /** {@inheritDoc} */
    @Override public CacheObject unswap() throws IgniteCheckedException {
        return unswap(false, true);
    }

    /**
     * Unswaps an entry.
     *
     * @param ignoreFlags Whether to ignore swap flags.
     * @param needVal If {@code false} then do not to deserialize value during unswap.
     * @return Value.
     * @throws IgniteCheckedException If failed.
     */
    @Nullable @Override public CacheObject unswap(boolean ignoreFlags, boolean needVal) throws IgniteCheckedException {
        boolean swapEnabled = cctx.swap().swapEnabled() && (ignoreFlags || !cctx.hasFlag(SKIP_SWAP));

        if (!swapEnabled && !cctx.isOffHeapEnabled())
            return null;

        synchronized (this) {
            if (isStartVersion() && ((flags & IS_UNSWAPPED_MASK) == 0)) {
                GridCacheSwapEntry e;

                if (cctx.offheapTiered()) {
                    e = cctx.swap().readOffheapPointer(this);

                    if (e != null) {
                        if (e.offheapPointer() > 0) {
                            valPtr = e.offheapPointer();

                            if (needVal) {
                                CacheObject val = cctx.fromOffheap(valPtr, false);

                                e.value(val);
                            }
                        }
                        else { // Read from swap.
                            valPtr = 0;

                            // TODO IGNITE-51.
                            if (cctx.portableEnabled() && !e.valueIsByteArray())
                                e.valueBytes(null); // Clear bytes marshalled with portable marshaller.
                        }
                    }
                }
                else
                    e = detached() ? cctx.swap().read(this, true, true, true) : cctx.swap().readAndRemove(this);

                if (log.isDebugEnabled())
                    log.debug("Read swap entry [swapEntry=" + e + ", cacheEntry=" + this + ']');

                flags |= IS_UNSWAPPED_MASK;

                // If there is a value.
                if (e != null) {
                    long delta = e.expireTime() == 0 ? 0 : e.expireTime() - U.currentTimeMillis();

                    if (delta >= 0) {
                        CacheObject val = e.value();

                        val = cctx.kernalContext().portable().prepareForCache(val, cctx);

                        // Set unswapped value.
                        update(val, e.expireTime(), e.ttl(), e.version());

                        // Must update valPtr again since update() will reset it.
                        if (cctx.offheapTiered() && e.offheapPointer() > 0)
                            valPtr = e.offheapPointer();

                        return val;
                    }
                    else
                        clearIndex(e.value());
                }
            }
        }

        return null;
    }

    /**
     * @throws IgniteCheckedException If failed.
     */
    private void swap() throws IgniteCheckedException {
        if (cctx.isSwapOrOffheapEnabled() && !deletedUnlocked() && hasValueUnlocked() && !detached()) {
            assert Thread.holdsLock(this);

            long expireTime = expireTimeExtras();

            if (expireTime > 0 && U.currentTimeMillis() >= expireTime) { // Don't swap entry if it's expired.
                // Entry might have been updated.
                if (cctx.offheapTiered()) {
                    cctx.swap().removeOffheap(key);

                    valPtr = 0;
                }

                return;
            }

            if (val == null && cctx.offheapTiered() && valPtr != 0) {
                if (log.isDebugEnabled())
                    log.debug("Value did not change, skip write swap entry: " + this);

                if (cctx.swap().offheapEvictionEnabled())
                    cctx.swap().enableOffheapEviction(key());

                return;
            }

            IgniteUuid valClsLdrId = null;

            if (val != null) {
                valClsLdrId = cctx.deploy().getClassLoaderId(
                    val.value(cctx.cacheObjectContext(), false).getClass().getClassLoader());
            }

            IgniteBiTuple<byte[], Boolean> valBytes = valueBytes0();

            cctx.swap().write(key(),
                ByteBuffer.wrap(valBytes.get1()),
                valBytes.get2(),
                ver,
                ttlExtras(),
                expireTime,
                cctx.deploy().getClassLoaderId(U.detectObjectClassLoader(key.value(cctx.cacheObjectContext(), false))),
                valClsLdrId);

            if (log.isDebugEnabled())
                log.debug("Wrote swap entry: " + this);
        }
    }

    /**
     * @return Value bytes and flag indicating whether value is byte array.
     */
    protected IgniteBiTuple<byte[], Boolean> valueBytes0() {
        assert Thread.holdsLock(this);

        if (valPtr != 0) {
            assert isOffHeapValuesOnly() || cctx.offheapTiered();

            return cctx.unsafeMemory().get(valPtr);
        }
        else {
            assert val != null;

            try {
                byte[] bytes = val.valueBytes(cctx.cacheObjectContext());

                boolean plain = val.byteArray();

                return new IgniteBiTuple<>(bytes, plain);
            }
            catch (IgniteCheckedException e) {
                throw new IgniteException(e);
            }
        }
    }

    /**
     * @throws IgniteCheckedException If failed.
     */
    protected final void releaseSwap() throws IgniteCheckedException {
        if (cctx.isSwapOrOffheapEnabled()) {
            synchronized (this){
                cctx.swap().remove(key());
            }

            if (log.isDebugEnabled())
                log.debug("Removed swap entry [entry=" + this + ']');
        }
    }

    /**
     * @param tx Transaction.
     * @param key Key.
     * @param reload flag.
     * @param subjId Subject ID.
     * @param taskName Task name.
     * @return Read value.
     * @throws IgniteCheckedException If failed.
     */
    @SuppressWarnings({"RedundantTypeArguments"})
    @Nullable protected Object readThrough(@Nullable IgniteInternalTx tx, KeyCacheObject key, boolean reload, UUID subjId,
        String taskName) throws IgniteCheckedException {
        return cctx.store().loadFromStore(tx, key);
    }

    /** {@inheritDoc} */
    @Nullable @Override public final CacheObject innerGet(@Nullable IgniteInternalTx tx,
        boolean readSwap,
        boolean readThrough,
        boolean failFast,
        boolean unmarshal,
        boolean updateMetrics,
        boolean evt,
        boolean tmp,
        UUID subjId,
        Object transformClo,
        String taskName,
        @Nullable IgniteCacheExpiryPolicy expirePlc)
        throws IgniteCheckedException, GridCacheEntryRemovedException {
        cctx.denyOnFlag(LOCAL);

        return innerGet0(tx,
            readSwap,
            readThrough,
            evt,
            unmarshal,
            updateMetrics,
            tmp,
            subjId,
            transformClo,
            taskName,
            expirePlc);
    }

    /** {@inheritDoc} */
    @SuppressWarnings({"unchecked", "RedundantTypeArguments", "TooBroadScope"})
    private CacheObject innerGet0(IgniteInternalTx tx,
        boolean readSwap,
        boolean readThrough,
        boolean evt,
        boolean unmarshal,
        boolean updateMetrics,
        boolean tmp,
        UUID subjId,
        Object transformClo,
        String taskName,
        @Nullable IgniteCacheExpiryPolicy expiryPlc)
        throws IgniteCheckedException, GridCacheEntryRemovedException {
        // Disable read-through if there is no store.
        if (readThrough && !cctx.readThrough())
            readThrough = false;

        GridCacheMvccCandidate owner;

        CacheObject old;
        CacheObject ret = null;

        GridCacheVersion startVer;

        boolean expired = false;

        CacheObject expiredVal = null;

        boolean hasOldBytes;

        synchronized (this) {
            checkObsolete();

            // Cache version for optimistic check.
            startVer = ver;

            GridCacheMvcc mvcc = mvccExtras();

            owner = mvcc == null ? null : mvcc.anyOwner();

            double delta;

            long expireTime = expireTimeExtras();

            if (expireTime > 0) {
                delta = expireTime - U.currentTimeMillis();

                if (log.isDebugEnabled())
                    log.debug("Checked expiration time for entry [timeLeft=" + delta + ", entry=" + this + ']');

                if (delta <= 0)
                    expired = true;
            }

            CacheObject val = this.val;

            hasOldBytes = valPtr != 0;

            if ((unmarshal || isOffHeapValuesOnly()) && !expired && val == null && hasOldBytes)
                val = rawGetOrUnmarshalUnlocked(tmp);

            boolean valid = valid(tx != null ? tx.topologyVersion() : cctx.affinity().affinityTopologyVersion());

            // Attempt to load from swap.
            if (val == null && !hasOldBytes && readSwap) {
                // Only promote when loading initial state.
                if (isNew() || !valid) {
                    // If this entry is already expired (expiration time was too low),
                    // we simply remove from swap and clear index.
                    if (expired) {
                        releaseSwap();

                        // Previous value is guaranteed to be null
                        clearIndex(null);
                    }
                    else {
                        // Read and remove swap entry.
                        if (tmp) {
                            unswap(false, false);

                            val = rawGetOrUnmarshalUnlocked(true);
                        }
                        else
                            val = unswap();

                        // Recalculate expiration after swap read.
                        if (expireTime > 0) {
                            delta = expireTime - U.currentTimeMillis();

                            if (log.isDebugEnabled())
                                log.debug("Checked expiration time for entry [timeLeft=" + delta +
                                    ", entry=" + this + ']');

                            if (delta <= 0)
                                expired = true;
                        }
                    }
                }
            }

            old = expired || !valid ? null : val;

            if (expired) {
                expiredVal = val;

                value(null);
            }

            if (old == null && !hasOldBytes) {
                if (updateMetrics && cctx.cache().configuration().isStatisticsEnabled())
                    cctx.cache().metrics0().onRead(false);
            }
            else {
                if (updateMetrics && cctx.cache().configuration().isStatisticsEnabled())
                    cctx.cache().metrics0().onRead(true);

                // Set retVal here for event notification.
                ret = old;
            }

            if (evt && expired) {
                if (cctx.events().isRecordable(EVT_CACHE_OBJECT_EXPIRED)) {
                    cctx.events().addEvent(partition(),
                        key,
                        tx,
                        owner,
                        EVT_CACHE_OBJECT_EXPIRED,
                        null,
                        false,
                        expiredVal,
                        expiredVal != null || hasOldBytes,
                        subjId,
                        null,
                        taskName);
                }

                cctx.continuousQueries().onEntryExpired(this, key, expiredVal);

                // No more notifications.
                evt = false;
            }

            if (evt && !expired && cctx.events().isRecordable(EVT_CACHE_OBJECT_READ)) {
                cctx.events().addEvent(partition(), key, tx, owner, EVT_CACHE_OBJECT_READ, ret, ret != null, old,
                    hasOldBytes || old != null, subjId,
                    transformClo != null ? transformClo.getClass().getName() : null, taskName);

                // No more notifications.
                evt = false;
            }

            if (ret != null && expiryPlc != null)
                updateTtl(expiryPlc);
        }

        if (ret != null)
            // If return value is consistent, then done.
            return ret;

        boolean loadedFromStore = false;

        if (ret == null && readThrough) {
            IgniteInternalTx tx0 = null;

            if (tx != null && tx.local()) {
                if (cctx.isReplicated() || cctx.isColocated() || tx.near())
                    tx0 = tx;
                else if (tx.dht()) {
                    GridCacheVersion ver = tx.nearXidVersion();

                    tx0 = cctx.dht().near().context().tm().tx(ver);
                }
            }

            // TODO IGNITE-51.
            Object storeVal = readThrough(tx0, key, false, subjId, taskName);

            if (storeVal != null)
                ret = cctx.toCacheObject(storeVal);

            loadedFromStore = true;
        }

        synchronized (this) {
            long ttl = ttlExtras();

            // If version matched, set value.
            if (startVer.equals(ver)) {
                if (ret != null) {
                    // Detach value before index update.
                    ret = cctx.kernalContext().portable().prepareForCache(ret, cctx);

                    GridCacheVersion nextVer = nextVersion();

                    CacheObject prevVal = rawGetOrUnmarshalUnlocked(false);

                    long expTime = CU.toExpireTime(ttl);

                    if (loadedFromStore)
                        // Update indexes before actual write to entry.
                        updateIndex(ret, expTime, nextVer, prevVal);

                    boolean hadValPtr = valPtr != 0;

                    // Don't change version for read-through.
                    update(ret, expTime, ttl, nextVer);

                    if (hadValPtr && cctx.offheapTiered())
                        cctx.swap().removeOffheap(key);

                    if (cctx.deferredDelete() && deletedUnlocked() && !isInternal() && !detached())
                        deletedUnlocked(false);
                }

                if (evt && cctx.events().isRecordable(EVT_CACHE_OBJECT_READ))
                    cctx.events().addEvent(partition(), key, tx, owner, EVT_CACHE_OBJECT_READ, ret, ret != null,
                        old, hasOldBytes, subjId, transformClo != null ? transformClo.getClass().getName() : null,
                        taskName);
            }
        }

        return ret;
    }

    /** {@inheritDoc} */
    @SuppressWarnings({"unchecked", "TooBroadScope"})
    @Nullable @Override public final CacheObject innerReload()
        throws IgniteCheckedException, GridCacheEntryRemovedException {
        cctx.denyOnFlag(READ);

        CU.checkStore(cctx);

        GridCacheVersion startVer;

        boolean wasNew;

        synchronized (this) {
            checkObsolete();

            // Cache version for optimistic check.
            startVer = ver;

            wasNew = isNew();
        }

        String taskName = cctx.kernalContext().job().currentTaskName();

        // Check before load.
        CacheObject ret = cctx.toCacheObject(readThrough(null, key, true, cctx.localNodeId(), taskName));

        boolean touch = false;

        try {
            synchronized (this) {
                long ttl = ttlExtras();

                // Generate new version.
                GridCacheVersion nextVer = cctx.versions().nextForLoad(ver);

                // If entry was loaded during read step.
                if (wasNew && !isNew())
                    // Map size was updated on entry creation.
                    return ret;

                // If version matched, set value.
                if (startVer.equals(ver)) {
                    releaseSwap();

                    CacheObject old = rawGetOrUnmarshalUnlocked(false);

                    long expTime = CU.toExpireTime(ttl);

                    // Detach value before index update.
                    ret = cctx.kernalContext().portable().prepareForCache(ret, cctx);

                    // Update indexes.
                    if (ret != null) {
                        updateIndex(ret, expTime, nextVer, old);

                        if (cctx.deferredDelete() && !isInternal() && !detached() && deletedUnlocked())
                            deletedUnlocked(false);
                    }
                    else {
                        clearIndex(old);

                        if (cctx.deferredDelete() && !isInternal() && !detached() && !deletedUnlocked())
                            deletedUnlocked(true);
                    }

                    update(ret, expTime, ttl, nextVer);

                    touch = true;

                    // If value was set - return, otherwise try again.
                    return ret;
                }
            }

            touch = true;

            return ret;
        }
        finally {
            if (touch)
                cctx.evicts().touch(this, cctx.affinity().affinityTopologyVersion());
        }
    }

    /**
     * @param nodeId Node ID.
     */
    protected void recordNodeId(UUID nodeId) {
        // No-op.
    }

    /** {@inheritDoc} */
    @Override public final GridCacheUpdateTxResult innerSet(
        @Nullable IgniteInternalTx tx,
        UUID evtNodeId,
        UUID affNodeId,
        CacheObject val,
        boolean writeThrough,
        boolean retval,
        long ttl,
        boolean evt,
        boolean metrics,
        long topVer,
        CacheEntryPredicate[] filter,
        GridDrType drType,
        long drExpireTime,
        @Nullable GridCacheVersion explicitVer,
        @Nullable UUID subjId,
        String taskName
    ) throws IgniteCheckedException, GridCacheEntryRemovedException {
        CacheObject old;

        boolean valid = valid(tx != null ? tx.topologyVersion() : topVer);

        // Lock should be held by now.
        if (!cctx.isAll(this, filter))
            return new GridCacheUpdateTxResult(false, null);

        final GridCacheVersion newVer;

        boolean intercept = cctx.config().getInterceptor() != null;

        Object val0 = null;

        synchronized (this) {
            checkObsolete();

            if (cctx.kernalContext().config().isCacheSanityCheckEnabled()) {
                if (tx != null && tx.groupLock())
                    groupLockSanityCheck(tx);
                else
                    assert tx == null || (!tx.local() && tx.onePhaseCommit()) || tx.ownsLock(this) :
                        "Transaction does not own lock for update [entry=" + this + ", tx=" + tx + ']';
            }

            // Load and remove from swap if it is new.
            boolean startVer = isStartVersion();

            if (startVer)
                unswap(true, retval);

            newVer = explicitVer != null ? explicitVer : tx == null ?
                nextVersion() : tx.writeVersion();

            assert newVer != null : "Failed to get write version for tx: " + tx;

            old = (retval || intercept) ? rawGetOrUnmarshalUnlocked(!retval) : this.val;

            if (intercept) {
<<<<<<< HEAD
                val0 = CU.value(val, cctx, true);
=======
                key0 = key.value(cctx.cacheObjectContext(), false);
                val0 = CU.value(val, cctx, false);
>>>>>>> b93f7a3c

                Object interceptorVal = cctx.config().getInterceptor().onBeforePut(new CacheLazyEntry(cctx, key, old),
                    val0);

                if (interceptorVal == null)
                    return new GridCacheUpdateTxResult(false, (CacheObject)cctx.unwrapTemporary(old));
                else if (interceptorVal != val0)
                    val0 = cctx.unwrapTemporary(interceptorVal);

                    val = cctx.toCacheObject(val0);
            }

            // Determine new ttl and expire time.
            long expireTime;

            if (drExpireTime >= 0) {
                assert ttl >= 0 : ttl;

                expireTime = drExpireTime;
            }
            else {
                if (ttl == -1L) {
                    ttl = ttlExtras();
                    expireTime = expireTimeExtras();
                }
                else
                    expireTime = CU.toExpireTime(ttl);
            }

            assert ttl >= 0 : ttl;
            assert expireTime >= 0 : expireTime;

            // Detach value before index update.
            val = cctx.kernalContext().portable().prepareForCache(val, cctx);

            // Update index inside synchronization since it can be updated
            // in load methods without actually holding entry lock.
            if (val != null) {
                updateIndex(val, expireTime, newVer, old);

                if (cctx.deferredDelete() && deletedUnlocked() && !isInternal() && !detached())
                    deletedUnlocked(false);
            }

            update(val, expireTime, ttl, newVer);

            drReplicate(drType, val, newVer);

            recordNodeId(affNodeId);

            if (metrics && cctx.cache().configuration().isStatisticsEnabled())
                cctx.cache().metrics0().onWrite();

            if (evt && newVer != null && cctx.events().isRecordable(EVT_CACHE_OBJECT_PUT)) {
                CacheObject evtOld = cctx.unwrapTemporary(old);

                cctx.events().addEvent(partition(),
                    key,
                    evtNodeId,
                    tx == null ? null : tx.xid(),
                    newVer,
                    EVT_CACHE_OBJECT_PUT,
                    val,
                    val != null,
                    evtOld,
                    evtOld != null || hasValueUnlocked(),
                    subjId, null, taskName);
            }

            if (cctx.isLocal() || cctx.isReplicated() || (tx != null && tx.local() && !isNear()))
                cctx.continuousQueries().onEntryUpdated(this, key, val, old, false);

            cctx.dataStructures().onEntryUpdated(key, false);
        }

        if (log.isDebugEnabled())
            log.debug("Updated cache entry [val=" + val + ", old=" + old + ", entry=" + this + ']');

        // Persist outside of synchronization. The correctness of the
        // value will be handled by current transaction.
        if (writeThrough)
            cctx.store().putToStore(tx, key, val, newVer);

        if (intercept)
            cctx.config().getInterceptor().onAfterPut(new CacheLazyEntry(cctx, key, val));

        return valid ? new GridCacheUpdateTxResult(true, retval ? old : null) :
            new GridCacheUpdateTxResult(false, null);
    }

    /** {@inheritDoc} */
    @Override public final GridCacheUpdateTxResult innerRemove(
        @Nullable IgniteInternalTx tx,
        UUID evtNodeId,
        UUID affNodeId,
        boolean writeThrough,
        boolean retval,
        boolean evt,
        boolean metrics,
        long topVer,
        CacheEntryPredicate[] filter,
        GridDrType drType,
        @Nullable GridCacheVersion explicitVer,
        @Nullable UUID subjId,
        String taskName
    ) throws IgniteCheckedException, GridCacheEntryRemovedException {
        assert cctx.transactional();

        CacheObject old;

        GridCacheVersion newVer;

        boolean valid = valid(tx != null ? tx.topologyVersion() : topVer);

        // Lock should be held by now.
        if (!cctx.isAll(this, filter))
            return new GridCacheUpdateTxResult(false, null);

        GridCacheVersion obsoleteVer = null;

        boolean intercept = cctx.config().getInterceptor() != null;

        IgniteBiTuple<Boolean, Object> interceptRes = null;

        Cache.Entry entry0 = null;

        synchronized (this) {
            checkObsolete();

            if (tx != null && tx.groupLock() && cctx.kernalContext().config().isCacheSanityCheckEnabled())
                groupLockSanityCheck(tx);
            else
                assert tx == null || (!tx.local() && tx.onePhaseCommit()) || tx.ownsLock(this) :
                    "Transaction does not own lock for remove[entry=" + this + ", tx=" + tx + ']';

            boolean startVer = isStartVersion();

            if (startVer) {
                // Release swap.
                releaseSwap();
            }

            newVer = explicitVer != null ? explicitVer : tx == null ? nextVersion() : tx.writeVersion();

            old = (retval || intercept) ? rawGetOrUnmarshalUnlocked(!retval) : val;

            if (intercept) {
<<<<<<< HEAD
                entry0 = new CacheLazyEntry(cctx, key, old);
=======
                key0 = key.value(cctx.cacheObjectContext(), false);
                old0 = CU.value(old, cctx, false);
>>>>>>> b93f7a3c

                interceptRes = cctx.config().getInterceptor().onBeforeRemove(entry0);

                if (cctx.cancelRemove(interceptRes)) {
                    CacheObject ret = cctx.toCacheObject(cctx.unwrapTemporary(interceptRes.get2()));

                    return new GridCacheUpdateTxResult(false, ret);
                }
            }

            if (old == null)
                old = saveValueForIndexUnlocked();

            // Clear indexes inside of synchronization since indexes
            // can be updated without actually holding entry lock.
            clearIndex(old);

            boolean hadValPtr = valPtr != 0;

            update(null, 0, 0, newVer);

            if (cctx.offheapTiered() && hadValPtr) {
                boolean rmv = cctx.swap().removeOffheap(key);

                assert rmv;
            }

            if (cctx.deferredDelete() && !detached() && !isInternal()) {
                if (!deletedUnlocked()) {
                    deletedUnlocked(true);

                    if (tx != null) {
                        GridCacheMvcc mvcc = mvccExtras();

                        if (mvcc == null || mvcc.isEmpty(tx.xidVersion()))
                            clearReaders();
                        else
                            clearReader(tx.originatingNodeId());
                    }
                }
            }

            drReplicate(drType, null, newVer);

            if (metrics && cctx.cache().configuration().isStatisticsEnabled())
                cctx.cache().metrics0().onRemove();

            if (tx == null)
                obsoleteVer = newVer;
            else {
                // Only delete entry if the lock is not explicit.
                if (tx.groupLock() || lockedBy(tx.xidVersion()))
                    obsoleteVer = tx.xidVersion();
                else if (log.isDebugEnabled())
                    log.debug("Obsolete version was not set because lock was explicit: " + this);
            }

            if (evt && newVer != null && cctx.events().isRecordable(EVT_CACHE_OBJECT_REMOVED)) {
                CacheObject evtOld = cctx.unwrapTemporary(old);

                cctx.events().addEvent(partition(),
                    key,
                    evtNodeId,
                    tx == null ? null : tx.xid(), newVer,
                    EVT_CACHE_OBJECT_REMOVED,
                    null,
                    false,
                    evtOld,
                    evtOld != null || hasValueUnlocked(),
                    subjId,
                    null,
                    taskName);
            }

                if (cctx.isLocal() || cctx.isReplicated() || (tx != null && tx.local() && !isNear()))
                    cctx.continuousQueries().onEntryUpdated(this, key, null, old, false);

            cctx.dataStructures().onEntryUpdated(key, true);
        }

        // Persist outside of synchronization. The correctness of the
        // value will be handled by current transaction.
        if (writeThrough)
            cctx.store().removeFromStore(tx, key);

        if (!cctx.deferredDelete()) {
            boolean marked = false;

            synchronized (this) {
                // If entry is still removed.
                if (newVer == ver) {
                    if (obsoleteVer == null || !(marked = markObsolete0(obsoleteVer, true))) {
                        if (log.isDebugEnabled())
                            log.debug("Entry could not be marked obsolete (it is still used): " + this);
                    }
                    else {
                        recordNodeId(affNodeId);

                        // If entry was not marked obsolete, then removed lock
                        // will be registered whenever removeLock is called.
                        cctx.mvcc().addRemoved(cctx, obsoleteVer);

                        if (log.isDebugEnabled())
                            log.debug("Entry was marked obsolete: " + this);
                    }
                }
            }

            if (marked)
                onMarkedObsolete();
        }

        if (intercept)
            cctx.config().getInterceptor().onAfterRemove(entry0);

        if (valid) {
            CacheObject ret;

            if (interceptRes != null)
                ret = cctx.toCacheObject(cctx.unwrapTemporary(interceptRes.get2()));
            else
                ret = old;

            return new GridCacheUpdateTxResult(true, ret);
        }
        else
            return new GridCacheUpdateTxResult(false, null);
    }

    /** {@inheritDoc} */
    @SuppressWarnings("unchecked")
    @Override public GridTuple3<Boolean, Object, EntryProcessorResult<Object>> innerUpdateLocal(
        GridCacheVersion ver,
        GridCacheOperation op,
        @Nullable Object writeObj,
        @Nullable Object[] invokeArgs,
        boolean writeThrough,
        boolean retval,
        @Nullable ExpiryPolicy expiryPlc,
        boolean evt,
        boolean metrics,
        @Nullable CacheEntryPredicate[] filter,
        boolean intercept,
        @Nullable UUID subjId,
        String taskName
    ) throws IgniteCheckedException, GridCacheEntryRemovedException {
        assert cctx.isLocal() && cctx.atomic();

        CacheObject old;

        boolean res = true;

        IgniteBiTuple<Boolean, ?> interceptorRes = null;

        EntryProcessorResult<Object> invokeRes = null;

        synchronized (this) {
            boolean needVal = retval || intercept || op == GridCacheOperation.TRANSFORM || !F.isEmpty(filter);

            checkObsolete();

            // Load and remove from swap if it is new.
            if (isNew())
                unswap(true, retval);

            // Possibly get old value form store.
            old = needVal ? rawGetOrUnmarshalUnlocked(!retval) : val;

            boolean readThrough = false;

            Object old0 = null;

            if (needVal && old == null &&
                (cctx.readThrough() && (op == GridCacheOperation.TRANSFORM || cctx.loadPreviousValue()))) {
                    old0 = readThrough(null, key, false, subjId, taskName);

                old = cctx.toCacheObject(old0);

                long ttl = CU.TTL_ETERNAL;
                long expireTime = CU.EXPIRE_TIME_ETERNAL;

                if (expiryPlc != null && old != null) {
                    ttl = CU.toTtl(expiryPlc.getExpiryForCreation());

                    if (ttl == CU.TTL_ZERO) {
                        ttl = CU.TTL_MINIMUM;
                        expireTime = CU.expireTimeInPast();
                    }
                    else if (ttl == CU.TTL_NOT_CHANGED)
                        ttl = CU.TTL_ETERNAL;
                    else
                        expireTime = CU.toExpireTime(ttl);
                }

                // Detach value before index update.
                old = cctx.kernalContext().portable().prepareForCache(old, cctx);

                if (old != null)
                    updateIndex(old, expireTime, ver, null);
                else
                    clearIndex(null);

                update(old, expireTime, ttl, ver);
            }

            // Apply metrics.
            if (metrics && cctx.cache().configuration().isStatisticsEnabled() && needVal) {
                // PutIfAbsent methods mustn't update hit/miss statistics
                if (op != GridCacheOperation.UPDATE || F.isEmpty(filter) || !cctx.putIfAbsentFilter(filter))
                    cctx.cache().metrics0().onRead(old != null);
            }

            // Check filter inside of synchronization.
            if (!F.isEmpty(filter)) {
                boolean pass = cctx.isAll(this, filter);

                if (!pass) {
                    if (expiryPlc != null && !readThrough && !cctx.putIfAbsentFilter(filter) && hasValueUnlocked())
                        updateTtl(expiryPlc);

                    return new T3<>(false, retval ? CU.value(old, cctx, false) : null, null);
                }
            }

            String transformCloClsName = null;

            CacheObject updated;

            Object updated0 = null;

            // Calculate new value.
            if (op == GridCacheOperation.TRANSFORM) {
                transformCloClsName = writeObj.getClass().getName();

                EntryProcessor<Object, Object, ?> entryProcessor = (EntryProcessor<Object, Object, ?>)writeObj;

                assert entryProcessor != null;

<<<<<<< HEAD
                CacheInvokeEntry<Object, Object> entry = new CacheInvokeEntry<>(cctx, key, old);
=======
                key0 = key.value(cctx.cacheObjectContext(), false);
                old0 = value(old0, old, false);

                CacheInvokeEntry<Object, Object> entry = new CacheInvokeEntry<>(cctx, key0, old0);
>>>>>>> b93f7a3c

                try {
                    Object computed = entryProcessor.process(entry, invokeArgs);

                    if (entry.modified()) {
                        updated0 = cctx.unwrapTemporary(entry.getValue());

                        updated = cctx.toCacheObject(updated0);
                    }
                    else
                        updated = old;

                    invokeRes = computed != null ? new CacheInvokeResult<>(cctx.unwrapTemporary(computed)) : null;
                }
                catch (Exception e) {
                    updated = old;

                    invokeRes = new CacheInvokeResult<>(e);
                }

                if (!entry.modified()) {
                    if (expiryPlc != null && !readThrough && hasValueUnlocked())
                        updateTtl(expiryPlc);

                    return new GridTuple3<>(false, null, invokeRes);
                }
            }
            else
                updated = (CacheObject)writeObj;

            op = updated == null ? GridCacheOperation.DELETE : GridCacheOperation.UPDATE;

            if (intercept) {
                if (op == GridCacheOperation.UPDATE) {
                    updated0 = value(updated0, updated, false);
                    old0 = value(old0, old, false);

                    Object interceptorVal = cctx.config().getInterceptor()
                        .onBeforePut(new CacheLazyEntry(cctx, key, old), updated0);

                    if (interceptorVal == null)
                        return new GridTuple3<>(false, cctx.unwrapTemporary(old0), invokeRes);
                    else {
                        updated0 = cctx.unwrapTemporary(interceptorVal);

                        updated = cctx.toCacheObject(updated0);
                    }
                }
                else {
                    interceptorRes = cctx.config().getInterceptor()
                        .onBeforeRemove(new CacheLazyEntry(cctx, key, old));

                    if (cctx.cancelRemove(interceptorRes))
                        return new GridTuple3<>(false, cctx.unwrapTemporary(interceptorRes.get2()), invokeRes);
                }
            }

            boolean hadVal = hasValueUnlocked();

            long ttl = CU.TTL_ETERNAL;
            long expireTime = CU.EXPIRE_TIME_ETERNAL;

            if (op == GridCacheOperation.UPDATE) {
                if (expiryPlc != null) {
                    ttl = CU.toTtl(hadVal ? expiryPlc.getExpiryForUpdate() : expiryPlc.getExpiryForCreation());

                    if (ttl == CU.TTL_NOT_CHANGED) {
                        ttl = ttlExtras();
                        expireTime = expireTimeExtras();
                    }
                    else if (ttl != CU.TTL_ZERO)
                        expireTime = CU.toExpireTime(ttl);
                }
                else {
                    ttl = ttlExtras();
                    expireTime = expireTimeExtras();
                }
            }

            if (ttl == CU.TTL_ZERO)
                op = GridCacheOperation.DELETE;

            // Try write-through.
            if (op == GridCacheOperation.UPDATE) {
                // Detach value before index update.
                updated = cctx.kernalContext().portable().prepareForCache(updated, cctx);

                if (writeThrough)
                    // Must persist inside synchronization in non-tx mode.
                    cctx.store().putToStore(null, key, updated, ver);

                // Update index inside synchronization since it can be updated
                // in load methods without actually holding entry lock.
                updateIndex(updated, expireTime, ver, old);

                assert ttl != CU.TTL_ZERO;

                update(updated, expireTime, ttl, ver);

                if (evt) {
                    CacheObject evtOld = null;

                    if (transformCloClsName != null && cctx.events().isRecordable(EVT_CACHE_OBJECT_READ)) {
                        evtOld = cctx.unwrapTemporary(old);

                        cctx.events().addEvent(partition(), key, cctx.localNodeId(), null,
                            (GridCacheVersion)null, EVT_CACHE_OBJECT_READ, evtOld, evtOld != null || hadVal, evtOld,
                            evtOld != null || hadVal, subjId, transformCloClsName, taskName);
                    }

                    if (cctx.events().isRecordable(EVT_CACHE_OBJECT_PUT)) {
                        if (evtOld == null)
                            evtOld = cctx.unwrapTemporary(old);

                        cctx.events().addEvent(partition(), key, cctx.localNodeId(), null,
                            (GridCacheVersion)null, EVT_CACHE_OBJECT_PUT, updated, updated != null, evtOld,
                            evtOld != null || hadVal, subjId, null, taskName);
                    }
                }
            }
            else {
                if (writeThrough)
                    // Must persist inside synchronization in non-tx mode.
                    cctx.store().removeFromStore(null, key);

                boolean hasValPtr = valPtr != 0;

                // Update index inside synchronization since it can be updated
                // in load methods without actually holding entry lock.
                clearIndex(old);

                update(null, CU.TTL_ETERNAL, CU.EXPIRE_TIME_ETERNAL, ver);

                if (cctx.offheapTiered() && hasValPtr) {
                    boolean rmv = cctx.swap().removeOffheap(key);

                    assert rmv;
                }

                if (evt) {
                    CacheObject evtOld = null;

                    if (transformCloClsName != null && cctx.events().isRecordable(EVT_CACHE_OBJECT_READ))
                        cctx.events().addEvent(partition(), key, cctx.localNodeId(), null,
                            (GridCacheVersion)null, EVT_CACHE_OBJECT_READ, evtOld, evtOld != null || hadVal, evtOld,
                            evtOld != null || hadVal, subjId, transformCloClsName, taskName);

                    if (cctx.events().isRecordable(EVT_CACHE_OBJECT_REMOVED)) {
                        if (evtOld == null)
                            evtOld = cctx.unwrapTemporary(old);

                        cctx.events().addEvent(partition(), key, cctx.localNodeId(), null, (GridCacheVersion) null,
                            EVT_CACHE_OBJECT_REMOVED, null, false, evtOld, evtOld != null || hadVal, subjId, null,
                            taskName);
                    }
                }

                res = hadVal;
            }

            if (res)
                updateMetrics(op, metrics);

            cctx.continuousQueries().onEntryUpdated(this, key, val, old, false);

            cctx.dataStructures().onEntryUpdated(key, op == GridCacheOperation.DELETE);

            if (intercept) {
                if (op == GridCacheOperation.UPDATE)
                    cctx.config().getInterceptor().onAfterPut(new CacheLazyEntry(cctx, key, updated));
                else
                    cctx.config().getInterceptor().onAfterRemove(new CacheLazyEntry(cctx, key, old));
            }
        }

        return new GridTuple3<>(res,
            cctx.unwrapTemporary(interceptorRes != null ? interceptorRes.get2() : CU.value(old, cctx, false)),
            invokeRes);
    }

    /** {@inheritDoc} */
    @SuppressWarnings("unchecked")
    @Override public GridCacheUpdateAtomicResult innerUpdate(
        GridCacheVersion newVer,
        UUID evtNodeId,
        UUID affNodeId,
        GridCacheOperation op,
        @Nullable Object writeObj,
        @Nullable Object[] invokeArgs,
        boolean writeThrough,
        boolean retval,
        @Nullable IgniteCacheExpiryPolicy expiryPlc,
        boolean evt,
        boolean metrics,
        boolean primary,
        boolean verCheck,
        @Nullable CacheEntryPredicate[] filter,
        GridDrType drType,
        long explicitTtl,
        long explicitExpireTime,
        @Nullable GridCacheVersion conflictVer,
        boolean conflictResolve,
        boolean intercept,
        @Nullable UUID subjId,
        String taskName
    ) throws IgniteCheckedException, GridCacheEntryRemovedException, GridClosureException {
        assert cctx.atomic();

        boolean res = true;

        CacheObject oldVal;
        CacheObject updated;

        GridCacheVersion enqueueVer = null;

        GridCacheVersionConflictContext<?, ?> conflictCtx = null;

        CacheInvokeDirectResult invokeRes = null;

        // System TTL/ET which may have special values.
        long newSysTtl;
        long newSysExpireTime;

        // TTL/ET which will be passed to entry on update.
        long newTtl;
        long newExpireTime;

        synchronized (this) {
            boolean needVal = intercept || retval || op == GridCacheOperation.TRANSFORM || !F.isEmptyOrNulls(filter);

            checkObsolete();

            // Load and remove from swap if it is new.
            if (isNew())
                unswap(true, retval);

            Object transformClo = null;

            // Request-level conflict resolution is needed, i.e. we do not know who will win in advance.
            if (conflictResolve) {
                GridCacheVersion oldConflictVer = version().conflictVersion();

                // Cache is conflict-enabled.
                if (cctx.conflictNeedResolve()) {
// TODO IGNITE-51.
//                    // Get new value, optionally unmarshalling and/or transforming it.
//                    if (writeObj == null && valBytes != null)
//                        writeObj = cctx.marshaller().unmarshal(valBytes, cctx.deploy().globalLoader());
//
//                    if (op == GridCacheOperation.TRANSFORM) {
//                        transformClo = writeObj;
//
//                        writeObj = ((IgniteClosure<V, V>)writeObj).apply(rawGetOrUnmarshalUnlocked(true));
//                        valBytes = null;
//                    }
//
//                    GridTuple3<Long, Long, Boolean> expiration = ttlAndExpireTime(expiryPlc, explicitTtl,
//                        explicitExpireTime);
//
//                    // Prepare old and new entries for conflict resolution.
//                    GridCacheVersionedEntryEx oldEntry = versionedEntry();
//                    GridCacheVersionedEntryEx newEntry = new GridCachePlainVersionedEntry<>(key, (V)writeObj,
//                        expiration.get1(), expiration.get2(), conflictVer != null ? conflictVer : newVer);
//
//                    // Resolve conflict.
//                    conflictCtx = cctx.conflictResolve(oldEntry, newEntry, verCheck);
//
//                    assert conflictCtx != null;
//
//                    // Use old value?
//                    if (conflictCtx.isUseOld()) {
//                        GridCacheVersion newConflictVer = conflictVer != null ? conflictVer : newVer;
//
//                        // Handle special case with atomic comparator.
//                        if (!isNew() &&                                                           // Not initial value,
//                            verCheck &&                                                           // and atomic version check,
//                            oldConflictVer.dataCenterId() == newConflictVer.dataCenterId() &&     // and data centers are equal,
//                            ATOMIC_VER_COMPARATOR.compare(oldConflictVer, newConflictVer) == 0 && // and both versions are equal,
//                            cctx.writeThrough() &&                                                // and store is enabled,
//                            primary)                                                              // and we are primary.
//                        {
//                            V val = rawGetOrUnmarshalUnlocked(false);
//
//                            if (val == null) {
//                                assert deletedUnlocked();
//
//                                cctx.store().removeFromStore(null, key());
//                            }
//                            else
//                                cctx.store().putToStore(null, key(), val, ver);
//                        }
//
//                        return new GridCacheUpdateAtomicResult<>(false,
//                            retval ? rawGetOrUnmarshalUnlocked(false) : null,
//                            null,
//                            invokeRes,
//                            CU.TTL_ETERNAL,
//                            CU.EXPIRE_TIME_ETERNAL,
//                            null,
//                            null,
//                            false);
//                    }
//                    // Will update something.
//                    else {
//                        // Merge is a local update which override passed value bytes.
//                        if (conflictCtx.isMerge()) {
//                            writeObj = conflictCtx.mergeValue();
//                            valBytes = null;
//
//                            conflictVer = null;
//                        }
//                        else
//                            assert conflictCtx.isUseNew();
//
//                        // Update value is known at this point, so update operation type.
//                        op = writeObj != null ? GridCacheOperation.UPDATE : GridCacheOperation.DELETE;
//                    }
                }
                else
                    // Nullify conflict version on this update, so that we will use regular version during next updates.
                    conflictVer = null;
            }

            // Perform version check only in case there was no explicit conflict resolution.
            if (conflictCtx == null) {
                if (verCheck) {
                    if (!isNew() && ATOMIC_VER_COMPARATOR.compare(ver, newVer) >= 0) {
                        if (ATOMIC_VER_COMPARATOR.compare(ver, newVer) == 0 && cctx.writeThrough() && primary) {
                            if (log.isDebugEnabled())
                                log.debug("Received entry update with same version as current (will update store) " +
                                    "[entry=" + this + ", newVer=" + newVer + ']');

                            CacheObject val = rawGetOrUnmarshalUnlocked(false);

                            if (val == null) {
                                assert deletedUnlocked();

                                cctx.store().removeFromStore(null, key());
                            }
                            else
                                cctx.store().putToStore(null, key(), val, ver);
                        }
                        else {
                            if (log.isDebugEnabled())
                                log.debug("Received entry update with smaller version than current (will ignore) " +
                                    "[entry=" + this + ", newVer=" + newVer + ']');
                        }

                        return new GridCacheUpdateAtomicResult(false,
                            retval ? rawGetOrUnmarshalUnlocked(false) : null,
                            null,
                            invokeRes,
                            CU.TTL_ETERNAL,
                            CU.EXPIRE_TIME_ETERNAL,
                            null,
                            null,
                            false);
                    }
                }
                else
                    assert isNew() || ATOMIC_VER_COMPARATOR.compare(ver, newVer) <= 0 :
                        "Invalid version for inner update [entry=" + this + ", newVer=" + newVer + ']';
            }

            // Prepare old value and value bytes.
            oldVal = needVal ? rawGetOrUnmarshalUnlocked(!retval) : val;

            // Possibly read value from store.
            boolean readThrough = false;

            Object old0 = null;
            Object updated0 = null;

            if (needVal && oldVal == null && (cctx.readThrough() &&
                (op == GridCacheOperation.TRANSFORM || cctx.loadPreviousValue()))) {
                old0 = readThrough(null, key, false, subjId, taskName);

                oldVal = cctx.toCacheObject(old0);

                readThrough = true;

                // Detach value before index update.
                oldVal = cctx.kernalContext().portable().prepareForCache(oldVal, cctx);

                // Calculate initial TTL and expire time.
                long initTtl;
                long initExpireTime;

                if (expiryPlc != null && oldVal != null) {
                    IgniteBiTuple<Long, Long> initTtlAndExpireTime = initialTtlAndExpireTime(expiryPlc);

                    initTtl = initTtlAndExpireTime.get1();
                    initExpireTime = initTtlAndExpireTime.get2();
                }
                else {
                    initTtl = CU.TTL_ETERNAL;
                    initExpireTime = CU.EXPIRE_TIME_ETERNAL;
                }

                if (oldVal != null)
                    updateIndex(oldVal, initExpireTime, ver, null);
                else
                    clearIndex(null);

                update(oldVal, initExpireTime, initTtl, ver);

                if (deletedUnlocked() && oldVal != null && !isInternal())
                    deletedUnlocked(false);
            }

            // Apply metrics.
            if (metrics && cctx.cache().configuration().isStatisticsEnabled() && needVal) {
                // PutIfAbsent methods mustn't update hit/miss statistics
                if (op != GridCacheOperation.UPDATE || F.isEmpty(filter) || !cctx.putIfAbsentFilter(filter))
                    cctx.cache().metrics0().onRead(oldVal != null);
            }

            // Check filter inside of synchronization.
            if (!F.isEmptyOrNulls(filter)) {
                boolean pass = cctx.isAll(this, filter);

                if (!pass) {
                    if (expiryPlc != null && !readThrough && hasValueUnlocked() && !cctx.putIfAbsentFilter(filter))
                        updateTtl(expiryPlc);

                    return new GridCacheUpdateAtomicResult(false,
                        retval ? oldVal : null,
                        null,
                        invokeRes,
                        CU.TTL_ETERNAL,
                        CU.EXPIRE_TIME_ETERNAL,
                        null,
                        null,
                        false);
                }
            }

            // Calculate new value in case we met transform.
            if (op == GridCacheOperation.TRANSFORM) {
                assert conflictCtx == null : "Cannot be TRANSFORM here if conflict resolution was performed earlier.";

                transformClo = writeObj;

                EntryProcessor<Object, Object, ?> entryProcessor = (EntryProcessor<Object, Object, ?>)writeObj;

<<<<<<< HEAD
                CacheInvokeEntry<Object, Object> entry = new CacheInvokeEntry(cctx, key, oldVal);
=======
                key0 = key.value(cctx.cacheObjectContext(), false);
                old0 = value(old0, oldVal, false);

                CacheInvokeEntry<Object, Object> entry = new CacheInvokeEntry<>(cctx, key0, old0);
>>>>>>> b93f7a3c

                try {
                    Object computed = entryProcessor.process(entry, invokeArgs);

                    if (entry.modified()) {
                        updated0 = cctx.unwrapTemporary(entry.getValue());
                        updated = cctx.toCacheObject(updated0);
                    }
                    else
                        updated = oldVal;

                    if (computed != null)
                        invokeRes = new CacheInvokeDirectResult(key,
                            cctx.toCacheObject(cctx.unwrapTemporary(computed)));
                }
                catch (Exception e) {
                    invokeRes = new CacheInvokeDirectResult(key, e);

                    updated = oldVal;
                }

                if (!entry.modified()) {
                    if (expiryPlc != null && !readThrough && hasValueUnlocked())
                        updateTtl(expiryPlc);

                    return new GridCacheUpdateAtomicResult(false,
                        retval ? oldVal : null,
                        null,
                        invokeRes,
                        CU.TTL_ETERNAL,
                        CU.EXPIRE_TIME_ETERNAL,
                        null,
                        null,
                        false);
                }
            }
            else
                updated = (CacheObject)writeObj;

            op = updated == null ? GridCacheOperation.DELETE : GridCacheOperation.UPDATE;

            assert op == GridCacheOperation.UPDATE || (op == GridCacheOperation.DELETE && updated == null);

            boolean hadVal = hasValueUnlocked();

            // Incorporate conflict version into new version if needed.
            if (conflictVer != null && conflictVer != newVer)
                newVer = new GridCacheVersionEx(newVer.topologyVersion(),
                    newVer.globalTime(),
                    newVer.order(),
                    newVer.nodeOrder(),
                    newVer.dataCenterId(),
                    conflictVer);


            if (op == GridCacheOperation.UPDATE) {
                // Conflict context is null if there were no explicit conflict resolution.
                if (conflictCtx == null) {
                    // Calculate TTL and expire time for local update.
                    if (explicitTtl != CU.TTL_NOT_CHANGED) {
                        // If conflict existed, expire time must be explicit.
                        assert conflictVer == null || explicitExpireTime != CU.EXPIRE_TIME_CALCULATE;

                        newSysTtl = newTtl = explicitTtl;
                        newSysExpireTime = explicitExpireTime;

                        newExpireTime = explicitExpireTime != CU.EXPIRE_TIME_CALCULATE ?
                            explicitExpireTime : CU.toExpireTime(explicitTtl);
                    }
                    else {
                        newSysTtl = expiryPlc == null ? CU.TTL_NOT_CHANGED :
                            hadVal ? expiryPlc.forUpdate() : expiryPlc.forCreate();

                        if (newSysTtl == CU.TTL_NOT_CHANGED) {
                            newSysExpireTime = CU.EXPIRE_TIME_CALCULATE;
                            newTtl = ttlExtras();
                            newExpireTime = expireTimeExtras();
                        }
                        else if (newSysTtl == CU.TTL_ZERO) {
                            op = GridCacheOperation.DELETE;

                            newSysTtl = CU.TTL_NOT_CHANGED;
                            newSysExpireTime = CU.EXPIRE_TIME_CALCULATE;

                            newTtl = CU.TTL_ETERNAL;
                            newExpireTime = CU.EXPIRE_TIME_ETERNAL;

                            updated = null;
                        }
                        else {
                            newSysExpireTime = CU.EXPIRE_TIME_CALCULATE;
                            newTtl = newSysTtl;
                            newExpireTime = CU.toExpireTime(newTtl);
                        }
                    }
                }
                else {
                    newSysTtl = newTtl = conflictCtx.ttl();
                    newSysExpireTime = newExpireTime = conflictCtx.expireTime();
                }
            }
            else {
                assert op == GridCacheOperation.DELETE;

                newSysTtl = CU.TTL_NOT_CHANGED;
                newSysExpireTime = CU.EXPIRE_TIME_CALCULATE;

                newTtl = CU.TTL_ETERNAL;
                newExpireTime = CU.EXPIRE_TIME_ETERNAL;
            }

            // TTL and expire time must be resolved at this point.
            assert newTtl != CU.TTL_NOT_CHANGED && newTtl != CU.TTL_ZERO && newTtl >= 0;
            assert newExpireTime != CU.EXPIRE_TIME_CALCULATE && newExpireTime >= 0;

            IgniteBiTuple<Boolean, Object> interceptRes = null;

            // Actual update.
            if (op == GridCacheOperation.UPDATE) {
                if (intercept) {
                    updated0 = value(updated0, updated, false);

                    Object interceptorVal = cctx.config().getInterceptor()
                        .onBeforePut(new CacheLazyEntry(cctx, key, oldVal), updated0);

                    if (interceptorVal == null)
                        return new GridCacheUpdateAtomicResult(false,
                            retval ? oldVal : null,
                            null,
                            invokeRes,
                            CU.TTL_ETERNAL,
                            CU.EXPIRE_TIME_ETERNAL,
                            null,
                            null,
                            false);
                    else if (interceptorVal != updated0) {
                        updated0 = cctx.unwrapTemporary(interceptorVal);

                        updated = cctx.toCacheObject(updated0);
                    }
                }

                // Try write-through.
                if (writeThrough)
                    // Must persist inside synchronization in non-tx mode.
                    cctx.store().putToStore(null, key, updated, newVer);

                if (!hadVal) {
                    boolean new0 = isNew();

                    assert deletedUnlocked() || new0 || isInternal(): "Invalid entry [entry=" + this + ", locNodeId=" +
                        cctx.localNodeId() + ']';

                    if (!new0 && !isInternal())
                        deletedUnlocked(false);
                }
                else {
                    assert !deletedUnlocked() : "Invalid entry [entry=" + this +
                        ", locNodeId=" + cctx.localNodeId() + ']';

                    // Do not change size.
                }

                updated = cctx.kernalContext().portable().prepareForCache(updated, cctx);

                // Update index inside synchronization since it can be updated
                // in load methods without actually holding entry lock.
                updateIndex(updated, newExpireTime, newVer, oldVal);

                update(updated, newExpireTime, newTtl, newVer);

                drReplicate(drType, updated, newVer);

                recordNodeId(affNodeId);

                if (evt) {
                    CacheObject evtOld = null;

                    if (transformClo != null && cctx.events().isRecordable(EVT_CACHE_OBJECT_READ)) {
                        evtOld = cctx.unwrapTemporary(oldVal);

                        cctx.events().addEvent(partition(), key, evtNodeId, null,
                            newVer, EVT_CACHE_OBJECT_READ, evtOld, evtOld != null || hadVal, evtOld,
                            evtOld != null || hadVal, subjId, transformClo.getClass().getName(), taskName);
                    }

                    if (newVer != null && cctx.events().isRecordable(EVT_CACHE_OBJECT_PUT)) {
                        if (evtOld == null)
                            evtOld = cctx.unwrapTemporary(oldVal);

                        cctx.events().addEvent(partition(), key, evtNodeId, null,
                            newVer, EVT_CACHE_OBJECT_PUT, updated, updated != null, evtOld,
                            evtOld != null || hadVal, subjId, null, taskName);
                    }
                }
            }
            else {
                if (intercept) {
                    interceptRes = cctx.config().getInterceptor().onBeforeRemove(new CacheLazyEntry(cctx, key, oldVal));

                    if (cctx.cancelRemove(interceptRes))
                        return new GridCacheUpdateAtomicResult(false,
                            cctx.toCacheObject(cctx.unwrapTemporary(interceptRes.get2())),
                            null,
                            invokeRes,
                            CU.TTL_ETERNAL,
                            CU.EXPIRE_TIME_ETERNAL,
                            null,
                            null,
                            false);
                }

                if (writeThrough)
                    // Must persist inside synchronization in non-tx mode.
                    cctx.store().removeFromStore(null, key);

                // Update index inside synchronization since it can be updated
                // in load methods without actually holding entry lock.
                clearIndex(oldVal);

                if (hadVal) {
                    assert !deletedUnlocked();

                    if (!isInternal())
                        deletedUnlocked(true);
                }
                else {
                    boolean new0 = isNew();

                    assert deletedUnlocked() || new0 || isInternal() : "Invalid entry [entry=" + this + ", locNodeId=" +
                        cctx.localNodeId() + ']';

                    if (new0) {
                        if (!isInternal())
                            deletedUnlocked(true);
                    }
                }

                enqueueVer = newVer;

                boolean hasValPtr = valPtr != 0;

                // Clear value on backup. Entry will be removed from cache when it got evicted from queue.
                update(null, CU.TTL_ETERNAL, CU.EXPIRE_TIME_ETERNAL, newVer);

                assert newSysTtl == CU.TTL_NOT_CHANGED;
                assert newSysExpireTime == CU.EXPIRE_TIME_CALCULATE;

                if (cctx.offheapTiered() && hasValPtr) {
                    boolean rmv = cctx.swap().removeOffheap(key);

                    assert rmv;
                }

                clearReaders();

                recordNodeId(affNodeId);

                drReplicate(drType, null, newVer);

                if (evt) {
                    CacheObject evtOld = null;

                    if (transformClo != null && cctx.events().isRecordable(EVT_CACHE_OBJECT_READ)) {
                        evtOld = cctx.unwrapTemporary(oldVal);

                        cctx.events().addEvent(partition(), key, evtNodeId, null,
                            newVer, EVT_CACHE_OBJECT_READ, evtOld, evtOld != null || hadVal, evtOld,
                            evtOld != null || hadVal, subjId, transformClo.getClass().getName(), taskName);
                    }

                    if (newVer != null && cctx.events().isRecordable(EVT_CACHE_OBJECT_REMOVED)) {
                        if (evtOld == null)
                            evtOld = cctx.unwrapTemporary(oldVal);

                        cctx.events().addEvent(partition(), key, evtNodeId, null, newVer,
                            EVT_CACHE_OBJECT_REMOVED, null, false, evtOld, evtOld != null || hadVal,
                            subjId, null, taskName);
                    }
                }

                res = hadVal;
            }

            if (res)
                updateMetrics(op, metrics);

            if (cctx.isReplicated() || primary)
                cctx.continuousQueries().onEntryUpdated(this, key, val, oldVal, false);

            cctx.dataStructures().onEntryUpdated(key, op == GridCacheOperation.DELETE);

            if (intercept) {
                if (op == GridCacheOperation.UPDATE)
                    cctx.config().getInterceptor().onAfterPut(new CacheLazyEntry(cctx, key, updated));
                else
                    cctx.config().getInterceptor().onAfterRemove(new CacheLazyEntry(cctx, key, oldVal));

                if (interceptRes != null)
                    oldVal = cctx.toCacheObject(cctx.unwrapTemporary(interceptRes.get2()));
            }
        }

        if (log.isDebugEnabled())
            log.debug("Updated cache entry [val=" + val + ", old=" + oldVal + ", entry=" + this + ']');

        return new GridCacheUpdateAtomicResult(res,
            oldVal,
            updated,
            invokeRes,
            newSysTtl,
            newSysExpireTime,
            enqueueVer,
            conflictCtx,
            true);
    }

    /**
     * @param val Value.
     * @param cacheObj Cache object.
     * @param cpy Copy flag.
     * @return Cache object value.
     */
    @Nullable private Object value(@Nullable Object val, @Nullable CacheObject cacheObj, boolean cpy) {
        if (val != null)
            return val;

        return cacheObj != null ? cacheObj.value(cctx.cacheObjectContext(), cpy) : null;
    }

    /**
     * @param expiry Expiration policy.
     * @return Tuple holding initial TTL and expire time with the given expiry.
     */
    private static IgniteBiTuple<Long, Long> initialTtlAndExpireTime(IgniteCacheExpiryPolicy expiry) {
        assert expiry != null;

        long initTtl = expiry.forCreate();
        long initExpireTime;

        if (initTtl == CU.TTL_ZERO) {
            initTtl = CU.TTL_MINIMUM;
            initExpireTime = CU.expireTimeInPast();
        }
        else if (initTtl == CU.TTL_NOT_CHANGED) {
            initTtl = CU.TTL_ETERNAL;
            initExpireTime = CU.EXPIRE_TIME_ETERNAL;
        }
        else
            initExpireTime = CU.toExpireTime(initTtl);

        return F.t(initTtl, initExpireTime);
    }

    /**
     * Get TTL, expire time and remove flag for the given entry, expiration policy and explicit TTL and expire time.
     *
     * @param expiry Expiration policy.
     * @param ttl Explicit TTL.
     * @param expireTime Explicit expire time.
     * @return Result.
     */
    private GridTuple3<Long, Long, Boolean> ttlAndExpireTime(IgniteCacheExpiryPolicy expiry, long ttl, long expireTime)
        throws GridCacheEntryRemovedException {
        boolean rmv = false;

        // 1. If TTL is not changed, then calculate it based on expiry.
        if (ttl == CU.TTL_NOT_CHANGED) {
            if (expiry != null)
                ttl = hasValueUnlocked() ? expiry.forUpdate() : expiry.forCreate();
        }

        // 2. If TTL is zero, then set delete marker.
        if (ttl == CU.TTL_ZERO) {
            rmv = true;

            ttl = CU.TTL_ETERNAL;
        }

        // 3. If TTL is still not changed, then either use old entry TTL or set it to "ETERNAL".
        if (ttl == CU.TTL_NOT_CHANGED) {
            if (isNew())
                ttl = CU.TTL_ETERNAL;
            else {
                ttl = ttlExtras();
                expireTime = expireTimeExtras();
            }
        }

        // 4 If expire time was not set explicitly, then calculate it.
        if (expireTime == CU.EXPIRE_TIME_CALCULATE)
            expireTime = CU.toExpireTime(ttl);

        return F.t(ttl, expireTime, rmv);
    }

    /**
     * Perform DR if needed.
     *
     * @param drType DR type.
     * @param val Value.
     * @param ver Version.
     * @throws IgniteCheckedException In case of exception.
     */
    private void drReplicate(GridDrType drType, @Nullable CacheObject val, GridCacheVersion ver)
        throws IgniteCheckedException {
// TODO IGNITE-51.
//        if (cctx.isDrEnabled() && drType != DR_NONE && !isInternal())
//            cctx.dr().replicate(key, null, val, valBytes, rawTtl(), rawExpireTime(), ver.conflictVersion(), drType);
    }

    /**
     * @return {@code true} if entry has readers. It makes sense only for dht entry.
     * @throws GridCacheEntryRemovedException If removed.
     */
    protected boolean hasReaders() throws GridCacheEntryRemovedException {
        return false;
    }

    /**
     *
     */
    protected void clearReaders() {
        // No-op.
    }

    /**
     * @param nodeId Node ID to clear.
     */
    protected void clearReader(UUID nodeId) throws GridCacheEntryRemovedException {
        // No-op.
    }

    /** {@inheritDoc} */
    @Override public <K, V> boolean clear(GridCacheVersion ver, boolean readers,
        @Nullable CacheEntryPredicate[] filter) throws IgniteCheckedException {
        cctx.denyOnFlag(READ);

        boolean ret;
        boolean rmv;
        boolean marked;

        while (true) {
            ret = false;
            rmv = false;
            marked = false;

            // For optimistic check.
            GridCacheVersion startVer = null;

            if (!F.isEmptyOrNulls(filter)) {
                synchronized (this) {
                    startVer = this.ver;
                }

                if (!cctx.isAll(this, filter))
                    return false;
            }

            synchronized (this) {
                if (startVer != null && !startVer.equals(this.ver))
                    // Version has changed since filter checking.
                    continue;

                CacheObject val = saveValueForIndexUnlocked();

                try {
                    if ((!hasReaders() || readers)) {
                        // markObsolete will clear the value.
                        if (!(marked = markObsolete0(ver, true))) {
                            if (log.isDebugEnabled())
                                log.debug("Entry could not be marked obsolete (it is still used): " + this);

                            break;
                        }

                        clearReaders();
                    }
                    else {
                        if (log.isDebugEnabled())
                            log.debug("Entry could not be marked obsolete (it still has readers): " + this);

                        break;
                    }
                }
                catch (GridCacheEntryRemovedException ignore) {
                    if (log.isDebugEnabled())
                        log.debug("Got removed entry when clearing (will simply return): " + this);

                    ret = true;

                    break;
                }

                if (log.isDebugEnabled())
                    log.debug("Entry has been marked obsolete: " + this);

                clearIndex(val);

                releaseSwap();

                ret = true;
                rmv = true;

                break;
            }
        }

        if (marked)
            onMarkedObsolete();

        if (rmv)
            cctx.cache().removeEntry(this); // Clear cache.

        return ret;
    }

    /** {@inheritDoc} */
    @Override public synchronized GridCacheVersion obsoleteVersion() {
        return obsoleteVersionExtras();
    }

    /** {@inheritDoc} */
    @Override public boolean markObsolete(GridCacheVersion ver) {
        boolean obsolete;

        synchronized (this) {
            obsolete = markObsolete0(ver, true);
        }

        if (obsolete)
            onMarkedObsolete();

        return obsolete;
    }

    /** {@inheritDoc} */
    @Override public boolean markObsoleteIfEmpty(@Nullable GridCacheVersion ver) throws IgniteCheckedException {
        boolean obsolete = false;
        boolean deferred = false;

        try {
            synchronized (this) {
                if (obsoleteVersionExtras() != null)
                    return false;

                if (!hasValueUnlocked() || checkExpired()) {
                    if (ver == null)
                        ver = nextVersion();

                    if (cctx.deferredDelete() && !isStartVersion() && !detached() && !isInternal()) {
                        if (!deletedUnlocked()) {
                            update(null, 0L, 0L, ver);

                            deletedUnlocked(true);

                            deferred = true;
                        }
                    }
                    else
                        obsolete = markObsolete0(ver, true);
                }
            }
        }
        finally {
            if (obsolete)
                onMarkedObsolete();

            if (deferred)
                cctx.onDeferredDelete(this, ver);
        }

        return obsolete;
    }

    /** {@inheritDoc} */
    @Override public boolean markObsoleteVersion(GridCacheVersion ver) {
        assert cctx.deferredDelete();

        boolean marked;

        synchronized (this) {
            if (obsoleteVersionExtras() != null)
                return true;

            if (!this.ver.equals(ver))
                return false;

            marked = markObsolete0(ver, true);
        }

        if (marked)
            onMarkedObsolete();

        return marked;
    }

    /**
     * <p>
     * Note that {@link #onMarkedObsolete()} should always be called after this method
     * returns {@code true}.
     *
     * @param ver Version.
     * @param clear {@code True} to clear.
     * @return {@code True} if entry is obsolete, {@code false} if entry is still used by other threads or nodes.
     */
    protected final boolean markObsolete0(GridCacheVersion ver, boolean clear) {
        assert Thread.holdsLock(this);

        GridCacheVersion obsoleteVer = obsoleteVersionExtras();

        if (ver != null) {
            // If already obsolete, then do nothing.
            if (obsoleteVer != null)
                return true;

            GridCacheMvcc mvcc = mvccExtras();

            if (mvcc == null || mvcc.isEmpty(ver)) {
                obsoleteVer = ver;

                obsoleteVersionExtras(obsoleteVer);

                if (clear)
                    value(null);
            }

            return obsoleteVer != null;
        }
        else
            return obsoleteVer != null;
    }

    /** {@inheritDoc} */
    @Override public void onMarkedObsolete() {
        // No-op.
    }

    /** {@inheritDoc} */
    @Override public final synchronized boolean obsolete() {
        return obsoleteVersionExtras() != null;
    }

    /** {@inheritDoc} */
    @Override public final synchronized boolean obsolete(GridCacheVersion exclude) {
        GridCacheVersion obsoleteVer = obsoleteVersionExtras();

        return obsoleteVer != null && !obsoleteVer.equals(exclude);
    }

    /** {@inheritDoc} */
    @Override public synchronized boolean invalidate(@Nullable GridCacheVersion curVer, GridCacheVersion newVer)
        throws IgniteCheckedException {
        assert newVer != null;

        if (curVer == null || ver.equals(curVer)) {
            CacheObject val = saveValueForIndexUnlocked();

            value(null);

            ver = newVer;

            releaseSwap();

            clearIndex(val);

            onInvalidate();
        }

        return obsoleteVersionExtras() != null;
    }

    /**
     * Called when entry invalidated.
     */
    protected void onInvalidate() {
        // No-op.
    }

    /** {@inheritDoc} */
    @Override public <K, V> boolean invalidate(@Nullable CacheEntryPredicate[] filter)
        throws GridCacheEntryRemovedException, IgniteCheckedException {
        if (F.isEmptyOrNulls(filter)) {
            synchronized (this) {
                checkObsolete();

                invalidate(null, nextVersion());

                return true;
            }
        }
        else {
            // For optimistic checking.
            GridCacheVersion startVer;

            synchronized (this){
                checkObsolete();

                startVer = ver;
            }

            if (!cctx.isAll(this, filter))
                return false;

            synchronized (this) {
                checkObsolete();

                if (startVer.equals(ver)) {
                    invalidate(null, nextVersion());

                    return true;
                }
            }

            // If version has changed then repeat the process.
            return invalidate(filter);
        }
    }

    /** {@inheritDoc} */
    @Override public <K, V> boolean compact(@Nullable CacheEntryPredicate[] filter)
        throws GridCacheEntryRemovedException, IgniteCheckedException {
        // For optimistic checking.
        GridCacheVersion startVer;

        synchronized (this) {
            checkObsolete();

            startVer = ver;
        }

        if (!cctx.isAll(this, filter))
            return false;

        synchronized (this) {
            checkObsolete();

            if (deletedUnlocked())
                return false; // Cannot compact soft-deleted entries.

            if (startVer.equals(ver)) {
                if (hasValueUnlocked() && !checkExpired()) {
// TODO IGNITE-51.
//                    if (!isOffHeapValuesOnly()) {
//                        if (val != null)
//                            valBytes = null;
//                    }

                    return false;
                }
                else
                    return clear(nextVersion(), false, filter);
            }
        }

        // If version has changed do it again.
        return compact(filter);
    }

    /**
     *
     * @param val New value.
     * @param expireTime Expiration time.
     * @param ttl Time to live.
     * @param ver Update version.
     */
    protected final void update(@Nullable CacheObject val, long expireTime, long ttl, GridCacheVersion ver) {
        assert ver != null;
        assert Thread.holdsLock(this);
        assert ttl != CU.TTL_ZERO && ttl != CU.TTL_NOT_CHANGED && ttl >= 0 : ttl;

        long oldExpireTime = expireTimeExtras();

        if (oldExpireTime != 0 && expireTime != oldExpireTime && cctx.config().isEagerTtl())
            cctx.ttl().removeTrackedEntry(this);

        value(val);

        ttlAndExpireTimeExtras(ttl, expireTime);

        if (expireTime != 0 && expireTime != oldExpireTime && cctx.config().isEagerTtl())
            cctx.ttl().addTrackedEntry(this);

        this.ver = ver;
    }

    /**
     * Update TTL if it is changed.
     *
     * @param expiryPlc Expiry policy.
     */
    private void updateTtl(ExpiryPolicy expiryPlc) {
        long ttl = CU.toTtl(expiryPlc.getExpiryForAccess());

        if (ttl != CU.TTL_NOT_CHANGED)
            updateTtl(ttl);
    }

    /**
     * Update TTL is it is changed.
     *
     * @param expiryPlc Expiry policy.
     * @throws IgniteCheckedException If failed.
     * @throws GridCacheEntryRemovedException If failed.
     */
    private void updateTtl(IgniteCacheExpiryPolicy expiryPlc)
        throws IgniteCheckedException, GridCacheEntryRemovedException {
        long ttl = expiryPlc.forAccess();

        if (ttl != CU.TTL_NOT_CHANGED) {
            updateTtl(ttl);

            expiryPlc.ttlUpdated(key(),
                version(),
                hasReaders() ? ((GridDhtCacheEntry)this).readers() : null);
        }
    }

    /**
     * @param ttl Time to live.
     */
    private void updateTtl(long ttl) {
        assert ttl >= 0 || ttl == CU.TTL_ZERO : ttl;
        assert Thread.holdsLock(this);

        long expireTime;

        if (ttl == CU.TTL_ZERO) {
            ttl = CU.TTL_MINIMUM;
            expireTime = CU.expireTimeInPast();
        }
        else
            expireTime = CU.toExpireTime(ttl);

        long oldExpireTime = expireTimeExtras();

        if (oldExpireTime != 0 && expireTime != oldExpireTime && cctx.config().isEagerTtl())
            cctx.ttl().removeTrackedEntry(this);

        ttlAndExpireTimeExtras(ttl, expireTime);

        if (expireTime != 0 && expireTime != oldExpireTime && cctx.config().isEagerTtl())
            cctx.ttl().addTrackedEntry(this);
    }

    /**
     * @return {@code true} If value bytes should be stored.
     */
    protected boolean isStoreValueBytes() {
        return cctx.config().isStoreValueBytes();
    }

    /**
     * @return {@code True} if values should be stored off-heap.
     */
    protected boolean isOffHeapValuesOnly() {
        return cctx.config().getMemoryMode() == CacheMemoryMode.OFFHEAP_VALUES;
    }

    /**
     * @throws GridCacheEntryRemovedException If entry is obsolete.
     */
    protected void checkObsolete() throws GridCacheEntryRemovedException {
        assert Thread.holdsLock(this);

        if (obsoleteVersionExtras() != null)
            throw new GridCacheEntryRemovedException();
    }

    /** {@inheritDoc} */
    @Override public KeyCacheObject key() {
        return key;
    }

    /** {@inheritDoc} */
    @Override public IgniteTxKey txKey() {
        return cctx.txKey(key);
    }

    /** {@inheritDoc} */
    @Override public synchronized GridCacheVersion version() throws GridCacheEntryRemovedException {
        checkObsolete();

        return ver;
    }

    /**
     * Gets hash value for the entry key.
     *
     * @return Hash value.
     */
    int hash() {
        return hash;
    }

    /**
     * Gets next entry in bucket linked list within a hash map segment.
     *
     * @param segId Segment ID.
     * @return Next entry.
     */
    GridCacheMapEntry next(int segId) {
        return segId % 2 == 0 ? next0 : next1;
    }

    /**
     * Sets next entry in bucket linked list within a hash map segment.
     *
     * @param segId Segment ID.
     * @param next Next entry.
     */
    void next(int segId, @Nullable GridCacheMapEntry next) {
        if (segId % 2 == 0)
            next0 = next;
        else
            next1 = next;
    }

    /** {@inheritDoc} */
    @Nullable @Override public <K, V> CacheObject peek(GridCachePeekMode mode,
        CacheEntryPredicate[] filter)
        throws GridCacheEntryRemovedException {
        try {
            GridTuple<CacheObject> peek = peek0(false, mode, filter, cctx.tm().localTxx());

            return peek != null ? peek.get() : null;
        }
        catch (GridCacheFilterFailedException ignore) {
            assert false;

            return null;
        }
        catch (IgniteCheckedException e) {
            throw new IgniteException("Unable to perform entry peek() operation.", e);
        }
    }

    /** {@inheritDoc} */
    @Nullable @Override public CacheObject peek(boolean heap,
        boolean offheap,
        boolean swap,
        long topVer,
        @Nullable IgniteCacheExpiryPolicy expiryPlc)
        throws GridCacheEntryRemovedException, IgniteCheckedException
    {
        assert heap || offheap || swap;

        try {
            if (heap) {
                GridTuple<CacheObject> val = peekGlobal(false, topVer, null, expiryPlc);

                if (val != null)
                    return val.get();
            }

            if (offheap || swap) {
                GridCacheSwapEntry  e = cctx.swap().read(this, false, offheap, swap);

                return e != null ? e.value() : null;
            }

            return null;
        }
        catch (GridCacheFilterFailedException ignored) {
            assert false;

            return null;
        }
    }

    /** {@inheritDoc} */
    @Override public <K, V> CacheObject peek(Collection<GridCachePeekMode> modes,
        CacheEntryPredicate[] filter)
        throws GridCacheEntryRemovedException {
        assert modes != null;

        for (GridCachePeekMode mode : modes) {
            try {
                GridTuple<CacheObject> val = peek0(false, mode, filter, cctx.tm().localTxx());

                if (val != null)
                    return val.get();
            }
            catch (GridCacheFilterFailedException ignored) {
                assert false;

                return null;
            }
            catch (IgniteCheckedException e) {
                throw new IgniteException("Unable to perform entry peek() operation.", e);
            }
        }

        return null;
    }

    /**
     * @param failFast Fail-fast flag.
     * @param mode Peek mode.
     * @param filter Filter.
     * @param tx Transaction to peek value at (if mode is TX value).
     * @return Peeked value.
     * @throws IgniteCheckedException In case of error.
     * @throws GridCacheEntryRemovedException If removed.
     * @throws GridCacheFilterFailedException If filter failed.
     */
    @SuppressWarnings({"RedundantTypeArguments"})
    @Nullable @Override public <K, V> GridTuple<CacheObject> peek0(boolean failFast, GridCachePeekMode mode,
        CacheEntryPredicate[] filter, @Nullable IgniteInternalTx tx)
        throws GridCacheEntryRemovedException, GridCacheFilterFailedException, IgniteCheckedException {
        assert tx == null || tx.local();

        long topVer = tx != null ? tx.topologyVersion() : cctx.affinity().affinityTopologyVersion();

        switch (mode) {
            case TX:
                return peekTx(failFast, filter, tx);

            case GLOBAL:
                return peekGlobal(failFast, topVer, filter, null);

            case NEAR_ONLY:
                return peekGlobal(failFast, topVer, filter, null);

            case PARTITIONED_ONLY:
                return peekGlobal(failFast, topVer, filter, null);

            case SMART:
                /*
                 * If there is no ongoing transaction, or transaction is NOT in ACTIVE state,
                 * which means that it is either rolling back, preparing to commit, or committing,
                 * then we only check the global cache storage because value has already been
                 * validated against filter and enlisted into transaction and, therefore, second
                 * validation against the same enlisted value will be invalid (it will always be false).
                 *
                 * However, in ACTIVE state, we must also validate against other values that
                 * may have enlisted into the same transaction and that's why we pass 'true'
                 * to 'e.peek(true)' method in this case.
                 */
                return tx == null || tx.state() != ACTIVE ? peekGlobal(failFast, topVer, filter, null) :
                    peekTxThenGlobal(failFast, filter, tx);

            case SWAP:
                return peekSwap(failFast, filter);

            case DB:
                return F.t(peekDb(failFast, filter));

            default: // Should never be reached.
                assert false;

                return null;
        }
    }

    /** {@inheritDoc} */
    @Override public CacheObject poke(CacheObject val) throws GridCacheEntryRemovedException, IgniteCheckedException {
        assert val != null;

        CacheObject old;

        synchronized (this) {
            checkObsolete();

            if (isNew() || !valid(-1))
                unswap(true, true);

            if (deletedUnlocked())
                return null;

            old = rawGetOrUnmarshalUnlocked(false);

            GridCacheVersion nextVer = nextVersion();

            // Update index inside synchronization since it can be updated
            // in load methods without actually holding entry lock.
            long expireTime = expireTimeExtras();

            val = cctx.kernalContext().portable().prepareForCache(val, cctx);

            updateIndex(val, expireTime, nextVer, old);

            update(val, expireTime, ttlExtras(), nextVer);
        }

        if (log.isDebugEnabled())
            log.debug("Poked cache entry [newVal=" + val + ", oldVal=" + old + ", entry=" + this + ']');

        return old;
    }

    /**
     * Checks that entries in group locks transactions are not locked during commit.
     *
     * @param tx Transaction to check.
     * @throws GridCacheEntryRemovedException If entry is obsolete.
     * @throws IgniteCheckedException If entry was externally locked.
     */
    private void groupLockSanityCheck(IgniteInternalTx tx) throws GridCacheEntryRemovedException, IgniteCheckedException {
        assert tx.groupLock();

        IgniteTxEntry txEntry = tx.entry(txKey());

        if (txEntry.groupLockEntry()) {
            if (lockedByAny())
                throw new IgniteCheckedException("Failed to update cache entry (entry was externally locked while " +
                    "accessing entry within group lock transaction) [entry=" + this + ", tx=" + tx + ']');
        }
    }

    /**
     * @param failFast Fail fast flag.
     * @param filter Filter.
     * @param tx Transaction to peek value at (if mode is TX value).
     * @return Peeked value.
     * @throws GridCacheFilterFailedException If filter failed.
     * @throws GridCacheEntryRemovedException If entry got removed.
     * @throws IgniteCheckedException If unexpected cache failure occurred.
     */
    @Nullable private <K, V> GridTuple<CacheObject> peekTxThenGlobal(boolean failFast,
        CacheEntryPredicate[] filter,
        IgniteInternalTx tx)
        throws GridCacheFilterFailedException, GridCacheEntryRemovedException, IgniteCheckedException
    {
        GridTuple<CacheObject> peek = peekTx(failFast, filter, tx);

        // If transaction has value (possibly null, which means value is to be deleted).
        if (peek != null)
            return peek;

        long topVer = tx == null ? cctx.affinity().affinityTopologyVersion() : tx.topologyVersion();

        return peekGlobal(failFast, topVer, filter, null);
    }

    /**
     * @param failFast Fail fast flag.
     * @param filter Filter.
     * @param tx Transaction to peek value at (if mode is TX value).
     * @return Peeked value.
     * @throws GridCacheFilterFailedException If filter failed.
     */
    @Nullable private <K, V> GridTuple<CacheObject> peekTx(boolean failFast,
        CacheEntryPredicate[] filter,
        @Nullable IgniteInternalTx tx) throws GridCacheFilterFailedException {
        return tx == null ? null : tx.peek(cctx, failFast, key, filter);
    }

    /**
     * @param failFast Fail fast flag.
     * @param topVer Topology version.
     * @param filter Filter.
     * @param expiryPlc Optional expiry policy.
     * @return Peeked value.
     * @throws GridCacheFilterFailedException If filter failed.
     * @throws GridCacheEntryRemovedException If entry got removed.
     * @throws IgniteCheckedException If unexpected cache failure occurred.
     */
    @SuppressWarnings({"RedundantTypeArguments"})
    @Nullable private <K, V> GridTuple<CacheObject> peekGlobal(boolean failFast,
        long topVer,
        CacheEntryPredicate[] filter,
        @Nullable IgniteCacheExpiryPolicy expiryPlc
        )
        throws GridCacheEntryRemovedException, GridCacheFilterFailedException, IgniteCheckedException {
        if (!valid(topVer))
            return null;

        boolean rmv = false;

        try {
            while (true) {
                GridCacheVersion ver;
                CacheObject val;

                synchronized (this) {
                    if (checkExpired()) {
                        rmv = markObsolete0(cctx.versions().next(this.ver), true);

                        return null;
                    }

                    checkObsolete();

                    ver = this.ver;
                    val = rawGetOrUnmarshalUnlocked(false);

                    if (val != null && expiryPlc != null)
                        updateTtl(expiryPlc);
                }

                if (!cctx.isAll(this, filter))
                    return F.t(CU.<CacheObject>failed(failFast));

                if (F.isEmptyOrNulls(filter) || ver.equals(version()))
                    return F.t(val);
            }
        }
        finally {
            if (rmv) {
                onMarkedObsolete();

                cctx.cache().map().removeEntry(this);
            }
        }
    }

    /**
     * @param failFast Fail fast flag.
     * @param filter Filter.
     * @return Value from swap storage.
     * @throws IgniteCheckedException In case of any errors.
     * @throws GridCacheFilterFailedException If filter failed.
     */
    @SuppressWarnings({"unchecked"})
    @Nullable private <K, V> GridTuple<CacheObject> peekSwap(boolean failFast,
        CacheEntryPredicate[] filter)
        throws IgniteCheckedException, GridCacheFilterFailedException
    {
        if (!cctx.isAll(this, filter))
            return F.t(CU.failed(failFast));

        synchronized (this) {
            if (checkExpired())
                return null;
        }

        GridCacheSwapEntry e = cctx.swap().read(this, false, true, true);

        return e != null ? F.t(e.value()) : null;
    }

    /**
     * @param failFast Fail fast flag.
     * @param filter Filter.
     * @return Value from persistent store.
     * @throws IgniteCheckedException In case of any errors.
     * @throws GridCacheFilterFailedException If filter failed.
     */
    @SuppressWarnings({"unchecked"})
    @Nullable private CacheObject peekDb(boolean failFast, CacheEntryPredicate[] filter)
        throws IgniteCheckedException, GridCacheFilterFailedException {
        if (!cctx.isAll(this, filter))
            return CU.failed(failFast);

        synchronized (this) {
            if (checkExpired())
                return null;
        }

        // TODO IGNITE-51.
        return cctx.toCacheObject(cctx.store().loadFromStore(cctx.tm().localTxx(), key));
    }

    /**
     * TODO: GG-4009: do we need to generate event and invalidate value?
     *
     * @return {@code true} if expired.
     * @throws IgniteCheckedException In case of failure.
     */
    private boolean checkExpired() throws IgniteCheckedException {
        assert Thread.holdsLock(this);

        long expireTime = expireTimeExtras();

        if (expireTime > 0) {
            long delta = expireTime - U.currentTimeMillis();

            if (log.isDebugEnabled())
                log.debug("Checked expiration time for entry [timeLeft=" + delta + ", entry=" + this + ']');

            if (delta <= 0) {
                releaseSwap();

                clearIndex(saveValueForIndexUnlocked());

                return true;
            }
        }

        return false;
    }

    /**
     * @return Value.
     */
    @Override public synchronized CacheObject rawGet() {
        return val;
    }

    /** {@inheritDoc} */
    @Nullable @Override public synchronized CacheObject rawGetOrUnmarshal(boolean tmp) throws IgniteCheckedException {
        return rawGetOrUnmarshalUnlocked(tmp);
    }

    /**
     * @param tmp If {@code true} can return temporary instance.
     * @return Value (unmarshalled if needed).
     * @throws IgniteCheckedException If failed.
     */
    @Nullable public CacheObject rawGetOrUnmarshalUnlocked(boolean tmp) throws IgniteCheckedException {
        assert Thread.holdsLock(this);

        CacheObject val = this.val;

        if (val != null)
            return val;

        if (valPtr != 0)
            return cctx.fromOffheap(valPtr, tmp);

        return null;
    }

    /** {@inheritDoc} */
    @Override public synchronized boolean hasValue() {
        return hasValueUnlocked();
    }

    /**
     * @return {@code True} if this entry has value.
     */
    protected boolean hasValueUnlocked() {
        assert Thread.holdsLock(this);

        return val != null || valPtr != 0;
    }

    /** {@inheritDoc} */
    @Override public synchronized CacheObject rawPut(CacheObject val, long ttl) {
        CacheObject old = this.val;

        update(val, CU.toExpireTime(ttl), ttl, nextVersion());

        return old;
    }

    /** {@inheritDoc} */
    @SuppressWarnings({"RedundantTypeArguments"})
    @Override public boolean initialValue(
        CacheObject val,
        GridCacheVersion ver,
        long ttl,
        long expireTime,
        boolean preload,
        long topVer,
        GridDrType drType)
        throws IgniteCheckedException, GridCacheEntryRemovedException {
        synchronized (this) {
            checkObsolete();

            if (isNew() || (!preload && deletedUnlocked())) {
                long expTime = expireTime < 0 ? CU.toExpireTime(ttl) : expireTime;

                val = cctx.kernalContext().portable().prepareForCache(val, cctx);

                if (val != null)
                    updateIndex(val, expTime, ver, null);

                // Version does not change for load ops.
                update(val, expTime, ttl, ver);

                boolean skipQryNtf = false;

                if (val == null) {
                    skipQryNtf = true;

                    if (cctx.deferredDelete() && !isInternal()) {
                        assert !deletedUnlocked();

                        deletedUnlocked(true);
                    }
                }
                else if (deletedUnlocked())
                    deletedUnlocked(false);

                drReplicate(drType, val, ver);

                if (!skipQryNtf) {
                    if (cctx.isLocal() || cctx.isReplicated() || cctx.affinity().primary(cctx.localNode(), key, topVer))
                        cctx.continuousQueries().onEntryUpdated(this, key, val, null, preload);

                    cctx.dataStructures().onEntryUpdated(key, false);
                }

                if (cctx.store().isLocalStore()) {
                    if (val != null)
                        cctx.store().putToStore(null, key, val, ver);
                }

                return true;
            }

            return false;
        }
    }

    /** {@inheritDoc} */
    @Override public synchronized boolean initialValue(KeyCacheObject key, GridCacheSwapEntry unswapped) throws
        IgniteCheckedException,
        GridCacheEntryRemovedException {
        checkObsolete();

        if (isNew()) {
            CacheObject val = unswapped.value();

            if (cctx.portableEnabled()) {
                val = (CacheObject)cctx.kernalContext().portable().prepareForCache(val, cctx);

                if (cctx.offheapTiered() && !unswapped.valueIsByteArray())
                    unswapped.valueBytes(cctx.convertPortableBytes(unswapped.valueBytes()));
            }

            // Version does not change for load ops.
            update(val,
                unswapped.expireTime(),
                unswapped.ttl(),
                unswapped.version()
            );

            return true;
        }

        return false;
    }

    /** {@inheritDoc} */
    @Override public synchronized GridCacheVersionedEntryEx versionedEntry() throws IgniteCheckedException {
        boolean isNew = isStartVersion();

        return new GridCachePlainVersionedEntry<>(key, isNew ? unswap(true, true) : rawGetOrUnmarshalUnlocked(false),
            ttlExtras(), expireTimeExtras(), ver.conflictVersion(), isNew);
    }

    /** {@inheritDoc} */
    @Override public synchronized boolean versionedValue(CacheObject val,
        GridCacheVersion curVer,
        GridCacheVersion newVer)
        throws IgniteCheckedException, GridCacheEntryRemovedException
    {
        checkObsolete();

        if (curVer == null || curVer.equals(ver)) {
            if (val != this.val) {
                if (newVer == null)
                    newVer = nextVersion();

                CacheObject old = rawGetOrUnmarshalUnlocked(false);

                long ttl = ttlExtras();

                long expTime = CU.toExpireTime(ttl);

                // Detach value before index update.
                val = (CacheObject)cctx.kernalContext().portable().prepareForCache(val, cctx);

                if (val != null) {
                    updateIndex(val, expTime, newVer, old);

                    if (deletedUnlocked())
                        deletedUnlocked(false);
                }

                // Version does not change for load ops.
                update(val, expTime, ttl, newVer);
            }

            return true;
        }

        return false;
    }

    /**
     * Gets next version for this cache entry.
     *
     * @return Next version.
     */
    private GridCacheVersion nextVersion() {
        // Do not change topology version when generating next version.
        return cctx.versions().next(ver);
    }

    /** {@inheritDoc} */
    @Override public synchronized boolean hasLockCandidate(GridCacheVersion ver) throws GridCacheEntryRemovedException {
        checkObsolete();

        GridCacheMvcc mvcc = mvccExtras();

        return mvcc != null && mvcc.hasCandidate(ver);
    }

    /** {@inheritDoc} */
    @Override public synchronized boolean hasLockCandidate(long threadId) throws GridCacheEntryRemovedException {
        checkObsolete();

        GridCacheMvcc mvcc = mvccExtras();

        return mvcc != null && mvcc.localCandidate(threadId) != null;
    }

    /** {@inheritDoc} */
    @Override public synchronized boolean lockedByAny(GridCacheVersion... exclude)
        throws GridCacheEntryRemovedException {
        checkObsolete();

        GridCacheMvcc mvcc = mvccExtras();

        return mvcc != null && !mvcc.isEmpty(exclude);
    }

    /** {@inheritDoc} */
    @Override public boolean lockedByThread() throws GridCacheEntryRemovedException {
        return lockedByThread(Thread.currentThread().getId());
    }

    /** {@inheritDoc} */
    @Override public synchronized boolean lockedLocally(GridCacheVersion lockVer) throws GridCacheEntryRemovedException {
        checkObsolete();

        GridCacheMvcc mvcc = mvccExtras();

        return mvcc != null && mvcc.isLocallyOwned(lockVer);
    }

    /** {@inheritDoc} */
    @Override public synchronized boolean lockedByThread(long threadId, GridCacheVersion exclude)
        throws GridCacheEntryRemovedException {
        checkObsolete();

        GridCacheMvcc mvcc = mvccExtras();

        return mvcc != null && mvcc.isLocallyOwnedByThread(threadId, false, exclude);
    }

    /** {@inheritDoc} */
    @Override public synchronized boolean lockedLocallyByIdOrThread(GridCacheVersion lockVer, long threadId)
        throws GridCacheEntryRemovedException {
        GridCacheMvcc mvcc = mvccExtras();

        return mvcc != null && mvcc.isLocallyOwnedByIdOrThread(lockVer, threadId);
    }

    /** {@inheritDoc} */
    @Override public synchronized boolean lockedByThread(long threadId) throws GridCacheEntryRemovedException {
        checkObsolete();

        GridCacheMvcc mvcc = mvccExtras();

        return mvcc != null && mvcc.isLocallyOwnedByThread(threadId, true);
    }

    /** {@inheritDoc} */
    @Override public synchronized boolean lockedBy(GridCacheVersion ver) throws GridCacheEntryRemovedException {
        checkObsolete();

        GridCacheMvcc mvcc = mvccExtras();

        return mvcc != null && mvcc.isOwnedBy(ver);
    }

    /** {@inheritDoc} */
    @Override public synchronized boolean lockedByThreadUnsafe(long threadId) {
        GridCacheMvcc mvcc = mvccExtras();

        return mvcc != null && mvcc.isLocallyOwnedByThread(threadId, true);
    }

    /** {@inheritDoc} */
    @Override public synchronized boolean lockedByUnsafe(GridCacheVersion ver) {
        GridCacheMvcc mvcc = mvccExtras();

        return mvcc != null && mvcc.isOwnedBy(ver);
    }

    /** {@inheritDoc} */
    @Override public synchronized boolean lockedLocallyUnsafe(GridCacheVersion lockVer) {
        GridCacheMvcc mvcc = mvccExtras();

        return mvcc != null && mvcc.isLocallyOwned(lockVer);
    }

    /** {@inheritDoc} */
    @Override public synchronized boolean hasLockCandidateUnsafe(GridCacheVersion ver) {
        GridCacheMvcc mvcc = mvccExtras();

        return mvcc != null && mvcc.hasCandidate(ver);
    }

    /** {@inheritDoc} */
    @Override public synchronized Collection<GridCacheMvccCandidate> localCandidates(GridCacheVersion... exclude)
        throws GridCacheEntryRemovedException {
        checkObsolete();

        GridCacheMvcc mvcc = mvccExtras();

        return mvcc == null ? Collections.<GridCacheMvccCandidate>emptyList() : mvcc.localCandidates(exclude);
    }

    /** {@inheritDoc} */
    @Override public Collection<GridCacheMvccCandidate> remoteMvccSnapshot(GridCacheVersion... exclude) {
        return Collections.emptyList();
    }

    /** {@inheritDoc} */
    @Nullable @Override public synchronized GridCacheMvccCandidate candidate(GridCacheVersion ver)
        throws GridCacheEntryRemovedException {
        checkObsolete();

        GridCacheMvcc mvcc = mvccExtras();

        return mvcc == null ? null : mvcc.candidate(ver);
    }

    /** {@inheritDoc} */
    @Override public synchronized GridCacheMvccCandidate localCandidate(long threadId)
        throws GridCacheEntryRemovedException {
        checkObsolete();

        GridCacheMvcc mvcc = mvccExtras();

        return mvcc == null ? null : mvcc.localCandidate(threadId);
    }

    /** {@inheritDoc} */
    @Override public GridCacheMvccCandidate candidate(UUID nodeId, long threadId)
        throws GridCacheEntryRemovedException {
        boolean loc = cctx.nodeId().equals(nodeId);

        synchronized (this) {
            checkObsolete();

            GridCacheMvcc mvcc = mvccExtras();

            return mvcc == null ? null : loc ? mvcc.localCandidate(threadId) :
                mvcc.remoteCandidate(nodeId, threadId);
        }
    }

    /** {@inheritDoc} */
    @Override public synchronized GridCacheMvccCandidate localOwner() throws GridCacheEntryRemovedException {
        checkObsolete();

        GridCacheMvcc mvcc = mvccExtras();

        return mvcc == null ? null : mvcc.localOwner();
    }

    /** {@inheritDoc} */
    @Override public synchronized long rawExpireTime() {
        return expireTimeExtras();
    }

    /** {@inheritDoc} */
    @Override public long expireTimeUnlocked() {
        assert Thread.holdsLock(this);

        return expireTimeExtras();
    }

    /** {@inheritDoc} */
    @Override public boolean onTtlExpired(GridCacheVersion obsoleteVer) {
        boolean obsolete = false;
        boolean deferred = false;

        try {
            synchronized (this) {
                CacheObject expiredVal = val;

                boolean hasOldBytes = valPtr != 0;

                boolean expired = checkExpired();

                if (expired) {
                    if (cctx.deferredDelete() && !detached() && !isInternal()) {
                        if (!deletedUnlocked()) {
                            update(null, 0L, 0L, ver);

                            deletedUnlocked(true);

                            deferred = true;
                        }
                    }
                    else {
                        if (markObsolete0(obsoleteVer, true))
                            obsolete = true; // Success, will return "true".
                    }

                    if (cctx.events().isRecordable(EVT_CACHE_OBJECT_EXPIRED)) {
                        cctx.events().addEvent(partition(),
                            key,
                            cctx.localNodeId(),
                            null,
                            EVT_CACHE_OBJECT_EXPIRED,
                            null,
                            false,
                            expiredVal,
                            expiredVal != null || hasOldBytes,
                            null,
                            null,
                            null);
                    }

                    cctx.continuousQueries().onEntryExpired(this, key, expiredVal);
                }
            }
        }
        catch (IgniteCheckedException e) {
            U.error(log, "Failed to clean up expired cache entry: " + this, e);
        }
        finally {
            if (obsolete)
                onMarkedObsolete();

            if (deferred)
                cctx.onDeferredDelete(this, obsoleteVer);
        }

        return obsolete;
    }

    /** {@inheritDoc} */
    @Override public synchronized long rawTtl() {
        return ttlExtras();
    }

    /** {@inheritDoc} */
    @SuppressWarnings({"IfMayBeConditional"})
    @Override public long expireTime() throws GridCacheEntryRemovedException {
        IgniteTxLocalAdapter tx = currentTx();

        if (tx != null) {
            long time = tx.entryExpireTime(txKey());

            if (time > 0)
                return time;
        }

        synchronized (this) {
            checkObsolete();

            return expireTimeExtras();
        }
    }

    /** {@inheritDoc} */
    @SuppressWarnings({"IfMayBeConditional"})
    @Override public long ttl() throws GridCacheEntryRemovedException {
        IgniteTxLocalAdapter tx = currentTx();

        if (tx != null) {
            long entryTtl = tx.entryTtl(txKey());

            if (entryTtl > 0)
                return entryTtl;
        }

        synchronized (this) {
            checkObsolete();

            return ttlExtras();
        }
    }

    /**
     * @return Current transaction.
     */
    private IgniteTxLocalAdapter currentTx() {
        if (cctx.isDht())
            return cctx.dht().near().context().tm().localTx();
        else
            return cctx.tm().localTx();
    }

    /** {@inheritDoc} */
    @Override public void updateTtl(@Nullable GridCacheVersion ver, long ttl) {
        synchronized (this) {
            updateTtl(ttl);

            /*
            TODO IGNITE-305.
            try {
                if (var == null || ver.equals(version()))
                    updateTtl(ttl);
            }
            catch (GridCacheEntryRemovedException ignored) {
                // No-op.
            }
            */
        }
    }

    /** {@inheritDoc} */
    @Override public synchronized CacheObject valueBytes() throws GridCacheEntryRemovedException {
        checkObsolete();

        return valueBytesUnlocked();
    }

    /** {@inheritDoc} */
    @Nullable @Override public CacheObject valueBytes(@Nullable GridCacheVersion ver)
        throws IgniteCheckedException, GridCacheEntryRemovedException {
        CacheObject val = null;

        synchronized (this) {
            checkObsolete();

            if (ver == null || this.ver.equals(ver))
                val = valueBytesUnlocked();
        }

        return val;
    }

    /**
     * Updates cache index.
     *
     * @param val Value.
     * @param expireTime Expire time.
     * @param ver New entry version.
     * @param prevVal Previous value.
     * @throws IgniteCheckedException If update failed.
     */
    protected void updateIndex(@Nullable CacheObject val,
        long expireTime,
        GridCacheVersion ver,
        @Nullable CacheObject prevVal) throws IgniteCheckedException {
        assert Thread.holdsLock(this);
        assert val != null : "null values in update index for key: " + key;

        try {
            GridCacheQueryManager qryMgr = cctx.queries();

            if (qryMgr != null) {
                qryMgr.store(key.value(cctx.cacheObjectContext(), false),
                    null,
                    CU.value(val, cctx, false),
                    null,
                    ver,
                    expireTime);
            }
        }
        catch (IgniteCheckedException e) {
            throw new GridCacheIndexUpdateException(e);
        }
    }

    /**
     * Clears index.
     *
     * @param prevVal Previous value (if needed for index update).
     * @throws IgniteCheckedException If failed.
     */
    protected void clearIndex(@Nullable CacheObject prevVal) throws IgniteCheckedException {
        assert Thread.holdsLock(this);

        try {
            GridCacheQueryManager<?, ?> qryMgr = cctx.queries();

            if (qryMgr != null)
                qryMgr.remove(key().value(cctx.cacheObjectContext(), false));
        }
        catch (IgniteCheckedException e) {
            throw new GridCacheIndexUpdateException(e);
        }
    }

    /**
     * This method will return current value only if clearIndex(V) will require previous value (this is the case
     * for Mongo caches). If previous value is not required, this method will return {@code null}.
     *
     * @return Previous value or {@code null}.
     * @throws IgniteCheckedException If failed to retrieve previous value.
     */
    protected CacheObject saveValueForIndexUnlocked() throws IgniteCheckedException {
        assert Thread.holdsLock(this);

        if (!cctx.cache().isMongoDataCache() && !cctx.cache().isMongoMetaCache())
            return null;

        return rawGetOrUnmarshalUnlocked(false);
    }

    /** {@inheritDoc} */
    @SuppressWarnings("unchecked")
    @Override public <K, V> Cache.Entry<K, V> wrap() {
        try {
            IgniteInternalTx tx = cctx.tm().userTx();

            CacheObject val;

            if (tx != null) {
                GridTuple<CacheObject> peek = tx.peek(cctx, false, key, null);

                val = peek == null ? rawGetOrUnmarshal(false) : peek.get();
            }
            else
                val = rawGetOrUnmarshal(false);

            return new CacheEntryImpl<>(key.<K>value(cctx.cacheObjectContext(), false),
                CU.<V>value(val, cctx, false));
        }
        catch (GridCacheFilterFailedException ignored) {
            throw new IgniteException("Should never happen.");
        }
        catch (IgniteCheckedException e) {
            throw new IgniteException("Failed to wrap entry: " + this, e);
        }
    }

    /** {@inheritDoc} */
    @Override public <K, V> Cache.Entry<K, V> wrapLazyValue() {
        return new LazyValueEntry(key);
    }

        /** {@inheritDoc} */
    @Override public <K, V> Cache.Entry<K, V> wrapFilterLocked() throws IgniteCheckedException {
        CacheObject val = rawGetOrUnmarshal(true);

        return new CacheEntryImpl<>(key.<K>value(cctx.cacheObjectContext(), false),
            CU.<V>value(val, cctx, false));
    }

    /** {@inheritDoc} */
    @Override public <K, V> EvictableEntry<K, V> wrapEviction() {
        return new EvictableEntryImpl<>(this);
    }

    /** {@inheritDoc} */
    @Override public synchronized <K, V> CacheVersionedEntryImpl<K, V> wrapVersioned() {
        return new CacheVersionedEntryImpl<>(key.<K>value(cctx.cacheObjectContext(), false), null, ver);
    }

    /** {@inheritDoc} */
    @Override public <K, V> boolean evictInternal(boolean swap, GridCacheVersion obsoleteVer,
        @Nullable CacheEntryPredicate[] filter) throws IgniteCheckedException {
        boolean marked = false;

        try {
            if (F.isEmptyOrNulls(filter)) {
                synchronized (this) {
                    CacheObject prev = saveValueForIndexUnlocked();

                    if (!hasReaders() && markObsolete0(obsoleteVer, false)) {
                        if (swap) {
                            if (!isStartVersion()) {
                                try {
                                    // Write to swap.
                                    swap();
                                }
                                catch (IgniteCheckedException e) {
                                    U.error(log, "Failed to write entry to swap storage: " + this, e);
                                }
                            }
                        }
                        else
                            clearIndex(prev);

                        // Nullify value after swap.
                        value(null);

                        marked = true;

                        return true;
                    }
                }
            }
            else {
                // For optimistic check.
                while (true) {
                    GridCacheVersion v;

                    synchronized (this) {
                        v = ver;
                    }

                    if (!cctx.isAll(/*version needed for sync evicts*/this, filter))
                        return false;

                    synchronized (this) {
                        if (!v.equals(ver))
                            // Version has changed since entry passed the filter. Do it again.
                            continue;

                        CacheObject prevVal = saveValueForIndexUnlocked();

                        if (!hasReaders() && markObsolete0(obsoleteVer, false)) {
                            if (swap) {
                                if (!isStartVersion()) {
                                    try {
                                        // Write to swap.
                                        swap();
                                    }
                                    catch (IgniteCheckedException e) {
                                        U.error(log, "Failed to write entry to swap storage: " + this, e);
                                    }
                                }
                            }
                            else
                                clearIndex(prevVal);

                            // Nullify value after swap.
                            value(null);

                            marked = true;

                            return true;
                        }
                        else
                            return false;
                    }
                }
            }
        }
        catch (GridCacheEntryRemovedException ignore) {
            if (log.isDebugEnabled())
                log.debug("Got removed entry when evicting (will simply return): " + this);

            return true;
        }
        finally {
            if (marked)
                onMarkedObsolete();
        }

        return false;
    }

    /** {@inheritDoc} */
    @Override public GridCacheBatchSwapEntry evictInBatchInternal(GridCacheVersion obsoleteVer)
        throws IgniteCheckedException {
        assert Thread.holdsLock(this);
        assert cctx.isSwapOrOffheapEnabled();

        GridCacheBatchSwapEntry ret = null;

        try {
            if (!hasReaders() && markObsolete0(obsoleteVer, false)) {
                if (!isStartVersion() && hasValueUnlocked()) {
                    IgniteUuid valClsLdrId = null;

                    if (val != null)
                        valClsLdrId = cctx.deploy().getClassLoaderId(
                            U.detectObjectClassLoader(val.value(cctx.cacheObjectContext(), false)));

                    IgniteBiTuple<byte[], Boolean> valBytes = valueBytes0();

                    ret = new GridCacheBatchSwapEntry(key(),
                        partition(),
                        ByteBuffer.wrap(valBytes.get1()),
                        valBytes.get2(),
                        ver,
                        ttlExtras(),
                        expireTimeExtras(),
                        cctx.deploy().getClassLoaderId(U.detectObjectClassLoader(key.value(cctx.cacheObjectContext(), false))),
                        valClsLdrId);
                }

                value(null);
            }
        }
        catch (GridCacheEntryRemovedException ignored) {
            if (log.isDebugEnabled())
                log.debug("Got removed entry when evicting (will simply return): " + this);
        }

        return ret;
    }

    /**
     * @param filter Entry filter.
     * @return {@code True} if entry is visitable.
     */
    public <K, V> boolean visitable(CacheEntryPredicate[] filter) {
        try {
            if (obsoleteOrDeleted() || (filter != CU.empty0() &&
                !cctx.isAll(this, filter)))
                return false;
        }
        catch (IgniteCheckedException e) {
            U.error(log, "An exception was thrown while filter checking.", e);

            RuntimeException ex = e.getCause(RuntimeException.class);

            if (ex != null)
                throw ex;

            Error err = e.getCause(Error.class);

            if (err != null)
                throw err;

            return false;
        }

        IgniteInternalTx tx = cctx.tm().localTxx();

        return tx == null || !tx.removed(txKey());
    }

    /**
     * Ensures that internal data storage is created.
     *
     * @param size Amount of data to ensure.
     * @return {@code true} if data storage was created.
     */
    private boolean ensureData(int size) {
        if (attributeDataExtras() == null) {
            attributeDataExtras(new GridLeanMap<String, Object>(size));

            return true;
        }
        else
            return false;
    }

    /** {@inheritDoc} */
    @SuppressWarnings({"unchecked"})
    @Nullable @Override public <V1> V1 addMeta(String name, V1 val) {
        A.notNull(name, "name", val, "val");

        synchronized (this) {
            ensureData(1);

            return (V1)attributeDataExtras().put(name, val);
        }
    }

    /** {@inheritDoc} */
    @SuppressWarnings({"unchecked"})
    @Nullable @Override public <V1> V1 meta(String name) {
        A.notNull(name, "name");

        synchronized (this) {
            GridLeanMap<String, Object> attrData = attributeDataExtras();

            return attrData == null ? null : (V1)attrData.get(name);
        }
    }

    /** {@inheritDoc} */
    @SuppressWarnings({"unchecked"})
    @Nullable @Override public <V1> V1 removeMeta(String name) {
        A.notNull(name, "name");

        synchronized (this) {
            GridLeanMap<String, Object> attrData = attributeDataExtras();

            if (attrData == null)
                return null;

            V1 old = (V1)attrData.remove(name);

            if (attrData.isEmpty())
                attributeDataExtras(null);

            return old;
        }
    }

    /** {@inheritDoc} */
    @SuppressWarnings({"unchecked"})
    @Override public <V1> boolean removeMeta(String name, V1 val) {
        A.notNull(name, "name", val, "val");

        synchronized (this) {
            GridLeanMap<String, Object> attrData = attributeDataExtras();

            if (attrData == null)
                return false;

            V1 old = (V1)attrData.get(name);

            if (old != null && old.equals(val)) {
                attrData.remove(name);

                if (attrData.isEmpty())
                    attributeDataExtras(null);

                return true;
            }

            return false;
        }
    }

    /** {@inheritDoc} */
    @Override public boolean hasMeta(String name) {
        return meta(name) != null;
    }

    /** {@inheritDoc} */
    @SuppressWarnings({"unchecked"})
    @Nullable @Override public <V1> V1 putMetaIfAbsent(String name, V1 val) {
        A.notNull(name, "name", val, "val");

        synchronized (this) {
            V1 v = meta(name);

            if (v == null)
                return addMeta(name, val);

            return v;
        }
    }

    /** {@inheritDoc} */
    @SuppressWarnings({"unchecked", "ClassReferencesSubclass"})
    @Nullable @Override public <V1> V1 putMetaIfAbsent(String name, Callable<V1> c) {
        A.notNull(name, "name", c, "c");

        synchronized (this) {
            V1 v = meta(name);

            if (v == null)
                try {
                    return addMeta(name, c.call());
                }
                catch (Exception e) {
                    throw F.wrap(e);
                }

            return v;
        }
    }

    /** {@inheritDoc} */
    @SuppressWarnings({"RedundantTypeArguments"})
    @Override public <V1> boolean replaceMeta(String name, V1 curVal, V1 newVal) {
        A.notNull(name, "name", newVal, "newVal", curVal, "curVal");

        synchronized (this) {
            if (hasMeta(name)) {
                V1 val = this.<V1>meta(name);

                if (val != null && val.equals(curVal)) {
                    addMeta(name, newVal);

                    return true;
                }
            }

            return false;
        }
    }

    /**
     * Convenience way for super-classes which implement {@link Externalizable} to
     * serialize metadata. Super-classes must call this method explicitly from
     * within {@link Externalizable#writeExternal(ObjectOutput)} methods implementation.
     *
     * @param out Output to write to.
     * @throws IOException If I/O error occurred.
     */
    @SuppressWarnings({"TooBroadScope"})
    protected void writeExternalMeta(ObjectOutput out) throws IOException {
        Map<String, Object> cp;

        // Avoid code warning (suppressing is bad here, because we need this warning for other places).
        synchronized (this) {
            cp = new GridLeanMap<>(attributeDataExtras());
        }

        out.writeObject(cp);
    }

    /**
     * Convenience way for super-classes which implement {@link Externalizable} to
     * serialize metadata. Super-classes must call this method explicitly from
     * within {@link Externalizable#readExternal(ObjectInput)} methods implementation.
     *
     * @param in Input to read from.
     * @throws IOException If I/O error occurred.
     * @throws ClassNotFoundException If some class could not be found.
     */
    @SuppressWarnings({"unchecked"})
    protected void readExternalMeta(ObjectInput in) throws IOException, ClassNotFoundException {
        GridLeanMap<String, Object> cp = (GridLeanMap<String, Object>)in.readObject();

        synchronized (this) {
            attributeDataExtras(cp);
        }
    }

    /** {@inheritDoc} */
    @Override public boolean deleted() {
        if (!cctx.deferredDelete())
            return false;

        synchronized (this) {
            return deletedUnlocked();
        }
    }

    /** {@inheritDoc} */
    @Override public synchronized boolean obsoleteOrDeleted() {
        return obsoleteVersionExtras() != null ||
            (cctx.deferredDelete() && (deletedUnlocked() || !hasValueUnlocked()));
    }

    /**
     * @return {@code True} if deleted.
     */
    @SuppressWarnings("SimplifiableIfStatement")
    protected boolean deletedUnlocked() {
        assert Thread.holdsLock(this);

        if (!cctx.deferredDelete())
            return false;

        return (flags & IS_DELETED_MASK) != 0;
    }

    /**
     * @param deleted {@code True} if deleted.
     */
    protected void deletedUnlocked(boolean deleted) {
        assert Thread.holdsLock(this);
        assert cctx.deferredDelete();

        if (deleted) {
            assert !deletedUnlocked();

            flags |= IS_DELETED_MASK;

            cctx.decrementPublicSize(this);
        }
        else {
            assert deletedUnlocked();

            flags &= ~IS_DELETED_MASK;

            cctx.incrementPublicSize(this);
        }
    }

    /**
     * @return Attribute data.
     */
    @Nullable private GridLeanMap<String, Object> attributeDataExtras() {
        return extras != null ? extras.attributesData() : null;
    }

    /**
     * @param attrData Attribute data.
     */
    private void attributeDataExtras(@Nullable GridLeanMap<String, Object> attrData) {
        extras = (extras != null) ? extras.attributesData(attrData) : attrData != null ?
            new GridCacheAttributesEntryExtras(attrData) : null;
    }

    /**
     * @return MVCC.
     */
    @Nullable protected GridCacheMvcc mvccExtras() {
        return extras != null ? extras.mvcc() : null;
    }

    /**
     * @param mvcc MVCC.
     */
    protected void mvccExtras(@Nullable GridCacheMvcc mvcc) {
        extras = (extras != null) ? extras.mvcc(mvcc) : mvcc != null ? new GridCacheMvccEntryExtras(mvcc) : null;
    }

    /**
     * @return Obsolete version.
     */
    @Nullable protected GridCacheVersion obsoleteVersionExtras() {
        return extras != null ? extras.obsoleteVersion() : null;
    }

    /**
     * @param obsoleteVer Obsolete version.
     */
    protected void obsoleteVersionExtras(@Nullable GridCacheVersion obsoleteVer) {
        extras = (extras != null) ? extras.obsoleteVersion(obsoleteVer) : obsoleteVer != null ?
            new GridCacheObsoleteEntryExtras(obsoleteVer) : null;
    }

    /**
     * Updates metrics.
     *
     * @param op Operation.
     * @param metrics Update merics flag.
     */
    private void updateMetrics(GridCacheOperation op, boolean metrics) {
        if (metrics && cctx.cache().configuration().isStatisticsEnabled()) {
            if (op == GridCacheOperation.DELETE)
                cctx.cache().metrics0().onRemove();
            else
                cctx.cache().metrics0().onWrite();
        }
    }

    /**
     * @return TTL.
     */
    public long ttlExtras() {
        return extras != null ? extras.ttl() : 0;
    }

    /**
     * @return Expire time.
     */
    public long expireTimeExtras() {
        return extras != null ? extras.expireTime() : 0L;
    }

    /**
     * @param ttl TTL.
     * @param expireTime Expire time.
     */
    protected void ttlAndExpireTimeExtras(long ttl, long expireTime) {
        assert ttl != CU.TTL_NOT_CHANGED && ttl != CU.TTL_ZERO;

        extras = (extras != null) ? extras.ttlAndExpireTime(ttl, expireTime) : ttl != CU.TTL_ETERNAL ?
            new GridCacheTtlEntryExtras(ttl, expireTime) : null;
    }

    /**
     * @return Size of extras object.
     */
    private int extrasSize() {
        return extras != null ? extras.size() : 0;
    }

    /** {@inheritDoc} */
    @Override public boolean equals(Object o) {
        // Identity comparison left on purpose.
        return o == this;
    }

    /** {@inheritDoc} */
    @Override public int hashCode() {
        return hash;
    }

    /** {@inheritDoc} */
    @Override public synchronized String toString() {
        return S.toString(GridCacheMapEntry.class, this);
    }

    /**
     *
     */
    private class LazyValueEntry<K, V> implements Cache.Entry<K, V> {
        /** */
        private final KeyCacheObject key;

        /**
         * @param key Key.
         */
        private LazyValueEntry(KeyCacheObject key) {
            this.key = key;
        }

        /** {@inheritDoc} */
        @Override public K getKey() {
            return key.value(cctx.cacheObjectContext(), false);
        }

        /** {@inheritDoc} */
        @SuppressWarnings("unchecked")
        @Override public V getValue() {
            try {
                IgniteInternalTx tx = cctx.tm().userTx();

                if (tx != null) {
                    GridTuple<CacheObject> peek = tx.peek(cctx, false, key, null);

                    if (peek != null)
                        return CU.value(peek.get(), cctx, false);
                }

                if (detached())
                    return CU.value(rawGet(), cctx, false);

                for (;;) {
                    GridCacheEntryEx e = cctx.cache().peekEx(key);

                    if (e == null)
                        return null;

                    try {
                        return CU.value(e.peek(GridCachePeekMode.GLOBAL, CU.empty0()), cctx, false);
                    }
                    catch (GridCacheEntryRemovedException ignored) {
                        // No-op.
                    }
                }
            }
            catch (GridCacheFilterFailedException ignored) {
                throw new IgniteException("Should never happen.");
            }
        }

        /** {@inheritDoc} */
        @SuppressWarnings("unchecked")
        @Override public <T> T unwrap(Class<T> cls) {
            if (cls.isAssignableFrom(IgniteCache.class))
                return (T)cctx.grid().jcache(cctx.name());

            if (cls.isAssignableFrom(getClass()))
                return (T)this;

            if (cls.isAssignableFrom(EvictableEntry.class))
                return (T)wrapEviction();

            if (cls.isAssignableFrom(CacheVersionedEntryImpl.class))
                return (T)wrapVersioned();

            if (cls.isAssignableFrom(GridCacheMapEntry.this.getClass()))
                return (T)GridCacheMapEntry.this;

            throw new IllegalArgumentException("Unwrapping to class is not supported: " + cls);
        }

        /** {@inheritDoc} */
        @Override public String toString() {
            return "IteratorEntry [key=" + key + ']';
        }
    }
}<|MERGE_RESOLUTION|>--- conflicted
+++ resolved
@@ -1029,12 +1029,7 @@
             old = (retval || intercept) ? rawGetOrUnmarshalUnlocked(!retval) : this.val;
 
             if (intercept) {
-<<<<<<< HEAD
                 val0 = CU.value(val, cctx, true);
-=======
-                key0 = key.value(cctx.cacheObjectContext(), false);
-                val0 = CU.value(val, cctx, false);
->>>>>>> b93f7a3c
 
                 Object interceptorVal = cctx.config().getInterceptor().onBeforePut(new CacheLazyEntry(cctx, key, old),
                     val0);
@@ -1182,12 +1177,7 @@
             old = (retval || intercept) ? rawGetOrUnmarshalUnlocked(!retval) : val;
 
             if (intercept) {
-<<<<<<< HEAD
                 entry0 = new CacheLazyEntry(cctx, key, old);
-=======
-                key0 = key.value(cctx.cacheObjectContext(), false);
-                old0 = CU.value(old, cctx, false);
->>>>>>> b93f7a3c
 
                 interceptRes = cctx.config().getInterceptor().onBeforeRemove(entry0);
 
@@ -1426,14 +1416,7 @@
 
                 assert entryProcessor != null;
 
-<<<<<<< HEAD
                 CacheInvokeEntry<Object, Object> entry = new CacheInvokeEntry<>(cctx, key, old);
-=======
-                key0 = key.value(cctx.cacheObjectContext(), false);
-                old0 = value(old0, old, false);
-
-                CacheInvokeEntry<Object, Object> entry = new CacheInvokeEntry<>(cctx, key0, old0);
->>>>>>> b93f7a3c
 
                 try {
                     Object computed = entryProcessor.process(entry, invokeArgs);
@@ -1879,14 +1862,7 @@
 
                 EntryProcessor<Object, Object, ?> entryProcessor = (EntryProcessor<Object, Object, ?>)writeObj;
 
-<<<<<<< HEAD
                 CacheInvokeEntry<Object, Object> entry = new CacheInvokeEntry(cctx, key, oldVal);
-=======
-                key0 = key.value(cctx.cacheObjectContext(), false);
-                old0 = value(old0, oldVal, false);
-
-                CacheInvokeEntry<Object, Object> entry = new CacheInvokeEntry<>(cctx, key0, old0);
->>>>>>> b93f7a3c
 
                 try {
                     Object computed = entryProcessor.process(entry, invokeArgs);
