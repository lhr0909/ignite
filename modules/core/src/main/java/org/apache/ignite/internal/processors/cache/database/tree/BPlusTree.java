--- conflicted
+++ resolved
@@ -608,18 +608,8 @@
         this.metaPageId = metaPageId;
         this.name = name;
         this.reuseList = reuseList;
-<<<<<<< HEAD
         this.wal = wal;
         this.globalRmvId = globalRmvId;
-    }
-
-    /**
-     * @return Cache ID.
-     */
-    public final int getCacheId() {
-        return cacheId;
-=======
->>>>>>> 34568eda
     }
 
     /**
