--- conflicted
+++ resolved
@@ -64,12 +64,9 @@
     /** */
     protected static final int STORE_ENABLED_FLAG_MASK = 0x20;
 
-<<<<<<< HEAD
     /** */
     private static final int DHT_REPLY_NEAR_FLAG_MASK = 0x40;
 
-=======
->>>>>>> 901be4f4
     /** Topology version. */
     private AffinityTopologyVersion topVer;
 
