/*
 * Licensed to the Apache Software Foundation (ASF) under one or more
 * contributor license agreements.  See the NOTICE file distributed with
 * this work for additional information regarding copyright ownership.
 * The ASF licenses this file to You under the Apache License, Version 2.0
 * (the "License"); you may not use this file except in compliance with
 * the License.  You may obtain a copy of the License at
 *
 *      http://www.apache.org/licenses/LICENSE-2.0
 *
 * Unless required by applicable law or agreed to in writing, software
 * distributed under the License is distributed on an "AS IS" BASIS,
 * WITHOUT WARRANTIES OR CONDITIONS OF ANY KIND, either express or implied.
 * See the License for the specific language governing permissions and
 * limitations under the License.
 */

package org.apache.ignite.internal.processors.cache.distributed.dht;

import java.io.Externalizable;
import java.util.Collection;
import java.util.Collections;
import java.util.Map;
import java.util.UUID;
import java.util.concurrent.atomic.AtomicReferenceFieldUpdater;
import org.apache.ignite.IgniteCheckedException;
import org.apache.ignite.internal.IgniteInternalFuture;
import org.apache.ignite.internal.cluster.ClusterTopologyCheckedException;
import org.apache.ignite.internal.processors.affinity.AffinityTopologyVersion;
import org.apache.ignite.internal.processors.cache.GridCacheContext;
import org.apache.ignite.internal.processors.cache.GridCacheEntryEx;
import org.apache.ignite.internal.processors.cache.GridCacheEntryRemovedException;
import org.apache.ignite.internal.processors.cache.GridCacheSharedContext;
import org.apache.ignite.internal.processors.cache.KeyCacheObject;
import org.apache.ignite.internal.processors.cache.distributed.GridCacheMappedVersion;
import org.apache.ignite.internal.processors.cache.distributed.near.GridNearTxFinishResponse;
import org.apache.ignite.internal.processors.cache.distributed.near.GridNearTxPrepareResponse;
import org.apache.ignite.internal.processors.cache.transactions.IgniteInternalTx;
import org.apache.ignite.internal.processors.cache.transactions.IgniteTxEntry;
import org.apache.ignite.internal.processors.cache.transactions.IgniteTxKey;
import org.apache.ignite.internal.processors.cache.version.GridCacheVersion;
import org.apache.ignite.internal.transactions.IgniteTxOptimisticCheckedException;
import org.apache.ignite.internal.transactions.IgniteTxRollbackCheckedException;
import org.apache.ignite.internal.transactions.IgniteTxTimeoutCheckedException;
import org.apache.ignite.internal.util.tostring.GridToStringBuilder;
import org.apache.ignite.internal.util.tostring.GridToStringExclude;
import org.apache.ignite.internal.util.typedef.CI1;
import org.apache.ignite.internal.util.typedef.F;
import org.apache.ignite.internal.util.typedef.internal.CU;
import org.apache.ignite.internal.util.typedef.internal.U;
import org.apache.ignite.lang.IgniteUuid;
import org.apache.ignite.transactions.TransactionConcurrency;
import org.apache.ignite.transactions.TransactionIsolation;
import org.jetbrains.annotations.Nullable;

import static org.apache.ignite.cache.CacheWriteSynchronizationMode.PRIMARY_SYNC;
import static org.apache.ignite.internal.processors.cache.GridCacheUtils.isNearEnabled;
import static org.apache.ignite.transactions.TransactionState.PREPARED;
import static org.apache.ignite.transactions.TransactionState.PREPARING;

/**
 * Replicated user transaction.
 */
public class GridDhtTxLocal extends GridDhtTxLocalAdapter implements GridCacheMappedVersion {
    /** */
    private static final long serialVersionUID = 0L;

    /** */
    private UUID nearNodeId;

    /** Near future ID. */
    private IgniteUuid nearFutId;

    /** Near future ID. */
    private int nearMiniId;

    /** Near future ID. */
    private IgniteUuid nearFinFutId;

    /** Near future ID. */
    private int nearFinMiniId;

    /** Near XID. */
    private GridCacheVersion nearXidVer;

    /** Future updater. */
    private static final AtomicReferenceFieldUpdater<GridDhtTxLocal, GridDhtTxPrepareFuture> PREP_FUT_UPD =
        AtomicReferenceFieldUpdater.newUpdater(GridDhtTxLocal.class, GridDhtTxPrepareFuture.class, "prepFut");

    /** Future. */
    @SuppressWarnings("UnusedDeclaration")
    @GridToStringExclude
    private volatile GridDhtTxPrepareFuture prepFut;

    /**
     * Empty constructor required for {@link Externalizable}.
     */
    public GridDhtTxLocal() {
        // No-op.
    }

    /**
     * @param nearNodeId Near node ID that initiated transaction.
     * @param nearXidVer Near transaction ID.
     * @param nearFutId Near future ID.
     * @param nearMiniId Near mini future ID.
     * @param nearThreadId Near thread ID.
     * @param implicit Implicit flag.
     * @param implicitSingle Implicit-with-single-key flag.
     * @param cctx Cache context.
     * @param concurrency Concurrency.
     * @param isolation Isolation.
     * @param timeout Timeout.
     * @param storeEnabled Store enabled flag.
     * @param txSize Expected transaction size.
     * @param txNodes Transaction nodes mapping.
     */
    public GridDhtTxLocal(
        GridCacheSharedContext cctx,
        AffinityTopologyVersion topVer,
        UUID nearNodeId,
        GridCacheVersion nearXidVer,
        IgniteUuid nearFutId,
        int nearMiniId,
        long nearThreadId,
        boolean implicit,
        boolean implicitSingle,
        boolean sys,
        boolean explicitLock,
        byte plc,
        TransactionConcurrency concurrency,
        TransactionIsolation isolation,
        long timeout,
        boolean invalidate,
        boolean storeEnabled,
        boolean onePhaseCommit,
        int txSize,
        Map<UUID, Collection<UUID>> txNodes,
        UUID subjId,
        int taskNameHash
    ) {
        super(
            cctx,
            cctx.versions().onReceivedAndNext(nearNodeId, nearXidVer),
            implicit,
            implicitSingle,
            sys,
            explicitLock,
            plc,
            concurrency,
            isolation,
            timeout,
            invalidate,
            storeEnabled,
            onePhaseCommit,
            txSize,
            subjId,
            taskNameHash);

        assert nearNodeId != null;
        assert nearFutId != null;
        assert nearMiniId != 0;
        assert nearXidVer != null;

        this.nearNodeId = nearNodeId;
        this.nearXidVer = nearXidVer;
        this.nearFutId = nearFutId;
        this.nearMiniId = nearMiniId;
        this.txNodes = txNodes;

        threadId = nearThreadId;

        assert !F.eq(xidVer, nearXidVer);

        initResult();

        assert topVer != null && topVer.topologyVersion() > 0 : topVer;

        topologyVersion(topVer);
    }

    /** {@inheritDoc} */
    @Override public UUID eventNodeId() {
        return nearNodeId;
    }

    /** {@inheritDoc} */
    @Override public Collection<UUID> masterNodeIds() {
        assert nearNodeId != null;

        return Collections.singleton(nearNodeId);
    }

    /** {@inheritDoc} */
    @Override public UUID otherNodeId() {
        assert nearNodeId != null;

        return nearNodeId;
    }

    /** {@inheritDoc} */
    @Override public UUID originatingNodeId() {
        return nearNodeId;
    }

    /** {@inheritDoc} */
    @Override protected UUID nearNodeId() {
        return nearNodeId;
    }

    /** {@inheritDoc} */
    @Override public GridCacheVersion nearXidVersion() {
        return nearXidVer;
    }

    /** {@inheritDoc} */
    @Override public GridCacheVersion mappedVersion() {
        return nearXidVer;
    }

    /** {@inheritDoc} */
    @Override protected IgniteUuid nearFutureId() {
        return nearFutId;
    }

    /**
     * @param nearFutId Near future ID.
     */
    public void nearFutureId(IgniteUuid nearFutId) {
        this.nearFutId = nearFutId;
    }

    /** {@inheritDoc} */
    @Override public boolean dht() {
        return true;
    }

    /** {@inheritDoc} */
    @Override protected boolean updateNearCache(GridCacheContext cacheCtx, KeyCacheObject key, AffinityTopologyVersion topVer) {
        return cacheCtx.isDht() && isNearEnabled(cacheCtx) && !cctx.localNodeId().equals(nearNodeId());
    }

    /**
     * @return Near future ID.
     */
    public IgniteUuid nearFinishFutureId() {
        return nearFinFutId;
    }

    /**
     * @param nearFinFutId Near future ID.
     */
    public void nearFinishFutureId(IgniteUuid nearFinFutId) {
        this.nearFinFutId = nearFinFutId;
    }

    /**
     * @param nearFinMiniId Near future mini ID.
     */
    public void nearFinishMiniId(int nearFinMiniId) {
        this.nearFinMiniId = nearFinMiniId;
    }

    /** {@inheritDoc} */
    @Override @Nullable protected IgniteInternalFuture<Boolean> addReader(long msgId, GridDhtCacheEntry cached,
        IgniteTxEntry entry, AffinityTopologyVersion topVer) {
        // Don't add local node as reader.
        if (!cctx.localNodeId().equals(nearNodeId)) {
            GridCacheContext cacheCtx = cached.context();

            while (true) {
                try {
                    return cached.addReader(nearNodeId, msgId, topVer);
                }
                catch (GridCacheEntryRemovedException ignore) {
                    if (log.isDebugEnabled())
                        log.debug("Got removed entry when adding to DHT local transaction: " + cached);

                    cached = cacheCtx.dht().entryExx(entry.key(), topVer);
                }
            }
        }

        return null;
    }

    /** {@inheritDoc} */
    @Override protected void updateExplicitVersion(IgniteTxEntry txEntry, GridCacheEntryEx entry)
        throws GridCacheEntryRemovedException {
        // DHT local transactions don't have explicit locks.
        // No-op.
    }

    /** {@inheritDoc} */
    @Override public IgniteInternalFuture<?> prepareAsync() {
        if (optimistic()) {
            assert isSystemInvalidate();

            return prepareAsync(
                null,
                null,
                Collections.<IgniteTxKey, GridCacheVersion>emptyMap(),
                0,
                nearMiniId,
                null,
                true);
        }

        long timeout = remainingTime();

        // For pessimistic mode we don't distribute prepare request.
        GridDhtTxPrepareFuture fut = prepFut;

        if (fut == null) {
            // Future must be created before any exception can be thrown.
            if (!PREP_FUT_UPD.compareAndSet(this, null, fut = new GridDhtTxPrepareFuture(
                cctx,
                this,
                timeout,
                nearMiniId,
                Collections.<IgniteTxKey, GridCacheVersion>emptyMap(),
                true,
                needReturnValue()))) {
                if (timeout == -1)
                    prepFut.onError(timeoutException());

                return prepFut;
            }
        }
        else
            // Prepare was called explicitly.
            return fut;

        if (!state(PREPARING)) {
            if (setRollbackOnly()) {
                if (timeout == -1)
                    fut.onError(new IgniteTxTimeoutCheckedException("Transaction timed out and was rolled back: " +
                        this));
                else
                    fut.onError(new IgniteCheckedException("Invalid transaction state for prepare [state=" + state() +
                        ", tx=" + this + ']'));
            }
            else
                fut.onError(new IgniteTxRollbackCheckedException("Invalid transaction state for prepare [state=" +
                    state() + ", tx=" + this + ']'));

            return fut;
        }

        try {
            userPrepare();

            if (!state(PREPARED)) {
                setRollbackOnly();

                fut.onError(new IgniteCheckedException("Invalid transaction state for commit [state=" + state() +
                    ", tx=" + this + ']'));

                return fut;
            }

            fut.complete();

            return fut;
        }
        catch (IgniteCheckedException e) {
            fut.onError(e);

            return fut;
        }
    }

    /**
     * Prepares next batch of entries in dht transaction.
     *
     * @param reads Read entries.
     * @param writes Write entries.
     * @param verMap Version map.
     * @param msgId Message ID.
     * @param nearMiniId Near mini future ID.
     * @param txNodes Transaction nodes mapping.
     * @param last {@code True} if this is last prepare request.
     * @return Future that will be completed when locks are acquired.
     */
    public IgniteInternalFuture<GridNearTxPrepareResponse> prepareAsync(
        @Nullable Collection<IgniteTxEntry> reads,
        @Nullable Collection<IgniteTxEntry> writes,
        Map<IgniteTxKey, GridCacheVersion> verMap,
        long msgId,
        int nearMiniId,
        Map<UUID, Collection<UUID>> txNodes,
        boolean last
    ) {
        // In optimistic mode prepare still can be called explicitly from salvageTx.
        GridDhtTxPrepareFuture fut = prepFut;

        long timeout = remainingTime();

        if (fut == null) {
            init();

            // Future must be created before any exception can be thrown.
            if (!PREP_FUT_UPD.compareAndSet(this, null, fut = new GridDhtTxPrepareFuture(
                cctx,
                this,
                timeout,
                nearMiniId,
                verMap,
                last,
                needReturnValue()))) {
                GridDhtTxPrepareFuture f = prepFut;

                assert f.nearMiniId() == nearMiniId : "Wrong near mini id on existing future " +
                    "[futMiniId=" + f.nearMiniId() + ", miniId=" + nearMiniId + ", fut=" + f + ']';

                if (timeout == -1)
                    f.onError(timeoutException());

                return chainOnePhasePrepare(f);
            }
        }
        else {
            assert fut.nearMiniId() == nearMiniId : "Wrong near mini id on existing future " +
                "[futMiniId=" + fut.nearMiniId() + ", miniId=" + nearMiniId + ", fut=" + fut + ']';

            // Prepare was called explicitly.
            return chainOnePhasePrepare(fut);
        }

        if (state() != PREPARING) {
            if (!state(PREPARING)) {
                if (state() == PREPARED && isSystemInvalidate())
                    fut.complete();

                if (setRollbackOnly()) {
                    if (timeout == -1)
                        fut.onError(new IgniteTxTimeoutCheckedException("Transaction timed out and was rolled back: " +
                            this));
                    else
                        fut.onError(new IgniteCheckedException("Invalid transaction state for prepare [state=" + state() +
                            ", tx=" + this + ']'));
                }
                else
                    fut.onError(new IgniteTxRollbackCheckedException("Invalid transaction state for prepare [state=" +
                        state() + ", tx=" + this + ']'));

                return fut;
            }
        }

        try {
            if (reads != null) {
                for (IgniteTxEntry e : reads)
                    addEntry(msgId, e);
            }

            if (writes != null) {
                for (IgniteTxEntry e : writes)
                    addEntry(msgId, e);
            }

            userPrepare();

            // Make sure to add future before calling prepare on it.
            cctx.mvcc().addFuture(fut);

            if (isSystemInvalidate())
                fut.complete();
            else
                fut.prepare(reads, writes, txNodes);
        }
        catch (IgniteTxTimeoutCheckedException | IgniteTxOptimisticCheckedException e) {
            fut.onError(e);
        }
        catch (IgniteCheckedException e) {
            setRollbackOnly();

            fut.onError(new IgniteTxRollbackCheckedException("Failed to prepare transaction: " + this, e));

            try {
                rollback();
            }
            catch (IgniteTxOptimisticCheckedException e1) {
                if (log.isDebugEnabled())
                    log.debug("Failed optimistically to prepare transaction [tx=" + this + ", e=" + e1 + ']');

                fut.onError(e);
            }
            catch (IgniteCheckedException e1) {
                U.error(log, "Failed to rollback transaction: " + this, e1);
            }
        }

        return chainOnePhasePrepare(fut);
    }

    /**
     * @param commit Commit flag.
     * @param prepFut Prepare future.
     * @param fut Finish future.
     */
    private void finishTx(boolean commit, @Nullable IgniteInternalFuture prepFut, GridDhtTxFinishFuture fut) {
        assert prepFut == null || prepFut.isDone();

        boolean primarySync = syncMode() == PRIMARY_SYNC;

        IgniteCheckedException err = null;

        if (!commit && prepFut != null) {
            try {
                prepFut.get();
            }
            catch (IgniteCheckedException e) {
                if (log.isDebugEnabled())
                    log.debug("Failed to prepare transaction [tx=" + this + ", e=" + e + ']');
            }
            finally {
                prepFut = null;
            }
        }

        try {
            if (prepFut != null)
                prepFut.get(); // Check for errors.

            boolean finished = finish(commit);

            if (!finished)
                err = new IgniteCheckedException("Failed to finish transaction [commit=" + commit +
                    ", tx=" + CU.txString(this) + ']');
        }
        catch (IgniteCheckedException e) {
            U.error(log, "Failed to finish transaction [commit=" + commit + ", tx=" + this + ']', e);

            err = e;
        }

        if (primarySync)
            sendFinishReply(err);

        if (err != null)
            fut.rollbackOnError(err);
        else
            fut.finish(commit);
    }

    /** {@inheritDoc} */
    @SuppressWarnings("unchecked")
    @Override public IgniteInternalFuture<IgniteInternalTx> commitAsync() {
        if (log.isDebugEnabled())
            log.debug("Committing dht local tx: " + this);

        // In optimistic mode prepare was called explicitly.
        if (pessimistic())
            prepareAsync();

        final GridDhtTxFinishFuture fut = new GridDhtTxFinishFuture<>(cctx, this, true);

        cctx.mvcc().addFuture(fut, fut.futureId());

        GridDhtTxPrepareFuture prep = prepFut;

        if (prep != null) {
            if (prep.isDone())
                finishTx(true, prep, fut);
            else {
                prep.listen(new CI1<IgniteInternalFuture<?>>() {
                    @Override public void apply(IgniteInternalFuture<?> f) {
                        finishTx(true, f, fut);
                    }
                });
            }
        }
        else {
            assert optimistic();

            finishTx(true, null, fut);
        }

        return fut;
    }

    /** {@inheritDoc} */
    @Override protected void clearPrepareFuture(GridDhtTxPrepareFuture fut) {
        assert optimistic();

        PREP_FUT_UPD.compareAndSet(this, fut, null);
    }

    /** {@inheritDoc} */
    @SuppressWarnings("unchecked")
    @Override public IgniteInternalFuture<IgniteInternalTx> rollbackAsync() {
        final GridDhtTxFinishFuture fut = new GridDhtTxFinishFuture<>(cctx, this, false);

        cctx.mvcc().addFuture(fut, fut.futureId());

        GridDhtTxPrepareFuture prepFut = this.prepFut;

        if (prepFut != null) {
            prepFut.complete();

            prepFut.listen(new CI1<IgniteInternalFuture<?>>() {
                @Override public void apply(IgniteInternalFuture<?> f) {
                    finishTx(false, f, fut);
                }
            });
        }
        else
            finishTx(false, null, fut);

        return fut;
    }

    /** {@inheritDoc} */
    @SuppressWarnings({"CatchGenericClass", "ThrowableInstanceNeverThrown"})
    @Override public boolean finish(boolean commit) throws IgniteCheckedException {
        assert nearFinFutId != null || isInvalidate() || !commit || isSystemInvalidate()
            || onePhaseCommit() || state() == PREPARED :
            "Invalid state [nearFinFutId=" + nearFinFutId + ", isInvalidate=" + isInvalidate() + ", commit=" + commit +
            ", sysInvalidate=" + isSystemInvalidate() + ", state=" + state() + ']';

        assert nearMiniId != 0;

        return super.finish(commit);
    }

    /** {@inheritDoc} */
    @Override protected void sendFinishReply(@Nullable Throwable err) {
        if (nearFinFutId != null) {
            if (nearNodeId.equals(cctx.localNodeId())) {
                if (log.isDebugEnabled())
                    log.debug("Skipping response sending to local node: " + this);

                return;
            }

<<<<<<< HEAD
            GridNearTxFinishResponse res = new GridNearTxFinishResponse(
                -1,
                nearXidVer,
=======
            GridNearTxFinishResponse res = new GridNearTxFinishResponse(nearXidVer,
>>>>>>> bc5dbb08
                threadId,
                nearFinFutId,
                nearFinMiniId,
                err);

            try {
                cctx.io().send(nearNodeId, res, ioPolicy());

                if (cctx.txFinishMessageLogger().isDebugEnabled()) {
                    cctx.txFinishMessageLogger().debug("Sent near finish response [txId=" + nearXidVersion() +
                        ", dhtTxId=" + xidVersion() +
                        ", node=" + nearNodeId + ']');
                }
            }
            catch (ClusterTopologyCheckedException ignored) {
                if (cctx.txFinishMessageLogger().isDebugEnabled()) {
                    cctx.txFinishMessageLogger().debug("Failed to send near finish response, node left [txId=" + nearXidVersion() +
                        ", dhtTxId=" + xidVersion() +
                        ", node=" + nearNodeId() + ']');
                }
            }
            catch (Throwable ex) {
                U.error(log, "Failed to send finish response to node [txId=" + nearXidVersion() +
                    ", txState=" + state() +
                    ", dhtTxId=" + xidVersion() +
                    ", node=" + nearNodeId +
                    ", res=" + res + ']', ex);

                if (ex instanceof Error)
                    throw (Error)ex;
            }
        }
        else {
            if (cctx.txFinishMessageLogger().isDebugEnabled()) {
                cctx.txFinishMessageLogger().debug("Will not send finish reply because sender node has not sent finish " +
                    "request yet [txId=" + nearXidVersion() +
                    ", dhtTxId=" + xidVersion() +
                    ", node=" + nearNodeId() + ']');
            }
        }
    }

    /** {@inheritDoc} */
    @SuppressWarnings("unchecked")
    @Nullable @Override public IgniteInternalFuture<?> currentPrepareFuture() {
        return prepFut;
    }

    /** {@inheritDoc} */
    @Override public String toString() {
        return GridToStringBuilder.toString(GridDhtTxLocal.class, this, "super", super.toString());
    }
}<|MERGE_RESOLUTION|>--- conflicted
+++ resolved
@@ -634,13 +634,9 @@
                 return;
             }
 
-<<<<<<< HEAD
             GridNearTxFinishResponse res = new GridNearTxFinishResponse(
                 -1,
                 nearXidVer,
-=======
-            GridNearTxFinishResponse res = new GridNearTxFinishResponse(nearXidVer,
->>>>>>> bc5dbb08
                 threadId,
                 nearFinFutId,
                 nearFinMiniId,
