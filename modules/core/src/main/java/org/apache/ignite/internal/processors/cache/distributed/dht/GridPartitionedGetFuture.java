--- conflicted
+++ resolved
@@ -75,18 +75,12 @@
     /** Logger. */
     private static IgniteLogger log;
 
-<<<<<<< HEAD
-    /** Topology version. */
-    private AffinityTopologyVersion topVer;
-
     /** */
     private ClusterNode mvccCrd;
 
     /** */
     private MvccCoordinatorVersion mvccVer;
 
-=======
->>>>>>> aefa9a8a
     /**
      * @param cctx Context.
      * @param keys Keys.
@@ -147,11 +141,7 @@
             canRemap = false;
         }
         else {
-<<<<<<< HEAD
-            topVer = this.topVer.topologyVersion() > 0 ? this.topVer :
-=======
             topVer = topVer.topologyVersion() > 0 ? topVer :
->>>>>>> aefa9a8a
                 canRemap ? cctx.affinity().affinityTopologyVersion() : cctx.shared().exchange().readyAffinityVersion();
         }
 
