/*
 * Licensed to the Apache Software Foundation (ASF) under one or more
 * contributor license agreements.  See the NOTICE file distributed with
 * this work for additional information regarding copyright ownership.
 * The ASF licenses this file to You under the Apache License, Version 2.0
 * (the "License"); you may not use this file except in compliance with
 * the License.  You may obtain a copy of the License at
 *
 *      http://www.apache.org/licenses/LICENSE-2.0
 *
 * Unless required by applicable law or agreed to in writing, software
 * distributed under the License is distributed on an "AS IS" BASIS,
 * WITHOUT WARRANTIES OR CONDITIONS OF ANY KIND, either express or implied.
 * See the License for the specific language governing permissions and
 * limitations under the License.
 */

package org.apache.ignite.internal.processors.cache.distributed.dht.atomic;

import java.util.ArrayList;
import java.util.Collection;
import java.util.HashMap;
import java.util.Map;
import java.util.UUID;
import java.util.concurrent.atomic.AtomicReference;
import javax.cache.processor.EntryProcessor;
import org.apache.ignite.IgniteCheckedException;
import org.apache.ignite.IgniteLogger;
import org.apache.ignite.cache.CacheWriteSynchronizationMode;
import org.apache.ignite.cluster.ClusterNode;
import org.apache.ignite.internal.IgniteInternalFuture;
import org.apache.ignite.internal.cluster.ClusterTopologyCheckedException;
import org.apache.ignite.internal.processors.affinity.AffinityTopologyVersion;
import org.apache.ignite.internal.processors.cache.CacheObject;
import org.apache.ignite.internal.processors.cache.GridCacheAtomicFuture;
import org.apache.ignite.internal.processors.cache.GridCacheContext;
import org.apache.ignite.internal.processors.cache.GridCacheEntryRemovedException;
import org.apache.ignite.internal.processors.cache.KeyCacheObject;
import org.apache.ignite.internal.processors.cache.distributed.dht.GridDhtCacheEntry;
import org.apache.ignite.internal.processors.cache.query.continuous.CacheContinuousQueryListener;
import org.apache.ignite.internal.processors.cache.version.GridCacheVersion;
import org.apache.ignite.internal.util.future.GridFutureAdapter;
import org.apache.ignite.internal.util.tostring.GridToStringExclude;
import org.apache.ignite.internal.util.tostring.GridToStringInclude;
import org.apache.ignite.internal.util.typedef.CI1;
import org.apache.ignite.internal.util.typedef.CI2;
import org.apache.ignite.internal.util.typedef.F;
import org.apache.ignite.internal.util.typedef.internal.S;
import org.apache.ignite.internal.util.typedef.internal.U;
import org.apache.ignite.lang.IgniteUuid;
import org.jetbrains.annotations.Nullable;

import static org.apache.ignite.cache.CacheWriteSynchronizationMode.FULL_SYNC;

/**
 * DHT atomic cache backup update future.
 */
public class GridDhtAtomicUpdateFuture extends GridFutureAdapter<Void>
    implements GridCacheAtomicFuture<Void> {
    /** */
    private static final long serialVersionUID = 0L;

    /** Logger reference. */
    private static final AtomicReference<IgniteLogger> logRef = new AtomicReference<>();

    /** Logger. */
    protected static IgniteLogger log;

    /** Cache context. */
    private final GridCacheContext cctx;

    /** Future version. */
    private final GridCacheVersion futVer;

    /** Write version. */
    private final GridCacheVersion writeVer;

    /** Force transform backup flag. */
    private boolean forceTransformBackups;

    /** Completion callback. */
    @GridToStringExclude
    private final CI2<GridNearAtomicUpdateRequest, GridNearAtomicUpdateResponse> completionCb;

    /** Mappings. */
    @GridToStringInclude
    private final Map<UUID, GridDhtAtomicUpdateRequest> mappings;

    /** Entries with readers. */
    private Map<KeyCacheObject, GridDhtCacheEntry> nearReadersEntries;

    /** Update request. */
    private final GridNearAtomicUpdateRequest updateReq;

    /** Update response. */
    private final GridNearAtomicUpdateResponse updateRes;

    /** Future keys. */
    private final Collection<KeyCacheObject> keys;

    /** Continuous query closures. */
    private Collection<CI1<Boolean>> cntQryClsrs;

    /** */
    private final boolean waitForExchange;

    /** Response count. */
    private volatile int resCnt;

    /** */
    private Map<UUID, CacheContinuousQueryListener> lsnrs;

    /**
     * @param cctx Cache context.
     * @param completionCb Callback to invoke when future is completed.
     * @param writeVer Write version.
     * @param updateReq Update request.
     * @param updateRes Update response.
     */
    public GridDhtAtomicUpdateFuture(
        GridCacheContext cctx,
        CI2<GridNearAtomicUpdateRequest,
        GridNearAtomicUpdateResponse> completionCb,
        GridCacheVersion writeVer,
        GridNearAtomicUpdateRequest updateReq,
        GridNearAtomicUpdateResponse updateRes
    ) {
        this.cctx = cctx;
        this.writeVer = writeVer;

        futVer = cctx.versions().next(updateReq.topologyVersion());
        this.updateReq = updateReq;
        this.completionCb = completionCb;
        this.updateRes = updateRes;

        if (log == null)
            log = U.logger(cctx.kernalContext(), logRef, GridDhtAtomicUpdateFuture.class);

        keys = new ArrayList<>(updateReq.keys().size());
        mappings = U.newHashMap(updateReq.keys().size());

        waitForExchange = !(updateReq.topologyLocked() || (updateReq.fastMap() && !updateReq.clientRequest()));
<<<<<<< HEAD
    }

    /**
     * @param lsnrs Continuous query listeners.
     */
    void listeners(@Nullable Map<UUID, CacheContinuousQueryListener> lsnrs) {
        this.lsnrs = lsnrs;
=======
>>>>>>> 4a8fb8f3
    }

    /** {@inheritDoc} */
    @Override public IgniteUuid futureId() {
        return futVer.asGridUuid();
    }

    /** {@inheritDoc} */
    @Override public GridCacheVersion version() {
        return futVer;
    }

    /** {@inheritDoc} */
    @Override public boolean onNodeLeft(UUID nodeId) {
        if (log.isDebugEnabled())
            log.debug("Processing node leave event [fut=" + this + ", nodeId=" + nodeId + ']');

        return registerResponse(nodeId);
    }

    /**
     * @param nodeId Node ID.
     * @return {@code True} if request found.
     */
    private boolean registerResponse(UUID nodeId) {
        int resCnt0;

        GridDhtAtomicUpdateRequest req = mappings.get(nodeId);

        if (req != null) {
            synchronized (this) {
                if (req.onResponse()) {
                    resCnt0 = resCnt;

                    resCnt0 += 1;

                    resCnt = resCnt0;
                }
                else
                    return false;
            }

            if (resCnt0 == mappings.size())
                onDone();

            return true;
        }

        return false;
    }

    /** {@inheritDoc} */
    @Override public boolean trackable() {
        return true;
    }

    /** {@inheritDoc} */
    @Override public void markNotTrackable() {
        // No-op.
    }

    /** {@inheritDoc} */
    @Override public IgniteInternalFuture<Void> completeFuture(AffinityTopologyVersion topVer) {
        if (waitForExchange && updateReq.topologyVersion().compareTo(topVer) < 0)
            return this;

        return null;
    }

    /**
     * @param entry Entry to map.
     * @param val Value to write.
     * @param entryProcessor Entry processor.
     * @param ttl TTL (optional).
     * @param conflictExpireTime Conflict expire time (optional).
     * @param conflictVer Conflict version (optional).
     * @param addPrevVal If {@code true} sends previous value to backups.
     * @param prevVal Previous value.
     * @param updateCntr Partition update counter.
     */
    public void addWriteEntry(GridDhtCacheEntry entry,
        @Nullable CacheObject val,
        EntryProcessor<Object, Object, Object> entryProcessor,
        long ttl,
        long conflictExpireTime,
        @Nullable GridCacheVersion conflictVer,
        boolean addPrevVal,
        @Nullable CacheObject prevVal,
        long updateCntr) {
        AffinityTopologyVersion topVer = updateReq.topologyVersion();

        Collection<ClusterNode> dhtNodes = cctx.dht().topology().nodes(entry.partition(), topVer);

        if (log.isDebugEnabled())
            log.debug("Mapping entry to DHT nodes [nodes=" + U.nodeIds(dhtNodes) + ", entry=" + entry + ']');

        CacheWriteSynchronizationMode syncMode = updateReq.writeSynchronizationMode();

        keys.add(entry.key());

        for (ClusterNode node : dhtNodes) {
            UUID nodeId = node.id();

            if (!nodeId.equals(cctx.localNodeId())) {
                GridDhtAtomicUpdateRequest updateReq = mappings.get(nodeId);

                if (updateReq == null) {
                    updateReq = new GridDhtAtomicUpdateRequest(
                        cctx.cacheId(),
                        nodeId,
                        futVer,
                        writeVer,
                        syncMode,
                        topVer,
                        forceTransformBackups,
                        this.updateReq.subjectId(),
                        this.updateReq.taskNameHash(),
                        forceTransformBackups ? this.updateReq.invokeArguments() : null,
                        cctx.deploymentEnabled(),
                        this.updateReq.keepBinary());

                    mappings.put(nodeId, updateReq);
                }

                updateReq.addWriteValue(entry.key(),
                    val,
                    entryProcessor,
                    ttl,
                    conflictExpireTime,
                    conflictVer,
                    addPrevVal,
                    entry.partition(),
                    prevVal,
                    updateCntr,
                    lsnrs != null);
            }
<<<<<<< HEAD
            else if (lsnrs != null && dhtNodes.size() == 1) {
                try {
                    cctx.continuousQueries().onEntryUpdated(
                        lsnrs,
                        entry.key(),
                        val,
                        prevVal,
                        entry.key().internal() || !cctx.userCache(),
                        entry.partition(),
                        true,
                        false,
                        updateCntr,
                        updateReq.topologyVersion());
                }
                catch (IgniteCheckedException e) {
                    U.warn(log, "Failed to send continuous query message. [key=" + entry.key() + ", newVal="
                        + val + ", err=" + e + "]");
                }
            }
=======
>>>>>>> 4a8fb8f3
        }
    }

    /**
     * @param readers Entry readers.
     * @param entry Entry.
     * @param val Value.
     * @param entryProcessor Entry processor..
     * @param ttl TTL for near cache update (optional).
     * @param expireTime Expire time for near cache update (optional).
     */
    public void addNearWriteEntries(Iterable<UUID> readers,
        GridDhtCacheEntry entry,
        @Nullable CacheObject val,
        EntryProcessor<Object, Object, Object> entryProcessor,
        long ttl,
        long expireTime) {
        CacheWriteSynchronizationMode syncMode = updateReq.writeSynchronizationMode();

        keys.add(entry.key());

        AffinityTopologyVersion topVer = updateReq.topologyVersion();

        for (UUID nodeId : readers) {
            GridDhtAtomicUpdateRequest updateReq = mappings.get(nodeId);

            if (updateReq == null) {
                ClusterNode node = cctx.discovery().node(nodeId);

                // Node left the grid.
                if (node == null)
                    continue;

                updateReq = new GridDhtAtomicUpdateRequest(
                    cctx.cacheId(),
                    nodeId,
                    futVer,
                    writeVer,
                    syncMode,
                    topVer,
                    forceTransformBackups,
                    this.updateReq.subjectId(),
                    this.updateReq.taskNameHash(),
                    forceTransformBackups ? this.updateReq.invokeArguments() : null,
                    cctx.deploymentEnabled(),
                    this.updateReq.keepBinary());

                mappings.put(nodeId, updateReq);
            }

            if (nearReadersEntries == null)
                nearReadersEntries = new HashMap<>();

            nearReadersEntries.put(entry.key(), entry);

            updateReq.addNearWriteValue(entry.key(),
                val,
                entryProcessor,
                ttl,
                expireTime);
        }
    }

    /**
     * @param clsr Continuous query closure.
     */
    public void addContinuousQueryClosure(CI1<Boolean> clsr){
        assert !isDone() : this;

        if (cntQryClsrs == null)
            cntQryClsrs = new ArrayList<>(10);

        cntQryClsrs.add(clsr);
    }

    /** {@inheritDoc} */
    @Override public boolean onDone(@Nullable Void res, @Nullable Throwable err) {
        if (super.onDone(res, err)) {
            cctx.mvcc().removeAtomicFuture(version());

<<<<<<< HEAD
            if (err != null) {
                if (!mappings.isEmpty() && lsnrs != null) {
                    Collection<KeyCacheObject> hndKeys = new ArrayList<>(keys.size());

                    exit: for (GridDhtAtomicUpdateRequest req : mappings.values()) {
                        for (int i = 0; i < req.size(); i++) {
                            KeyCacheObject key = req.key(i);

                            if (!hndKeys.contains(key)) {
                                updateRes.addFailedKey(key, err);

                                cctx.continuousQueries().skipUpdateEvent(
                                    lsnrs,
                                    key,
                                    req.partitionId(i),
                                    req.updateCounter(i),
                                    updateReq.topologyVersion());

                                hndKeys.add(key);

                                if (hndKeys.size() == keys.size())
                                    break exit;
                            }
                        }
                    }
                }
                else
                    for (KeyCacheObject key : keys)
                        updateRes.addFailedKey(key, err);
            }
            else {
                if (lsnrs != null) {
                    Collection<KeyCacheObject> hndKeys = new ArrayList<>(keys.size());

                    exit: for (GridDhtAtomicUpdateRequest req : mappings.values()) {
                        for (int i = 0; i < req.size(); i++) {
                            KeyCacheObject key = req.key(i);

                            if (!hndKeys.contains(key)) {
                                try {
                                    cctx.continuousQueries().onEntryUpdated(
                                        lsnrs,
                                        key,
                                        req.value(i),
                                        req.localPreviousValue(i),
                                        key.internal() || !cctx.userCache(),
                                        req.partitionId(i),
                                        true,
                                        false,
                                        req.updateCounter(i),
                                        updateReq.topologyVersion());
                                }
                                catch (IgniteCheckedException e) {
                                    U.warn(log, "Failed to send continuous query message. [key=" + key +
                                        ", newVal=" + req.value(i) +
                                        ", err=" + e + "]");
                                }

                                hndKeys.add(key);

                                if (hndKeys.size() == keys.size())
                                    break exit;
                            }
                        }
                    }
                }
=======
            boolean suc = err == null;

            if (!suc) {
                for (KeyCacheObject key : keys)
                    updateRes.addFailedKey(key, err);
            }

            if (cntQryClsrs != null) {
                for (CI1<Boolean> clsr : cntQryClsrs)
                    clsr.apply(suc);
>>>>>>> 4a8fb8f3
            }

            if (updateReq.writeSynchronizationMode() == FULL_SYNC)
                completionCb.apply(updateReq, updateRes);

            return true;
        }

        return false;
    }

    /**
     * Sends requests to remote nodes.
     */
    public void map() {
        if (!mappings.isEmpty()) {
            for (GridDhtAtomicUpdateRequest req : mappings.values()) {
                try {
                    if (log.isDebugEnabled())
                        log.debug("Sending DHT atomic update request [nodeId=" + req.nodeId() + ", req=" + req + ']');

                    cctx.io().send(req.nodeId(), req, cctx.ioPolicy());
                }
                catch (ClusterTopologyCheckedException ignored) {
                    U.warn(log, "Failed to send update request to backup node because it left grid: " +
                        req.nodeId());

                    registerResponse(req.nodeId());
                }
                catch (IgniteCheckedException e) {
                    U.error(log, "Failed to send update request to backup node (did node leave the grid?): "
                        + req.nodeId(), e);

                    registerResponse(req.nodeId());
                }
            }
        }
        else
            onDone();

        // Send response right away if no ACKs from backup is required.
        // Backups will send ACKs anyway, future will be completed after all backups have replied.
        if (updateReq.writeSynchronizationMode() != FULL_SYNC)
            completionCb.apply(updateReq, updateRes);
    }

    /**
     * Callback for backup update response.
     *
     * @param nodeId Backup node ID.
     * @param updateRes Update response.
     */
    public void onResult(UUID nodeId, GridDhtAtomicUpdateResponse updateRes) {
        if (log.isDebugEnabled())
            log.debug("Received DHT atomic update future result [nodeId=" + nodeId + ", updateRes=" + updateRes + ']');

        if (updateRes.error() != null)
            this.updateRes.addFailedKeys(updateRes.failedKeys(), updateRes.error());

        if (!F.isEmpty(updateRes.nearEvicted())) {
            for (KeyCacheObject key : updateRes.nearEvicted()) {
                GridDhtCacheEntry entry = nearReadersEntries.get(key);

                try {
                    entry.removeReader(nodeId, updateRes.messageId());
                }
                catch (GridCacheEntryRemovedException e) {
                    if (log.isDebugEnabled())
                        log.debug("Entry with evicted reader was removed [entry=" + entry + ", err=" + e + ']');
                }
            }
        }

        registerResponse(nodeId);
    }

    /**
     * Deferred update response.
     *
     * @param nodeId Backup node ID.
     */
    public void onResult(UUID nodeId) {
        if (log.isDebugEnabled())
            log.debug("Received deferred DHT atomic update future result [nodeId=" + nodeId + ']');

        registerResponse(nodeId);
    }

    /** {@inheritDoc} */
    @Override public String toString() {
        return S.toString(GridDhtAtomicUpdateFuture.class, this);
    }
}<|MERGE_RESOLUTION|>--- conflicted
+++ resolved
@@ -37,7 +37,6 @@
 import org.apache.ignite.internal.processors.cache.GridCacheEntryRemovedException;
 import org.apache.ignite.internal.processors.cache.KeyCacheObject;
 import org.apache.ignite.internal.processors.cache.distributed.dht.GridDhtCacheEntry;
-import org.apache.ignite.internal.processors.cache.query.continuous.CacheContinuousQueryListener;
 import org.apache.ignite.internal.processors.cache.version.GridCacheVersion;
 import org.apache.ignite.internal.util.future.GridFutureAdapter;
 import org.apache.ignite.internal.util.tostring.GridToStringExclude;
@@ -107,9 +106,6 @@
     /** Response count. */
     private volatile int resCnt;
 
-    /** */
-    private Map<UUID, CacheContinuousQueryListener> lsnrs;
-
     /**
      * @param cctx Cache context.
      * @param completionCb Callback to invoke when future is completed.
@@ -140,16 +136,6 @@
         mappings = U.newHashMap(updateReq.keys().size());
 
         waitForExchange = !(updateReq.topologyLocked() || (updateReq.fastMap() && !updateReq.clientRequest()));
-<<<<<<< HEAD
-    }
-
-    /**
-     * @param lsnrs Continuous query listeners.
-     */
-    void listeners(@Nullable Map<UUID, CacheContinuousQueryListener> lsnrs) {
-        this.lsnrs = lsnrs;
-=======
->>>>>>> 4a8fb8f3
     }
 
     /** {@inheritDoc} */
@@ -283,31 +269,8 @@
                     addPrevVal,
                     entry.partition(),
                     prevVal,
-                    updateCntr,
-                    lsnrs != null);
-            }
-<<<<<<< HEAD
-            else if (lsnrs != null && dhtNodes.size() == 1) {
-                try {
-                    cctx.continuousQueries().onEntryUpdated(
-                        lsnrs,
-                        entry.key(),
-                        val,
-                        prevVal,
-                        entry.key().internal() || !cctx.userCache(),
-                        entry.partition(),
-                        true,
-                        false,
-                        updateCntr,
-                        updateReq.topologyVersion());
-                }
-                catch (IgniteCheckedException e) {
-                    U.warn(log, "Failed to send continuous query message. [key=" + entry.key() + ", newVal="
-                        + val + ", err=" + e + "]");
-                }
-            }
-=======
->>>>>>> 4a8fb8f3
+                    updateCntr);
+            }
         }
     }
 
@@ -388,74 +351,6 @@
         if (super.onDone(res, err)) {
             cctx.mvcc().removeAtomicFuture(version());
 
-<<<<<<< HEAD
-            if (err != null) {
-                if (!mappings.isEmpty() && lsnrs != null) {
-                    Collection<KeyCacheObject> hndKeys = new ArrayList<>(keys.size());
-
-                    exit: for (GridDhtAtomicUpdateRequest req : mappings.values()) {
-                        for (int i = 0; i < req.size(); i++) {
-                            KeyCacheObject key = req.key(i);
-
-                            if (!hndKeys.contains(key)) {
-                                updateRes.addFailedKey(key, err);
-
-                                cctx.continuousQueries().skipUpdateEvent(
-                                    lsnrs,
-                                    key,
-                                    req.partitionId(i),
-                                    req.updateCounter(i),
-                                    updateReq.topologyVersion());
-
-                                hndKeys.add(key);
-
-                                if (hndKeys.size() == keys.size())
-                                    break exit;
-                            }
-                        }
-                    }
-                }
-                else
-                    for (KeyCacheObject key : keys)
-                        updateRes.addFailedKey(key, err);
-            }
-            else {
-                if (lsnrs != null) {
-                    Collection<KeyCacheObject> hndKeys = new ArrayList<>(keys.size());
-
-                    exit: for (GridDhtAtomicUpdateRequest req : mappings.values()) {
-                        for (int i = 0; i < req.size(); i++) {
-                            KeyCacheObject key = req.key(i);
-
-                            if (!hndKeys.contains(key)) {
-                                try {
-                                    cctx.continuousQueries().onEntryUpdated(
-                                        lsnrs,
-                                        key,
-                                        req.value(i),
-                                        req.localPreviousValue(i),
-                                        key.internal() || !cctx.userCache(),
-                                        req.partitionId(i),
-                                        true,
-                                        false,
-                                        req.updateCounter(i),
-                                        updateReq.topologyVersion());
-                                }
-                                catch (IgniteCheckedException e) {
-                                    U.warn(log, "Failed to send continuous query message. [key=" + key +
-                                        ", newVal=" + req.value(i) +
-                                        ", err=" + e + "]");
-                                }
-
-                                hndKeys.add(key);
-
-                                if (hndKeys.size() == keys.size())
-                                    break exit;
-                            }
-                        }
-                    }
-                }
-=======
             boolean suc = err == null;
 
             if (!suc) {
@@ -466,7 +361,6 @@
             if (cntQryClsrs != null) {
                 for (CI1<Boolean> clsr : cntQryClsrs)
                     clsr.apply(suc);
->>>>>>> 4a8fb8f3
             }
 
             if (updateReq.writeSynchronizationMode() == FULL_SYNC)
