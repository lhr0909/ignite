--- conflicted
+++ resolved
@@ -61,10 +61,7 @@
 import org.apache.ignite.internal.processors.cache.GridCacheMvccCandidate;
 import org.apache.ignite.internal.processors.cache.GridCacheSharedContext;
 import org.apache.ignite.internal.processors.cache.distributed.dht.GridClientPartitionTopology;
-<<<<<<< HEAD
 import org.apache.ignite.internal.processors.cache.distributed.dht.GridDhtLocalPartition;
-=======
->>>>>>> 9326f9a5
 import org.apache.ignite.internal.processors.cache.distributed.dht.GridDhtPartitionState;
 import org.apache.ignite.internal.processors.cache.distributed.dht.GridDhtPartitionTopology;
 import org.apache.ignite.internal.processors.cache.distributed.dht.GridDhtTopologyFuture;
@@ -1031,26 +1028,7 @@
         GridDhtPartitionsSingleMessage m = cctx.exchange().createPartitionsSingleMessage(node,
             exchangeId(),
             clientOnlyExchange,
-<<<<<<< HEAD
-            cctx.versions().last());
-
-        for (GridCacheContext cacheCtx : cctx.cacheContexts()) {
-            if (!cacheCtx.isLocal()) {
-                GridDhtPartitionMap2 locMap = cacheCtx.topology().localPartitionMap();
-
-                m.addLocalPartitionMap(cacheCtx.cacheId(), locMap);
-
-                synchronized (cctx.exchange().interruptLock()) {
-                    if (Thread.currentThread().isInterrupted())
-                        throw new IgniteCheckedException("Thread is interrupted: " + Thread.currentThread());
-
-                    m.partitionUpdateCounters(cacheCtx.cacheId(), cacheCtx.topology().updateCounters());
-                }
-            }
-        }
-=======
             true);
->>>>>>> 9326f9a5
 
         if (log.isDebugEnabled())
             log.debug("Sending local partitions [nodeId=" + node.id() + ", exchId=" + exchId + ", msg=" + m + ']');
@@ -1065,52 +1043,16 @@
     }
 
     /**
-<<<<<<< HEAD
-     * @return Message;
-     */
-    private GridDhtPartitionsFullMessage createPartitionsMessage() {
-=======
-     * @param nodes Target nodes.
      * @param compress {@code True} if it is possible to use compression for message.
      * @return Message.
      */
-    private GridDhtPartitionsFullMessage createPartitionsMessage(Collection<ClusterNode> nodes, boolean compress) {
->>>>>>> 9326f9a5
+    private GridDhtPartitionsFullMessage createPartitionsMessage(boolean compress) {
         GridCacheVersion last = lastVer.get();
 
-        return cctx.exchange().createPartitionsFullMessage(nodes,
+        return cctx.exchange().createPartitionsFullMessage(
             exchangeId(),
             last != null ? last : cctx.versions().last(),
-<<<<<<< HEAD
-            topologyVersion());
-
-        for (GridCacheContext cacheCtx : cctx.cacheContexts()) {
-            if (!cacheCtx.isLocal()) {
-                AffinityTopologyVersion startTopVer = cacheCtx.startTopologyVersion();
-
-                boolean ready = startTopVer == null || startTopVer.compareTo(topologyVersion()) <= 0;
-
-                if (ready) {
-                    GridDhtPartitionFullMap locMap = cacheCtx.topology().partitionMap(true);
-
-                    m.addFullPartitionsMap(cacheCtx.cacheId(), locMap);
-
-                    m.addPartitionUpdateCounters(cacheCtx.cacheId(), cacheCtx.topology().updateCounters());
-                }
-            }
-        }
-
-        // It is important that client topologies be added after contexts.
-        for (GridClientPartitionTopology top : cctx.exchange().clientTopologies()) {
-            m.addFullPartitionsMap(top.cacheId(), top.partitionMap(true));
-
-            m.addPartitionUpdateCounters(top.cacheId(), top.updateCounters());
-        }
-
-        return m;
-=======
             compress);
->>>>>>> 9326f9a5
     }
 
     /**
@@ -1118,13 +1060,9 @@
      * @throws IgniteCheckedException If failed.
      */
     private void sendAllPartitions(Collection<ClusterNode> nodes) throws IgniteCheckedException {
-<<<<<<< HEAD
-        GridDhtPartitionsFullMessage m = createPartitionsMessage();
-=======
-        GridDhtPartitionsFullMessage m = createPartitionsMessage(nodes, true);
+        GridDhtPartitionsFullMessage m = createPartitionsMessage(true);
 
         assert !nodes.contains(cctx.localNode());
->>>>>>> 9326f9a5
 
         if (log.isDebugEnabled())
             log.debug("Sending full partition map [nodeIds=" + F.viewReadOnly(nodes, F.node2id()) +
@@ -1447,11 +1385,7 @@
 
             Map<Integer, Map<Integer, List<UUID>>> assignmentChange = fut.get();
 
-<<<<<<< HEAD
-            GridDhtPartitionsFullMessage m = createPartitionsMessage();
-=======
-            GridDhtPartitionsFullMessage m = createPartitionsMessage(null, false);
->>>>>>> 9326f9a5
+            GridDhtPartitionsFullMessage m = createPartitionsMessage(false);
 
             CacheAffinityChangeMessage msg = new CacheAffinityChangeMessage(exchId, m, assignmentChange);
 
