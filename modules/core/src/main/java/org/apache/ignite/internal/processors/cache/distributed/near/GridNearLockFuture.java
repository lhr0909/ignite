--- conflicted
+++ resolved
@@ -287,12 +287,11 @@
      * @return Lock candidate.
      * @throws GridCacheEntryRemovedException If entry was removed.
      */
-<<<<<<< HEAD
-    @Nullable private GridCacheMvccCandidate<K> addEntry(AffinityTopologyVersion topVer, GridNearCacheEntry<K, V> entry, UUID dhtNodeId)
-=======
-    @Nullable private GridCacheMvccCandidate addEntry(long topVer, GridNearCacheEntry entry, UUID dhtNodeId)
->>>>>>> 6c4282a1
-        throws GridCacheEntryRemovedException {
+    @Nullable private GridCacheMvccCandidate addEntry(
+        AffinityTopologyVersion topVer, 
+        GridNearCacheEntry entry, 
+        UUID dhtNodeId
+    ) throws GridCacheEntryRemovedException {
         // Check if lock acquisition is timed out.
         if (timedOut)
             return null;
@@ -696,13 +695,8 @@
                     markInitialized();
                 }
                 else {
-<<<<<<< HEAD
-                    fut.listenAsync(new CI1<IgniteInternalFuture<AffinityTopologyVersion>>() {
+                    fut.listen(new CI1<IgniteInternalFuture<AffinityTopologyVersion>>() {
                         @Override public void apply(IgniteInternalFuture<AffinityTopologyVersion> t) {
-=======
-                    fut.listen(new CI1<IgniteInternalFuture<Long>>() {
-                        @Override public void apply(IgniteInternalFuture<Long> t) {
->>>>>>> 6c4282a1
                             mapOnTopology();
                         }
                     });
@@ -1145,13 +1139,11 @@
      * @return Near lock mapping.
      * @throws IgniteCheckedException If mapping for key failed.
      */
-<<<<<<< HEAD
-    private GridNearLockMapping<K, V> map(K key, @Nullable GridNearLockMapping<K, V> mapping,
-        AffinityTopologyVersion topVer) throws IgniteCheckedException {
-=======
-    private GridNearLockMapping map(KeyCacheObject key, @Nullable GridNearLockMapping mapping,
-        long topVer) throws IgniteCheckedException {
->>>>>>> 6c4282a1
+    private GridNearLockMapping map(
+        KeyCacheObject key, 
+        @Nullable GridNearLockMapping mapping,
+        AffinityTopologyVersion topVer
+    ) throws IgniteCheckedException {
         assert mapping == null || mapping.node() != null;
 
         ClusterNode primary = cctx.affinity().primary(key, topVer);
