--- conflicted
+++ resolved
@@ -181,8 +181,6 @@
     }
 
     /**
-<<<<<<< HEAD
-=======
      * @return Entries.
      */
     private List<GridLocalCacheEntry> entries() {
@@ -190,7 +188,6 @@
     }
 
     /**
->>>>>>> 5ac30480
      * @return {@code True} if transaction is not {@code null}.
      */
     private boolean inTx() {
