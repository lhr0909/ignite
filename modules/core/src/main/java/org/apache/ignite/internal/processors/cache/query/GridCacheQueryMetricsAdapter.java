--- conflicted
+++ resolved
@@ -23,11 +23,7 @@
 import java.io.*;
 
 /**
-<<<<<<< HEAD
- * Adapter for {@link org.apache.ignite.cache.query.QueryMetrics}.
-=======
  * Adapter for {@link QueryMetrics}.
->>>>>>> b4cb17ca
  */
 public class GridCacheQueryMetricsAdapter implements QueryMetrics, Externalizable {
     /** */
