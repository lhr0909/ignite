/*
 * Licensed to the Apache Software Foundation (ASF) under one or more
 * contributor license agreements.  See the NOTICE file distributed with
 * this work for additional information regarding copyright ownership.
 * The ASF licenses this file to You under the Apache License, Version 2.0
 * (the "License"); you may not use this file except in compliance with
 * the License.  You may obtain a copy of the License at
 *
 *      http://www.apache.org/licenses/LICENSE-2.0
 *
 * Unless required by applicable law or agreed to in writing, software
 * distributed under the License is distributed on an "AS IS" BASIS,
 * WITHOUT WARRANTIES OR CONDITIONS OF ANY KIND, either express or implied.
 * See the License for the specific language governing permissions and
 * limitations under the License.
 */

package org.apache.ignite.internal.processors.cache.transactions;

import java.io.Externalizable;
import java.nio.ByteBuffer;
import java.util.Collection;
import java.util.LinkedList;
import java.util.UUID;
import java.util.concurrent.atomic.AtomicIntegerFieldUpdater;
import javax.cache.expiry.ExpiryPolicy;
import javax.cache.processor.EntryProcessor;
import org.apache.ignite.IgniteCache;
import org.apache.ignite.IgniteCheckedException;
import org.apache.ignite.internal.GridDirectTransient;
import org.apache.ignite.internal.IgniteCodeGeneratingFail;
import org.apache.ignite.internal.processors.cache.CacheEntryPredicate;
import org.apache.ignite.internal.processors.cache.CacheInvokeEntry;
import org.apache.ignite.internal.processors.cache.CacheObject;
import org.apache.ignite.internal.processors.cache.GridCacheContext;
import org.apache.ignite.internal.processors.cache.GridCacheEntryEx;
import org.apache.ignite.internal.processors.cache.GridCacheEntryRemovedException;
import org.apache.ignite.internal.processors.cache.GridCacheOperation;
import org.apache.ignite.internal.processors.cache.GridCacheSharedContext;
import org.apache.ignite.internal.processors.cache.KeyCacheObject;
import org.apache.ignite.internal.processors.cache.distributed.IgniteExternalizableExpiryPolicy;
import org.apache.ignite.internal.processors.cache.version.GridCacheVersion;
import org.apache.ignite.internal.util.lang.GridPeerDeployAware;
import org.apache.ignite.internal.util.tostring.GridToStringBuilder;
import org.apache.ignite.internal.util.tostring.GridToStringExclude;
import org.apache.ignite.internal.util.tostring.GridToStringInclude;
import org.apache.ignite.internal.util.typedef.F;
import org.apache.ignite.internal.util.typedef.T2;
import org.apache.ignite.internal.util.typedef.internal.CU;
import org.apache.ignite.internal.util.typedef.internal.U;
import org.apache.ignite.plugin.extensions.communication.Message;
import org.apache.ignite.plugin.extensions.communication.MessageCollectionItemType;
import org.apache.ignite.plugin.extensions.communication.MessageReader;
import org.apache.ignite.plugin.extensions.communication.MessageWriter;
import org.jetbrains.annotations.Nullable;

import static org.apache.ignite.internal.processors.cache.GridCacheOperation.READ;
import static org.apache.ignite.internal.processors.cache.GridCacheOperation.TRANSFORM;

/**
 * Transaction entry. Note that it is essential that this class does not override
 * {@link #equals(Object)} method, as transaction entries should use referential
 * equality.
 */
@IgniteCodeGeneratingFail // Field filters should not be generated by MessageCodeGenerator.
public class IgniteTxEntry implements GridPeerDeployAware, Message {
    /** */
    private static final long serialVersionUID = 0L;

    /** Dummy version for non-existing entry read in SERIALIZABLE transaction. */
    public static final GridCacheVersion SER_READ_EMPTY_ENTRY_VER = new GridCacheVersion(0, 0, 0);

    /** Dummy version for any existing entry read in SERIALIZABLE transaction. */
    public static final GridCacheVersion SER_READ_NOT_EMPTY_VER = new GridCacheVersion(0, 0, 1);

    /** */
    public static final GridCacheVersion GET_ENTRY_INVALID_VER_UPDATED = new GridCacheVersion(0, 0, 2);

    /** */
    public static final GridCacheVersion GET_ENTRY_INVALID_VER_AFTER_GET = new GridCacheVersion(0, 0, 3);

    /** Skip store flag bit mask. */
    private static final int TX_ENTRY_SKIP_STORE_FLAG_MASK = 0x01;

    /** Keep binary flag. */
    private static final int TX_ENTRY_KEEP_BINARY_FLAG_MASK = 0x02;

    /** Flag indicating that old value for 'invoke' operation was non null on primary node. */
    private static final int TX_ENTRY_OLD_VAL_ON_PRIMARY = 0x04;

<<<<<<< HEAD
=======
    /** Flag indicating that near cache is enabled on originating node and it should be added as reader. */
>>>>>>> b843f078
    private static final int TX_ENTRY_ADD_READER_FLAG_MASK = 0x08;

    /** Prepared flag updater. */
    private static final AtomicIntegerFieldUpdater<IgniteTxEntry> PREPARED_UPD =
        AtomicIntegerFieldUpdater.newUpdater(IgniteTxEntry.class, "prepared");

    /** Owning transaction. */
    @GridToStringExclude
    @GridDirectTransient
    private IgniteInternalTx tx;

    /** Cache key. */
    @GridToStringInclude
    private KeyCacheObject key;

    /** Cache ID. */
    private int cacheId;

    /** Transient tx key. */
    @GridDirectTransient
    private IgniteTxKey txKey;

    /** Cache value. */
    @GridToStringInclude
    private TxEntryValueHolder val = new TxEntryValueHolder();

    /** Visible value for peek. */
    @GridToStringInclude
    @GridDirectTransient
    private TxEntryValueHolder prevVal = new TxEntryValueHolder();

    /** Old value before update. */
    @GridToStringInclude
    private TxEntryValueHolder oldVal = new TxEntryValueHolder();

    /** Transform. */
    @GridToStringInclude
    @GridDirectTransient
    private Collection<T2<EntryProcessor<Object, Object, Object>, Object[]>> entryProcessorsCol;

    /** Transient field for calculated entry processor value. */
    @GridDirectTransient
    private T2<GridCacheOperation, CacheObject> entryProcessorCalcVal;

    /** Transform closure bytes. */
    @GridToStringExclude
    private byte[] transformClosBytes;

    /** Time to live. */
    private long ttl;

    /** DR expire time (explicit) */
    private long conflictExpireTime = CU.EXPIRE_TIME_CALCULATE;

    /** Conflict version. */
    private GridCacheVersion conflictVer;

    /** Explicit lock version if there is one. */
    @GridToStringInclude
    private GridCacheVersion explicitVer;

    /** DHT version. */
    @GridDirectTransient
    private volatile GridCacheVersion dhtVer;

    /** Put filters. */
    @GridToStringInclude
    private CacheEntryPredicate[] filters;

    /** Flag indicating whether filters passed. Used for fast-commit transactions. */
    @GridDirectTransient
    private boolean filtersPassed;

    /** Flag indicating that filter is set and can not be replaced. */
    @GridDirectTransient
    private boolean filtersSet;

    /** Underlying cache entry. */
    @GridDirectTransient
    private volatile GridCacheEntryEx entry;

    /** Cache registry. */
    @GridDirectTransient
    private GridCacheContext<?, ?> ctx;

    /** Prepared flag to prevent multiple candidate add. */
    @SuppressWarnings("UnusedDeclaration")
    @GridDirectTransient
    private transient volatile int prepared;

    /** Lock flag for collocated cache. */
    @GridDirectTransient
    private transient boolean locked;

    /** Assigned node ID (required only for partitioned cache). */
    @GridDirectTransient
    private UUID nodeId;

    /** Flag if this node is a back up node. */
    @GridDirectTransient
    private boolean locMapped;

    /** Expiry policy. */
    @GridDirectTransient
    private ExpiryPolicy expiryPlc;

    /** Expiry policy transfer flag. */
    @GridDirectTransient
    private boolean transferExpiryPlc;

    /** Expiry policy bytes. */
    private byte[] expiryPlcBytes;

    /** Additional flags. */
    private byte flags;

    /** Partition update counter. */
    @GridDirectTransient
    private long partUpdateCntr;

    /** */
    private GridCacheVersion serReadVer;

    /**
     * Required by {@link Externalizable}
     */
    public IgniteTxEntry() {
        /* No-op. */
    }

    /**
     * This constructor is meant for remote transactions.
     *
     * @param ctx Cache registry.
     * @param tx Owning transaction.
     * @param op Operation.
     * @param val Value.
     * @param ttl Time to live.
     * @param conflictExpireTime DR expire time.
     * @param entry Cache entry.
     * @param conflictVer Data center replication version.
     * @param skipStore Skip store flag.
     */
    public IgniteTxEntry(GridCacheContext<?, ?> ctx,
        IgniteInternalTx tx,
        GridCacheOperation op,
        CacheObject val,
        long ttl,
        long conflictExpireTime,
        GridCacheEntryEx entry,
        @Nullable GridCacheVersion conflictVer,
        boolean skipStore,
        boolean keepBinary
    ) {
        assert ctx != null;
        assert tx != null;
        assert op != null;
        assert entry != null;

        this.ctx = ctx;
        this.tx = tx;
        this.val.value(op, val, false, false);
        this.entry = entry;
        this.ttl = ttl;
        this.conflictExpireTime = conflictExpireTime;
        this.conflictVer = conflictVer;

        skipStore(skipStore);
        keepBinary(keepBinary);

        key = entry.key();

        cacheId = entry.context().cacheId();
    }

    /**
     * This constructor is meant for local transactions.
     *
     * @param ctx Cache registry.
     * @param tx Owning transaction.
     * @param op Operation.
     * @param val Value.
     * @param entryProcessor Entry processor.
     * @param invokeArgs Optional arguments for EntryProcessor.
     * @param ttl Time to live.
     * @param entry Cache entry.
     * @param filters Put filters.
     * @param conflictVer Data center replication version.
     * @param skipStore Skip store flag.
     * @param addReader Add reader flag.
     */
    public IgniteTxEntry(GridCacheContext<?, ?> ctx,
        IgniteInternalTx tx,
        GridCacheOperation op,
        CacheObject val,
        EntryProcessor<Object, Object, Object> entryProcessor,
        Object[] invokeArgs,
        long ttl,
        GridCacheEntryEx entry,
        CacheEntryPredicate[] filters,
        GridCacheVersion conflictVer,
        boolean skipStore,
        boolean keepBinary,
        boolean addReader
    ) {
        assert ctx != null;
        assert tx != null;
        assert op != null;
        assert entry != null;

        this.ctx = ctx;
        this.tx = tx;
        this.val.value(op, val, false, false);
        this.entry = entry;
        this.ttl = ttl;
        this.filters = filters;
        this.conflictVer = conflictVer;

        skipStore(skipStore);
        keepBinary(keepBinary);
        addReader(addReader);

        if (entryProcessor != null)
            addEntryProcessor(entryProcessor, invokeArgs);

        key = entry.key();

        cacheId = entry.context().cacheId();
    }

    /**
     * @return Cache context for this tx entry.
     */
    public GridCacheContext<?, ?> context() {
        return ctx;
    }

    /**
     * @return Flag indicating if this entry is affinity mapped to the same node.
     */
    public boolean locallyMapped() {
        return locMapped;
    }

    /**
     * @param locMapped Flag indicating if this entry is affinity mapped to the same node.
     */
    public void locallyMapped(boolean locMapped) {
        this.locMapped = locMapped;
    }

    /**
     * @param ctx Context.
     * @return Clean copy of this entry.
     */
    public IgniteTxEntry cleanCopy(GridCacheContext<?, ?> ctx) {
        IgniteTxEntry cp = new IgniteTxEntry();

        cp.key = key;
        cp.cacheId = cacheId;
        cp.ctx = ctx;

        cp.val = new TxEntryValueHolder();

        cp.filters = filters;
        cp.val.value(val.op(), val.value(), val.hasWriteValue(), val.hasReadValue());
        cp.entryProcessorsCol = entryProcessorsCol;
        cp.ttl = ttl;
        cp.conflictExpireTime = conflictExpireTime;
        cp.explicitVer = explicitVer;
        cp.conflictVer = conflictVer;
        cp.expiryPlc = expiryPlc;
        cp.flags = flags;
        cp.serReadVer = serReadVer;

        return cp;
    }

    /**
     * @return Node ID.
     */
    public UUID nodeId() {
        return nodeId;
    }

    /**
     * @param nodeId Node ID.
     */
    public void nodeId(UUID nodeId) {
        this.nodeId = nodeId;
    }

    /**
     * @return DHT version.
     */
    public GridCacheVersion dhtVersion() {
        return dhtVer;
    }

    /**
     * @param dhtVer DHT version.
     */
    public void dhtVersion(GridCacheVersion dhtVer) {
        this.dhtVer = dhtVer;
    }

    /**
     * @return {@code True} if tx entry was marked as locked.
     */
    public boolean locked() {
        return locked;
    }

    /**
     * Marks tx entry as locked.
     */
    public void markLocked() {
        locked = true;
    }

    /**
     * Sets partition counter.
     *
     * @param partCntr Partition counter.
     */
    public void updateCounter(long partCntr) {
        this.partUpdateCntr = partCntr;
    }

    /**
     * @return Partition index.
     */
    public long updateCounter() {
        return partUpdateCntr;
    }

    /**
     * @param val Value to set.
     */
    public void setAndMarkValid(CacheObject val) {
        setAndMarkValid(op(), val, this.val.hasWriteValue(), this.val.hasReadValue());
    }

    /**
     * @param op Operation.
     * @param val Value to set.
     */
    void setAndMarkValid(GridCacheOperation op, CacheObject val) {
        setAndMarkValid(op, val, this.val.hasWriteValue(), this.val.hasReadValue());
    }

    /**
     * @param op Operation.
     * @param val Value to set.
     * @param hasReadVal Has read value flag.
     * @param hasWriteVal Has write value flag.
     */
    void setAndMarkValid(GridCacheOperation op, CacheObject val, boolean hasWriteVal, boolean hasReadVal) {
        this.val.value(op, val, hasWriteVal, hasReadVal);

        markValid();
    }

    /**
     * Marks this entry as value-has-bean-read. Effectively, makes values enlisted to transaction visible
     * to further peek operations.
     */
    public void markValid() {
        prevVal.value(val.op(), val.value(), val.hasWriteValue(), val.hasReadValue());
    }

    /**
     * Marks entry as prepared.
     *
     * @return True if entry was marked prepared by this call.
     */
    boolean markPrepared() {
        return PREPARED_UPD.compareAndSet(this, 0, 1);
    }

    /**
     * @return Entry key.
     */
    public KeyCacheObject key() {
        return key;
    }

    /**
     * @return Cache ID.
     */
    public int cacheId() {
        return cacheId;
    }

    /**
     * Sets skip store flag value.
     *
     * @param skipStore Skip store flag.
     */
    public void skipStore(boolean skipStore) {
        setFlag(skipStore, TX_ENTRY_SKIP_STORE_FLAG_MASK);
    }

    /**
     * @return Skip store flag.
     */
    public boolean skipStore() {
        return isFlag(TX_ENTRY_SKIP_STORE_FLAG_MASK);
    }

    /**
     * @param oldValOnPrimary {@code True} If old value for was non null on primary node.
     */
    public void oldValueOnPrimary(boolean oldValOnPrimary) {
        setFlag(oldValOnPrimary, TX_ENTRY_OLD_VAL_ON_PRIMARY);
    }

    /**
     * @return {@code True} If old value for 'invoke' operation was non null on primary node.
     */
    boolean oldValueOnPrimary() {
        return isFlag(TX_ENTRY_OLD_VAL_ON_PRIMARY);
    }

    /**
     * Sets keep binary flag value.
     *
     * @param keepBinary Keep binary flag value.
     */
    public void keepBinary(boolean keepBinary) {
        setFlag(keepBinary, TX_ENTRY_KEEP_BINARY_FLAG_MASK);
    }

    /**
     * @return Keep binary flag value.
     */
    public boolean keepBinary() {
        return isFlag(TX_ENTRY_KEEP_BINARY_FLAG_MASK);
    }

    public void addReader(boolean addReader) {
        setFlag(addReader, TX_ENTRY_ADD_READER_FLAG_MASK);
    }

    public boolean addReader() {
        return isFlag(TX_ENTRY_ADD_READER_FLAG_MASK);
    }

    /**
     * @param addReader Add reader flag.
     */
    public void addReader(boolean addReader) {
        setFlag(addReader, TX_ENTRY_ADD_READER_FLAG_MASK);
    }

    /**
     * @return Add reader flag.
     */
    public boolean addReader() {
        return isFlag(TX_ENTRY_ADD_READER_FLAG_MASK);
    }

    /**
     * Sets flag mask.
     *
     * @param flag Set or clear.
     * @param mask Mask.
     */
    private void setFlag(boolean flag, int mask) {
        flags = flag ? (byte)(flags | mask) : (byte)(flags & ~mask);
    }

    /**
     * Reads flag mask.
     *
     * @param mask Mask to read.
     * @return Flag value.
     */
    private boolean isFlag(int mask) {
        return (flags & mask) != 0;
    }

    /**
     * @return Tx key.
     */
    public IgniteTxKey txKey() {
        if (txKey == null)
            txKey = new IgniteTxKey(key, cacheId);

        return txKey;
    }

    /**
     * @return Underlying cache entry.
     */
    public GridCacheEntryEx cached() {
        return entry;
    }

    /**
     * @param entry Cache entry.
     */
    public void cached(GridCacheEntryEx entry) {
        assert entry == null || entry.context() == ctx : "Invalid entry assigned to tx entry [txEntry=" + this +
            ", entry=" + entry +
            ", ctxNear=" + ctx.isNear() +
            ", ctxDht=" + ctx.isDht() + ']';

        this.entry = entry;
    }

    /**
     * @return Entry value.
     */
    @Nullable public CacheObject value() {
        return val.value();
    }

    /**
     * @return Old value.
     */
    @Nullable public CacheObject oldValue() {
        return oldVal != null ? oldVal.value() : null;
    }

    /**
     * @param oldVal Old value.
     */
    public void oldValue(CacheObject oldVal) {
        if (this.oldVal == null)
            this.oldVal = new TxEntryValueHolder();

        this.oldVal.value(op(), oldVal, true, true);
    }

    /**
     * @return {@code True} if old value present.
     */
    public boolean hasOldValue() {
        return oldVal != null && oldVal.hasValue();
    }

    /**
     * @return {@code True} if has value explicitly set.
     */
    public boolean hasValue() {
        return val.hasValue();
    }

    /**
     * @return {@code True} if has write value set.
     */
    public boolean hasWriteValue() {
        return val.hasWriteValue();
    }

    /**
     * @return {@code True} if has read value set.
     */
    public boolean hasReadValue() {
        return val.hasReadValue();
    }

    /**
     * @return Value visible for peek.
     */
    @Nullable public CacheObject previousValue() {
        return prevVal.value();
    }

    /**
     * @return {@code True} if has previous value explicitly set.
     */
    boolean hasPreviousValue() {
        return prevVal.hasValue();
    }

    /**
     * @return Previous operation to revert entry in case of filter failure.
     */
    @Nullable public GridCacheOperation previousOperation() {
        return prevVal.op();
    }

    /**
     * @return Time to live.
     */
    public long ttl() {
        return ttl;
    }

    /**
     * @param ttl Time to live.
     */
    public void ttl(long ttl) {
        this.ttl = ttl;
    }

    /**
     * @return Conflict expire time.
     */
    public long conflictExpireTime() {
        return conflictExpireTime;
    }

    /**
     * @param conflictExpireTime Conflict expire time.
     */
    public void conflictExpireTime(long conflictExpireTime) {
        this.conflictExpireTime = conflictExpireTime;
    }

    /**
     * @param val Entry value.
     * @param writeVal Write value flag.
     * @param readVal Read value flag.
     */
    public void value(@Nullable CacheObject val, boolean writeVal, boolean readVal) {
        this.val.value(this.val.op(), val, writeVal, readVal);
    }

    /**
     * Sets read value if this tx entry does not have write value yet.
     *
     * @param val Read value to set.
     */
    public void readValue(@Nullable CacheObject val) {
        this.val.value(this.val.op(), val, false, true);
    }

    /**
     * @param entryProcessor Entry processor.
     * @param invokeArgs Optional arguments for EntryProcessor.
     */
    public void addEntryProcessor(EntryProcessor<Object, Object, Object> entryProcessor, Object[] invokeArgs) {
        if (entryProcessorsCol == null)
            entryProcessorsCol = new LinkedList<>();

        entryProcessorsCol.add(new T2<>(entryProcessor, invokeArgs));

        // Must clear transform closure bytes since collection has changed.
        transformClosBytes = null;

        val.op(TRANSFORM);
    }

    /**
     * @return Collection of entry processors.
     */
    public Collection<T2<EntryProcessor<Object, Object, Object>, Object[]>> entryProcessors() {
        return entryProcessorsCol;
    }

    /**
     * @param cacheVal Value.
     * @return New value.
     */
    @SuppressWarnings("unchecked")
    public CacheObject applyEntryProcessors(CacheObject cacheVal) {
        GridCacheVersion ver;

        try {
            ver = entry.version();
        }
        catch (GridCacheEntryRemovedException ignore) {
            assert tx == null || tx.optimistic() : tx;

            ver = null;
        }

        Object val = null;
        Object keyVal = null;

        for (T2<EntryProcessor<Object, Object, Object>, Object[]> t : entryProcessors()) {
            try {
                CacheInvokeEntry<Object, Object> invokeEntry = new CacheInvokeEntry(key, keyVal, cacheVal, val,
                    ver, keepBinary(), cached());

                EntryProcessor processor = t.get1();

                processor.process(invokeEntry, t.get2());

                val = invokeEntry.getValue();

                keyVal = invokeEntry.key();
            }
            catch (Exception ignore) {
                // No-op.
            }
        }

        return ctx.toCacheObject(val);
    }

    /**
     * @param entryProcessorsCol Collection of entry processors.
     */
    public void entryProcessors(
        @Nullable Collection<T2<EntryProcessor<Object, Object, Object>, Object[]>> entryProcessorsCol) {
        this.entryProcessorsCol = entryProcessorsCol;

        // Must clear transform closure bytes since collection has changed.
        transformClosBytes = null;
    }

    /**
     * @return Cache operation.
     */
    public GridCacheOperation op() {
        return val.op();
    }

    /**
     * @param op Cache operation.
     */
    public void op(GridCacheOperation op) {
        val.op(op);
    }

    /**
     * @return {@code True} if read entry.
     */
    public boolean isRead() {
        return op() == READ;
    }

    /**
     * @param explicitVer Explicit version.
     */
    public void explicitVersion(GridCacheVersion explicitVer) {
        this.explicitVer = explicitVer;
    }

    /**
     * @return Explicit version.
     */
    public GridCacheVersion explicitVersion() {
        return explicitVer;
    }

    /**
     * @return Conflict version.
     */
    @Nullable public GridCacheVersion conflictVersion() {
        return conflictVer;
    }

    /**
     * @param conflictVer Conflict version.
     */
    public void conflictVersion(@Nullable GridCacheVersion conflictVer) {
        this.conflictVer = conflictVer;
    }

    /**
     * @return Put filters.
     */
    public CacheEntryPredicate[] filters() {
        return filters;
    }

    /**
     * @param filters Put filters.
     */
    public void filters(CacheEntryPredicate[] filters) {
        this.filters = filters;
    }

    /**
     * @return {@code True} if filters passed for fast-commit transactions.
     */
    public boolean filtersPassed() {
        return filtersPassed;
    }

    /**
     * @param filtersPassed {@code True} if filters passed for fast-commit transactions.
     */
    public void filtersPassed(boolean filtersPassed) {
        this.filtersPassed = filtersPassed;
    }

    /**
     * @return {@code True} if filters are set.
     */
    public boolean filtersSet() {
        return filtersSet;
    }

    /**
     * @param filtersSet {@code True} if filters are set and should not be replaced.
     */
    public void filtersSet(boolean filtersSet) {
        this.filtersSet = filtersSet;
    }

    /**
     * @param ctx Context.
     * @param transferExpiry {@code True} if expire policy should be marshalled.
     * @throws IgniteCheckedException If failed.
     */
    public void marshal(GridCacheSharedContext<?, ?> ctx, boolean transferExpiry) throws IgniteCheckedException {
        if (filters != null) {
            for (CacheEntryPredicate p : filters) {
                if (p != null)
                    p.prepareMarshal(this.ctx);
            }
        }

        // Do not serialize filters if they are null.
        if (transformClosBytes == null && entryProcessorsCol != null)
            transformClosBytes = CU.marshal(this.ctx, entryProcessorsCol);

        if (transferExpiry)
            transferExpiryPlc = expiryPlc != null && expiryPlc != this.ctx.expiry();

        key.prepareMarshal(context().cacheObjectContext());

        val.marshal(context());

        if (transferExpiryPlc) {
            if (expiryPlcBytes == null)
                expiryPlcBytes = CU.marshal(this.ctx, new IgniteExternalizableExpiryPolicy(expiryPlc));
        }
        else
            expiryPlcBytes = null;
    }

    /**
     * Unmarshalls entry.
     *
     * @param ctx Cache context.
     * @param near Near flag.
     * @param clsLdr Class loader.
     * @throws IgniteCheckedException If un-marshalling failed.
     */
    public void unmarshal(GridCacheSharedContext<?, ?> ctx, boolean near,
        ClassLoader clsLdr) throws IgniteCheckedException {
        if (this.ctx == null) {
            GridCacheContext<?, ?> cacheCtx = ctx.cacheContext(cacheId);

            assert cacheCtx != null : "Failed to find cache context [cacheId=" + cacheId +
                ", readyTopVer=" + ctx.exchange().readyAffinityVersion() + ']';

            if (cacheCtx.isNear() && !near)
                cacheCtx = cacheCtx.near().dht().context();
            else if (!cacheCtx.isNear() && near)
                cacheCtx = cacheCtx.dht().near().context();

            this.ctx = cacheCtx;
        }

        // Unmarshal transform closure anyway if it exists.
        if (transformClosBytes != null && entryProcessorsCol == null)
            entryProcessorsCol = U.unmarshal(ctx, transformClosBytes, U.resolveClassLoader(clsLdr, ctx.gridConfig()));

        if (filters == null)
            filters = CU.empty0();
        else {
            for (CacheEntryPredicate p : filters) {
                if (p != null)
                    p.finishUnmarshal(ctx.cacheContext(cacheId), clsLdr);
            }
        }

        key.finishUnmarshal(context().cacheObjectContext(), clsLdr);

        val.unmarshal(this.ctx, clsLdr);

        if (expiryPlcBytes != null && expiryPlc == null)
            expiryPlc = U.unmarshal(ctx, expiryPlcBytes, U.resolveClassLoader(clsLdr, ctx.gridConfig()));
    }

    /**
     * @param expiryPlc Expiry policy.
     */
    public void expiry(@Nullable ExpiryPolicy expiryPlc) {
        this.expiryPlc = expiryPlc;
    }

    /**
     * @return Expiry policy.
     */
    @Nullable public ExpiryPolicy expiry() {
        return expiryPlc;
    }

    /**
     * @return Entry processor calculated value.
     */
    public T2<GridCacheOperation, CacheObject> entryProcessorCalculatedValue() {
        return entryProcessorCalcVal;
    }

    /**
     * @param entryProcessorCalcVal Entry processor calculated value.
     */
    public void entryProcessorCalculatedValue(T2<GridCacheOperation, CacheObject> entryProcessorCalcVal) {
        assert entryProcessorCalcVal != null;

        this.entryProcessorCalcVal = entryProcessorCalcVal;
    }

    /**
     * Gets stored entry version. Version is stored for all entries in serializable transaction or
     * when value is read using {@link IgniteCache#getEntry(Object)} method.
     *
     * @return Entry version.
     */
    @Nullable public GridCacheVersion entryReadVersion() {
        return serReadVer;
    }

    /**
     * @param ver Entry version.
     */
    public void entryReadVersion(GridCacheVersion ver) {
        assert this.serReadVer == null: "Wrong version [serReadVer=" + serReadVer + ", ver=" + ver + "]";
        assert ver != null;

        this.serReadVer = ver;
    }

    /**
     * Clears recorded read version, should be done before starting commit of not serializable/optimistic transaction.
     */
    public void clearEntryReadVersion() {
        serReadVer = null;
    }

    /** {@inheritDoc} */
    @Override public void onAckReceived() {
        // No-op.
    }

    /** {@inheritDoc} */
    @Override public boolean writeTo(ByteBuffer buf, MessageWriter writer) {
        writer.setBuffer(buf);

        if (!writer.isHeaderWritten()) {
            if (!writer.writeHeader(directType(), fieldsCount()))
                return false;

            writer.onHeaderWritten();
        }

        switch (writer.state()) {
            case 0:
                if (!writer.writeInt("cacheId", cacheId))
                    return false;

                writer.incrementState();

            case 1:
                if (!writer.writeLong("conflictExpireTime", conflictExpireTime))
                    return false;

                writer.incrementState();

            case 2:
                if (!writer.writeMessage("conflictVer", conflictVer))
                    return false;

                writer.incrementState();

            case 3:
                if (!writer.writeByteArray("expiryPlcBytes", expiryPlcBytes))
                    return false;

                writer.incrementState();

            case 4:
                if (!writer.writeMessage("explicitVer", explicitVer))
                    return false;

                writer.incrementState();

            case 5:
                if (!writer.writeObjectArray("filters",
                    !F.isEmptyOrNulls(filters) ? filters : null, MessageCollectionItemType.MSG))
                    return false;

                writer.incrementState();

            case 6:
                if (!writer.writeByte("flags", flags))
                    return false;

                writer.incrementState();

            case 7:
                if (!writer.writeMessage("key", key))
                    return false;

                writer.incrementState();

            case 8:
                if (!writer.writeMessage("oldVal", oldVal))
                    return false;

                writer.incrementState();

            case 9:
                if (!writer.writeMessage("serReadVer", serReadVer))
                    return false;

                writer.incrementState();

            case 10:
                if (!writer.writeByteArray("transformClosBytes", transformClosBytes))
                    return false;

                writer.incrementState();

            case 11:
                if (!writer.writeLong("ttl", ttl))
                    return false;

                writer.incrementState();

            case 12:
                if (!writer.writeMessage("val", val))
                    return false;

                writer.incrementState();

        }

        return true;
    }

    /** {@inheritDoc} */
    @Override public boolean readFrom(ByteBuffer buf, MessageReader reader) {
        reader.setBuffer(buf);

        if (!reader.beforeMessageRead())
            return false;

        switch (reader.state()) {
            case 0:
                cacheId = reader.readInt("cacheId");

                if (!reader.isLastRead())
                    return false;

                reader.incrementState();

            case 1:
                conflictExpireTime = reader.readLong("conflictExpireTime");

                if (!reader.isLastRead())
                    return false;

                reader.incrementState();

            case 2:
                conflictVer = reader.readMessage("conflictVer");

                if (!reader.isLastRead())
                    return false;

                reader.incrementState();

            case 3:
                expiryPlcBytes = reader.readByteArray("expiryPlcBytes");

                if (!reader.isLastRead())
                    return false;

                reader.incrementState();

            case 4:
                explicitVer = reader.readMessage("explicitVer");

                if (!reader.isLastRead())
                    return false;

                reader.incrementState();

            case 5:
                filters = reader.readObjectArray("filters", MessageCollectionItemType.MSG, CacheEntryPredicate.class);

                if (!reader.isLastRead())
                    return false;

                reader.incrementState();

            case 6:
                flags = reader.readByte("flags");

                if (!reader.isLastRead())
                    return false;

                reader.incrementState();

            case 7:
                key = reader.readMessage("key");

                if (!reader.isLastRead())
                    return false;

                reader.incrementState();

            case 8:
                oldVal = reader.readMessage("oldVal");

                if (!reader.isLastRead())
                    return false;

                reader.incrementState();

            case 9:
                serReadVer = reader.readMessage("serReadVer");

                if (!reader.isLastRead())
                    return false;

                reader.incrementState();

            case 10:
                transformClosBytes = reader.readByteArray("transformClosBytes");

                if (!reader.isLastRead())
                    return false;

                reader.incrementState();

            case 11:
                ttl = reader.readLong("ttl");

                if (!reader.isLastRead())
                    return false;

                reader.incrementState();

            case 12:
                val = reader.readMessage("val");

                if (!reader.isLastRead())
                    return false;

                reader.incrementState();

        }

        return reader.afterMessageRead(IgniteTxEntry.class);
    }

    /** {@inheritDoc} */
    @Override public short directType() {
        return 100;
    }

    /** {@inheritDoc} */
    @Override public byte fieldsCount() {
        return 13;
    }

    /** {@inheritDoc} */
    @Override public Class<?> deployClass() {
        ClassLoader clsLdr = getClass().getClassLoader();

        CacheObject val = value();

        // First of all check classes that may be loaded by class loader other than application one.
        return key != null && !clsLdr.equals(key.getClass().getClassLoader()) ?
            key.getClass() : val != null ? val.getClass() : getClass();
    }

    /** {@inheritDoc} */
    @Override public ClassLoader classLoader() {
        return deployClass().getClassLoader();
    }

    /** {@inheritDoc} */
    @Override public String toString() {
        return GridToStringBuilder.toString(IgniteTxEntry.class, this, "xidVer", tx == null ? "null" : tx.xidVersion());
    }
}<|MERGE_RESOLUTION|>--- conflicted
+++ resolved
@@ -88,10 +88,7 @@
     /** Flag indicating that old value for 'invoke' operation was non null on primary node. */
     private static final int TX_ENTRY_OLD_VAL_ON_PRIMARY = 0x04;
 
-<<<<<<< HEAD
-=======
     /** Flag indicating that near cache is enabled on originating node and it should be added as reader. */
->>>>>>> b843f078
     private static final int TX_ENTRY_ADD_READER_FLAG_MASK = 0x08;
 
     /** Prepared flag updater. */
@@ -532,14 +529,6 @@
         return isFlag(TX_ENTRY_KEEP_BINARY_FLAG_MASK);
     }
 
-    public void addReader(boolean addReader) {
-        setFlag(addReader, TX_ENTRY_ADD_READER_FLAG_MASK);
-    }
-
-    public boolean addReader() {
-        return isFlag(TX_ENTRY_ADD_READER_FLAG_MASK);
-    }
-
     /**
      * @param addReader Add reader flag.
      */
