/*
 * Licensed to the Apache Software Foundation (ASF) under one or more
 * contributor license agreements.  See the NOTICE file distributed with
 * this work for additional information regarding copyright ownership.
 * The ASF licenses this file to You under the Apache License, Version 2.0
 * (the "License"); you may not use this file except in compliance with
 * the License.  You may obtain a copy of the License at
 *
 *      http://www.apache.org/licenses/LICENSE-2.0
 *
 * Unless required by applicable law or agreed to in writing, software
 * distributed under the License is distributed on an "AS IS" BASIS,
 * WITHOUT WARRANTIES OR CONDITIONS OF ANY KIND, either express or implied.
 * See the License for the specific language governing permissions and
 * limitations under the License.
 */

package org.apache.ignite.internal.processors.igfs;

import org.apache.ignite.*;
import org.apache.ignite.cache.affinity.*;
import org.apache.ignite.cluster.*;
import org.apache.ignite.compute.*;
import org.apache.ignite.configuration.*;
import org.apache.ignite.igfs.*;
import org.apache.ignite.igfs.mapreduce.*;
import org.apache.ignite.internal.*;
import org.apache.ignite.internal.processors.query.*;
import org.apache.ignite.internal.util.ipc.*;
import org.apache.ignite.internal.util.typedef.*;
import org.apache.ignite.internal.util.typedef.internal.*;
import org.apache.ignite.lang.*;
import org.jdk8.backport.*;
import org.jetbrains.annotations.*;

import java.util.*;
import java.util.concurrent.*;

import static org.apache.ignite.IgniteSystemProperties.*;
import static org.apache.ignite.cache.CacheAtomicityMode.TRANSACTIONAL;
import static org.apache.ignite.cache.CacheMemoryMode.*;
import static org.apache.ignite.cache.CacheMode.*;
import static org.apache.ignite.igfs.IgfsMode.*;
import static org.apache.ignite.internal.IgniteNodeAttributes.*;

/**
 * Fully operational Ignite file system processor.
 */
public class IgfsProcessor extends IgfsProcessorAdapter {
    /** Null IGFS name. */
    private static final String NULL_NAME = UUID.randomUUID().toString();

    /** Converts context to IGFS. */
    private static final IgniteClosure<IgfsContext,IgniteFileSystem> CTX_TO_IGFS = new C1<IgfsContext, IgniteFileSystem>() {
        @Override public IgniteFileSystem apply(IgfsContext igfsCtx) {
            return igfsCtx.igfs();
        }
    };

    /** */
    private final ConcurrentMap<String, IgfsContext> igfsCache =
        new ConcurrentHashMap8<>();

    /**
     * @param ctx Kernal context.
     */
    public IgfsProcessor(GridKernalContext ctx) {
        super(ctx);
    }

    /** {@inheritDoc} */
    @Override public void start() throws IgniteCheckedException {
        if (ctx.config().isDaemon())
            return;

        FileSystemConfiguration[] cfgs = ctx.config().getFileSystemConfiguration();

        assert cfgs != null && cfgs.length > 0;

        validateLocalIgfsConfigurations(cfgs);

        // Start IGFS instances.
        for (FileSystemConfiguration cfg : cfgs) {
            IgfsContext igfsCtx = new IgfsContext(
                ctx,
                new FileSystemConfiguration(cfg),
                new IgfsMetaManager(),
                new IgfsDataManager(),
                new IgfsServerManager(),
                new IgfsFragmentizerManager());

            // Start managers first.
            for (IgfsManager mgr : igfsCtx.managers())
                mgr.start(igfsCtx);

            igfsCache.put(maskName(cfg.getName()), igfsCtx);
        }

        if (log.isDebugEnabled())
            log.debug("IGFS processor started.");
        
        IgniteConfiguration gridCfg = ctx.config();

        // Node doesn't have IGFS if it:
        // is daemon;
        // doesn't have configured IGFS;
        // doesn't have configured caches.
        if (gridCfg.isDaemon() || F.isEmpty(gridCfg.getFileSystemConfiguration()) ||
            F.isEmpty(gridCfg.getCacheConfiguration()))
            return;

        final Map<String, CacheConfiguration> cacheCfgs = new HashMap<>();

        F.forEach(gridCfg.getCacheConfiguration(), new CI1<CacheConfiguration>() {
            @Override public void apply(CacheConfiguration c) {
                cacheCfgs.put(c.getName(), c);
            }
        });

        Collection<IgfsAttributes> attrVals = new ArrayList<>();

        assert gridCfg.getFileSystemConfiguration() != null;

        for (FileSystemConfiguration igfsCfg : gridCfg.getFileSystemConfiguration()) {
            CacheConfiguration cacheCfg = cacheCfgs.get(igfsCfg.getDataCacheName());

            if (cacheCfg == null)
                continue; // No cache for the given IGFS configuration.

            CacheAffinityKeyMapper affMapper = cacheCfg.getAffinityMapper();

            if (!(affMapper instanceof IgfsGroupDataBlocksKeyMapper))
                // Do not create IGFS attributes for such a node nor throw error about invalid configuration.
                // Configuration will be validated later, while starting IgfsProcessor.
                continue;

            attrVals.add(new IgfsAttributes(
                igfsCfg.getName(),
                igfsCfg.getBlockSize(),
                ((IgfsGroupDataBlocksKeyMapper)affMapper).groupSize(),
                igfsCfg.getMetaCacheName(),
                igfsCfg.getDataCacheName(),
                igfsCfg.getDefaultMode(),
                igfsCfg.getPathModes(),
                igfsCfg.isFragmentizerEnabled()));
        }

        ctx.addNodeAttribute(ATTR_IGFS, attrVals.toArray(new IgfsAttributes[attrVals.size()]));
    }

    /** {@inheritDoc} */
    @Override public void onKernalStart() throws IgniteCheckedException {
        if (ctx.config().isDaemon())
            return;

        if (!getBoolean(IGNITE_SKIP_CONFIGURATION_CONSISTENCY_CHECK)) {
            for (ClusterNode n : ctx.discovery().remoteNodes())
                checkIgfsOnRemoteNode(n);
        }

        for (IgfsContext igfsCtx : igfsCache.values())
            for (IgfsManager mgr : igfsCtx.managers())
                mgr.onKernalStart();
    }

    /** {@inheritDoc} */
    @Override public void stop(boolean cancel) {
        // Stop IGFS instances.
        for (IgfsContext igfsCtx : igfsCache.values()) {
            if (log.isDebugEnabled())
                log.debug("Stopping igfs: " + igfsCtx.configuration().getName());

            List<IgfsManager> mgrs = igfsCtx.managers();

            for (ListIterator<IgfsManager> it = mgrs.listIterator(mgrs.size()); it.hasPrevious();) {
                IgfsManager mgr = it.previous();

                mgr.stop(cancel);
            }

            igfsCtx.igfs().stop();
        }

        igfsCache.clear();

        if (log.isDebugEnabled())
            log.debug("IGFS processor stopped.");
    }

    /** {@inheritDoc} */
    @Override public void onKernalStop(boolean cancel) {
        for (IgfsContext igfsCtx : igfsCache.values()) {
            if (log.isDebugEnabled())
                log.debug("Stopping igfs: " + igfsCtx.configuration().getName());

            List<IgfsManager> mgrs = igfsCtx.managers();

            for (ListIterator<IgfsManager> it = mgrs.listIterator(mgrs.size()); it.hasPrevious();) {
                IgfsManager mgr = it.previous();

                mgr.onKernalStop(cancel);
            }
        }

        if (log.isDebugEnabled())
            log.debug("Finished executing IGFS processor onKernalStop() callback.");
    }

    /** {@inheritDoc} */
    @Override public void printMemoryStats() {
        X.println(">>>");
        X.println(">>> IGFS processor memory stats [grid=" + ctx.gridName() + ']');
        X.println(">>>   igfsCacheSize: " + igfsCache.size());
    }

    /** {@inheritDoc} */
    @SuppressWarnings("unchecked")
    @Override public Collection<IgniteFileSystem> igfss() {
        return F.viewReadOnly(igfsCache.values(), CTX_TO_IGFS);
    }

    /** {@inheritDoc} */
    @Override @Nullable public IgniteFileSystem igfs(@Nullable String name) {
        IgfsContext igfsCtx = igfsCache.get(maskName(name));

        return igfsCtx == null ? null : igfsCtx.igfs();
    }

    /** {@inheritDoc} */
    @Override @Nullable public Collection<IpcServerEndpoint> endpoints(@Nullable String name) {
        IgfsContext igfsCtx = igfsCache.get(maskName(name));

        return igfsCtx == null ? Collections.<IpcServerEndpoint>emptyList() : igfsCtx.server().endpoints();
    }

    /** {@inheritDoc} */
    @Nullable @Override public ComputeJob createJob(IgfsJob job, @Nullable String igfsName, IgfsPath path,
        long start, long len, IgfsRecordResolver recRslv) {
        return new IgfsJobImpl(job, igfsName, path, start, len, recRslv);
    }

    /**
     * @param name Cache name.
     * @return Masked name accounting for {@code nulls}.
     */
    private String maskName(@Nullable String name) {
        return name == null ? NULL_NAME : name;
    }

    /**
     * Validates local IGFS configurations. Compares attributes only for IGFSes with same name.
     * @param cfgs IGFS configurations
     * @throws IgniteCheckedException If any of IGFS configurations is invalid.
     */
    private void validateLocalIgfsConfigurations(FileSystemConfiguration[] cfgs) throws IgniteCheckedException {
        Collection<String> cfgNames = new HashSet<>();

        for (FileSystemConfiguration cfg : cfgs) {
            String name = cfg.getName();

            if (cfgNames.contains(name))
                throw new IgniteCheckedException("Duplicate IGFS name found (check configuration and " +
                    "assign unique name to each): " + name);

            CacheConfiguration dataCacheCfg = config(cfg.getDataCacheName());
            CacheConfiguration metaCacheCfg = config(cfg.getMetaCacheName());

            if (dataCacheCfg == null)
                throw new IgniteCheckedException("Data cache is not configured locally for IGFS: " + cfg);

<<<<<<< HEAD
            if (GridQueryProcessor.isEnabled(dataCacheCfg))
                throw new IgniteCheckedException("IGFS data cache cannot start with enabled query indexing.");
=======
            if (dataCache.configuration().getIndexedTypes() != null)
                throw new IgniteCheckedException("IGFS data cache cannot start with enabled query indexing.");

            GridCache<Object, Object> metaCache = ctx.cache().cache(cfg.getMetaCacheName());
>>>>>>> fe649a4c

            if (dataCacheCfg.getAtomicityMode() != TRANSACTIONAL)
                throw new IgniteCheckedException("Data cache should be transactional: " + cfg.getDataCacheName());

            if (metaCacheCfg == null)
                throw new IgniteCheckedException("Metadata cache is not configured locally for IGFS: " + cfg);

<<<<<<< HEAD
            if (GridQueryProcessor.isEnabled(metaCacheCfg))
                throw new IgniteCheckedException("IGFS metadata cache cannot start with enabled query indexing.");

            if (metaCacheCfg.getAtomicityMode() != TRANSACTIONAL)
                throw new IgniteCheckedException("Meta cache should be transactional: " + cfg.getMetaCacheName());
=======
            if (metaCache.configuration().getIndexedTypes() != null)
                throw new IgniteCheckedException("IGFS metadata cache cannot start with enabled query indexing.");

>>>>>>> fe649a4c

            if (F.eq(cfg.getDataCacheName(), cfg.getMetaCacheName()))
                throw new IgniteCheckedException("Cannot use same cache as both data and meta cache: " + cfg.getName());

            if (!(dataCacheCfg.getAffinityMapper() instanceof IgfsGroupDataBlocksKeyMapper))
                throw new IgniteCheckedException("Invalid IGFS data cache configuration (key affinity mapper class should be " +
                    IgfsGroupDataBlocksKeyMapper.class.getSimpleName() + "): " + cfg);

            long maxSpaceSize = cfg.getMaxSpaceSize();

            if (maxSpaceSize > 0) {
                // Max space validation.
                long maxHeapSize = Runtime.getRuntime().maxMemory();
                long offHeapSize = dataCacheCfg.getOffHeapMaxMemory();

                if (offHeapSize < 0 && maxSpaceSize > maxHeapSize)
                    // Offheap is disabled.
                    throw new IgniteCheckedException("Maximum IGFS space size cannot be greater that size of available heap " +
                        "memory [maxHeapSize=" + maxHeapSize + ", maxIgfsSpaceSize=" + maxSpaceSize + ']');
                else if (offHeapSize > 0 && maxSpaceSize > maxHeapSize + offHeapSize)
                    // Offheap is enabled, but limited.
                    throw new IgniteCheckedException("Maximum IGFS space size cannot be greater than size of available heap " +
                        "memory and offheap storage [maxHeapSize=" + maxHeapSize + ", offHeapSize=" + offHeapSize +
                        ", maxIgfsSpaceSize=" + maxSpaceSize + ']');
            }

            if (dataCacheCfg.getCacheMode() == PARTITIONED) {
                int backups = dataCacheCfg.getBackups();

                if (backups != 0)
                    throw new IgniteCheckedException("IGFS data cache cannot be used with backups (set backup count " +
                        "to 0 and restart the grid): " + cfg.getDataCacheName());
            }

            if (cfg.getMaxSpaceSize() == 0 && dataCacheCfg.getMemoryMode() == OFFHEAP_VALUES)
                U.warn(log, "IGFS max space size is not specified but data cache values are stored off-heap (max " +
                    "space will be limited to 80% of max JVM heap size): " + cfg.getName());

            boolean secondary = cfg.getDefaultMode() == PROXY;

            if (cfg.getPathModes() != null) {
                for (Map.Entry<String, IgfsMode> mode : cfg.getPathModes().entrySet()) {
                    if (mode.getValue() == PROXY)
                        secondary = true;
                }
            }

            if (secondary) {
                // When working in any mode except of primary, secondary FS config must be provided.
                assertParameter(cfg.getSecondaryFileSystem() != null,
                    "secondaryFileSystem cannot be null when mode is not " + IgfsMode.PRIMARY);
            }

            cfgNames.add(name);
        }
    }

    /**
     * @param cacheName Cache name.
     * @return Configuration.
     */
    private CacheConfiguration config(String cacheName) {
        for (CacheConfiguration ccfg : ctx.config().getCacheConfiguration()) {
            if (F.eq(cacheName, ccfg.getName()))
                return ccfg;
        }

        return null;
    }

    /**
     * Check IGFS config on remote node.
     *
     * @param rmtNode Remote node.
     * @throws IgniteCheckedException If check failed.
     */
    private void checkIgfsOnRemoteNode(ClusterNode rmtNode) throws IgniteCheckedException {
        IgfsAttributes[] locAttrs = ctx.discovery().localNode().attribute(IgniteNodeAttributes.ATTR_IGFS);
        IgfsAttributes[] rmtAttrs = rmtNode.attribute(IgniteNodeAttributes.ATTR_IGFS);

        if (F.isEmpty(locAttrs) || F.isEmpty(rmtAttrs))
            return;

        assert rmtAttrs != null && locAttrs != null;

        for (IgfsAttributes rmtAttr : rmtAttrs)
            for (IgfsAttributes locAttr : locAttrs) {
                // Checking the use of different caches on the different IGFSes.
                if (!F.eq(rmtAttr.igfsName(), locAttr.igfsName())) {
                    if (F.eq(rmtAttr.metaCacheName(), locAttr.metaCacheName()))
                        throw new IgniteCheckedException("Meta cache names should be different for different IGFS instances " +
                            "configuration (fix configuration or set " +
                            "-D" + IGNITE_SKIP_CONFIGURATION_CONSISTENCY_CHECK + "=true system " +
                            "property) [metaCacheName=" + rmtAttr.metaCacheName() +
                            ", locNodeId=" + ctx.localNodeId() +
                            ", rmtNodeId=" + rmtNode.id() +
                            ", locIgfsName=" + locAttr.igfsName() +
                            ", rmtIgfsName=" + rmtAttr.igfsName() + ']');

                    if (F.eq(rmtAttr.dataCacheName(), locAttr.dataCacheName()))
                        throw new IgniteCheckedException("Data cache names should be different for different IGFS instances " +
                            "configuration (fix configuration or set " +
                            "-D" + IGNITE_SKIP_CONFIGURATION_CONSISTENCY_CHECK + "=true system " +
                            "property)[dataCacheName=" + rmtAttr.dataCacheName() +
                            ", locNodeId=" + ctx.localNodeId() +
                            ", rmtNodeId=" + rmtNode.id() +
                            ", locIgfsName=" + locAttr.igfsName() +
                            ", rmtIgfsName=" + rmtAttr.igfsName() + ']');

                    continue;
                }

                // Compare other attributes only for IGFSes with same name.
                checkSame("Data block size", "BlockSize", rmtNode.id(), rmtAttr.blockSize(),
                    locAttr.blockSize(), rmtAttr.igfsName());

                checkSame("Affinity mapper group size", "GrpSize", rmtNode.id(), rmtAttr.groupSize(),
                    locAttr.groupSize(), rmtAttr.igfsName());

                checkSame("Meta cache name", "MetaCacheName", rmtNode.id(), rmtAttr.metaCacheName(),
                    locAttr.metaCacheName(), rmtAttr.igfsName());

                checkSame("Data cache name", "DataCacheName", rmtNode.id(), rmtAttr.dataCacheName(),
                    locAttr.dataCacheName(), rmtAttr.igfsName());

                checkSame("Default mode", "DefaultMode", rmtNode.id(), rmtAttr.defaultMode(),
                    locAttr.defaultMode(), rmtAttr.igfsName());

                checkSame("Path modes", "PathModes", rmtNode.id(), rmtAttr.pathModes(),
                    locAttr.pathModes(), rmtAttr.igfsName());

                checkSame("Fragmentizer enabled", "FragmentizerEnabled", rmtNode.id(), rmtAttr.fragmentizerEnabled(),
                    locAttr.fragmentizerEnabled(), rmtAttr.igfsName());
            }
    }

    private void checkSame(String name, String propName, UUID rmtNodeId, Object rmtVal, Object locVal, String igfsName)
        throws IgniteCheckedException {
        if (!F.eq(rmtVal, locVal))
            throw new IgniteCheckedException(name + " should be the same on all nodes in grid for IGFS configuration " +
                "(fix configuration or set " +
                "-D" + IGNITE_SKIP_CONFIGURATION_CONSISTENCY_CHECK + "=true system " +
                "property ) [rmtNodeId=" + rmtNodeId +
                ", rmt" + propName + "=" + rmtVal +
                ", loc" + propName + "=" + locVal +
                ", ggfName=" + igfsName + ']');
    }
}<|MERGE_RESOLUTION|>--- conflicted
+++ resolved
@@ -268,15 +268,8 @@
             if (dataCacheCfg == null)
                 throw new IgniteCheckedException("Data cache is not configured locally for IGFS: " + cfg);
 
-<<<<<<< HEAD
             if (GridQueryProcessor.isEnabled(dataCacheCfg))
                 throw new IgniteCheckedException("IGFS data cache cannot start with enabled query indexing.");
-=======
-            if (dataCache.configuration().getIndexedTypes() != null)
-                throw new IgniteCheckedException("IGFS data cache cannot start with enabled query indexing.");
-
-            GridCache<Object, Object> metaCache = ctx.cache().cache(cfg.getMetaCacheName());
->>>>>>> fe649a4c
 
             if (dataCacheCfg.getAtomicityMode() != TRANSACTIONAL)
                 throw new IgniteCheckedException("Data cache should be transactional: " + cfg.getDataCacheName());
@@ -284,17 +277,14 @@
             if (metaCacheCfg == null)
                 throw new IgniteCheckedException("Metadata cache is not configured locally for IGFS: " + cfg);
 
-<<<<<<< HEAD
             if (GridQueryProcessor.isEnabled(metaCacheCfg))
                 throw new IgniteCheckedException("IGFS metadata cache cannot start with enabled query indexing.");
 
+            if (GridQueryProcessor.isEnabled(metaCacheCfg))
+                throw new IgniteCheckedException("IGFS metadata cache cannot start with enabled query indexing.");
+
             if (metaCacheCfg.getAtomicityMode() != TRANSACTIONAL)
                 throw new IgniteCheckedException("Meta cache should be transactional: " + cfg.getMetaCacheName());
-=======
-            if (metaCache.configuration().getIndexedTypes() != null)
-                throw new IgniteCheckedException("IGFS metadata cache cannot start with enabled query indexing.");
-
->>>>>>> fe649a4c
 
             if (F.eq(cfg.getDataCacheName(), cfg.getMetaCacheName()))
                 throw new IgniteCheckedException("Cannot use same cache as both data and meta cache: " + cfg.getName());
