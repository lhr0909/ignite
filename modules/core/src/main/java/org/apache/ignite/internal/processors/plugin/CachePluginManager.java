--- conflicted
+++ resolved
@@ -99,15 +99,9 @@
     }
 
     /** {@inheritDoc} */
-<<<<<<< HEAD
     @Override protected void stop0(boolean cancel, boolean destroy) {
-        for (ListIterator<CachePluginProvider> iter = providersList.listIterator(); iter.hasPrevious();)
-            iter.previous().stop(cancel);
-=======
-    @Override protected void stop0(boolean cancel) {
         for (int i = providersList.size() - 1; i >= 0; i--)
             providersList.get(i).stop(cancel);
->>>>>>> 48e78a99
     }
 
     /**
