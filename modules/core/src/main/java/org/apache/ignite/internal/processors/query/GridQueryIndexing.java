/*
 * Licensed to the Apache Software Foundation (ASF) under one or more
 * contributor license agreements.  See the NOTICE file distributed with
 * this work for additional information regarding copyright ownership.
 * The ASF licenses this file to You under the Apache License, Version 2.0
 * (the "License"); you may not use this file except in compliance with
 * the License.  You may obtain a copy of the License at
 *
 *      http://www.apache.org/licenses/LICENSE-2.0
 *
 * Unless required by applicable law or agreed to in writing, software
 * distributed under the License is distributed on an "AS IS" BASIS,
 * WITHOUT WARRANTIES OR CONDITIONS OF ANY KIND, either express or implied.
 * See the License for the specific language governing permissions and
 * limitations under the License.
 */

package org.apache.ignite.internal.processors.query;

import java.sql.PreparedStatement;
import java.sql.SQLException;
import java.util.Collection;
import java.util.List;
import javax.cache.Cache;
import org.apache.ignite.IgniteCheckedException;
import org.apache.ignite.IgniteDataStreamer;
import org.apache.ignite.cache.query.FieldsQueryCursor;
import org.apache.ignite.cache.query.QueryCursor;
import org.apache.ignite.cache.query.SqlFieldsQuery;
import org.apache.ignite.cache.query.SqlQuery;
import org.apache.ignite.configuration.CacheConfiguration;
import org.apache.ignite.internal.GridKernalContext;
import org.apache.ignite.internal.processors.affinity.AffinityTopologyVersion;
import org.apache.ignite.internal.processors.cache.CacheObject;
import org.apache.ignite.internal.processors.cache.GridCacheContext;
import org.apache.ignite.internal.processors.cache.KeyCacheObject;
import org.apache.ignite.internal.processors.cache.version.GridCacheVersion;
import org.apache.ignite.internal.processors.query.schema.SchemaIndexCacheVisitor;
import org.apache.ignite.internal.util.GridSpinBusyLock;
import org.apache.ignite.internal.util.lang.GridCloseableIterator;
import org.apache.ignite.lang.IgniteBiTuple;
import org.apache.ignite.lang.IgniteFuture;
import org.apache.ignite.spi.indexing.IndexingQueryFilter;
import org.jetbrains.annotations.Nullable;

/**
 * Abstraction for internal indexing implementation.
 */
public interface GridQueryIndexing {
    /**
     * Starts indexing.
     *
     * @param ctx Context.
     * @param busyLock Busy lock.
     * @throws IgniteCheckedException If failed.
     */
    public void start(GridKernalContext ctx, GridSpinBusyLock busyLock) throws IgniteCheckedException;

    /**
     * Stops indexing.
     *
     * @throws IgniteCheckedException If failed.
     */
    public void stop() throws IgniteCheckedException;

    /**
     * Parses SQL query into two step query and executes it.
     *
     * @param cctx Cache context.
     * @param qry Query.
     * @param keepBinary Keep binary flag.
     * @return Cursor.
     * @throws IgniteCheckedException If failed.
     */
    public <K, V> QueryCursor<Cache.Entry<K, V>> queryDistributedSql(GridCacheContext<?,?> cctx, SqlQuery qry,
        boolean keepBinary) throws IgniteCheckedException;

    /**
     * Parses SQL query into two step query and executes it.
     *
     * @param cctx Cache context.
     * @param qry Query.
     * @param keepBinary Keep binary flag.
     * @param cancel Query cancel.
     * @return Cursor.
     * @throws IgniteCheckedException If failed.
     */
    public FieldsQueryCursor<List<?>> queryDistributedSqlFields(GridCacheContext<?, ?> cctx, SqlFieldsQuery qry,
        boolean keepBinary, GridQueryCancel cancel) throws IgniteCheckedException;

    /**
     * Perform a MERGE statement using data streamer as receiver.
     *
     * @param cacheName Cache name.
     * @param qry Query.
     * @param params Query parameters.
     * @param streamer Data streamer to feed data to.
     * @return Query result.
     * @throws IgniteCheckedException If failed.
     */
    public long streamUpdateQuery(String cacheName, String qry, @Nullable Object[] params,
        IgniteDataStreamer<?, ?> streamer) throws IgniteCheckedException;

    /**
     * Executes regular query.
     *
     * @param cctx Cache context.
     * @param qry Query.
     * @param filter Cache name and key filter.
     * @param keepBinary Keep binary flag.
     * @return Cursor.
     */
    public <K, V> QueryCursor<Cache.Entry<K,V>> queryLocalSql(GridCacheContext<?, ?> cctx, SqlQuery qry,
        IndexingQueryFilter filter, boolean keepBinary) throws IgniteCheckedException;

    /**
     * Queries individual fields (generally used by JDBC drivers).
     *
     * @param cctx Cache context.
     * @param qry Query.
     * @param keepBinary Keep binary flag.
     * @param filter Cache name and key filter.
     * @param cancel Query cancel.
     * @return Cursor.
     */
    public FieldsQueryCursor<List<?>> queryLocalSqlFields(GridCacheContext<?, ?> cctx, SqlFieldsQuery qry,
        boolean keepBinary, IndexingQueryFilter filter, GridQueryCancel cancel) throws IgniteCheckedException;

    /**
     * Executes text query.
     *
     * @param cacheName Cache name.
     * @param qry Text query.
     * @param typeName Type name.
     * @param filter Cache name and key filter.
     * @return Queried rows.
     * @throws IgniteCheckedException If failed.
     */
    public <K, V> GridCloseableIterator<IgniteBiTuple<K, V>> queryLocalText(String cacheName, String qry,
        String typeName, IndexingQueryFilter filter) throws IgniteCheckedException;

    /**
     * Create new index locally.
     *
     * @param cacheName Cache name.
     * @param tblName Table name.
     * @param idxDesc Index descriptor.
     * @param ifNotExists Ignore operation if index exists (instead of throwing an error).
     * @param cacheVisitor Cache visitor
     * @throws IgniteCheckedException if failed.
     */
    public void dynamicIndexCreate(String cacheName, String tblName, QueryIndexDescriptorImpl idxDesc,
        boolean ifNotExists, SchemaIndexCacheVisitor cacheVisitor) throws IgniteCheckedException;

    /**
     * Remove index from the cache.
     *
     * @param cacheName cache name.
     * @param idxName Index name.
     * @param ifExists Ignore operation if index does not exist (instead of throwing an error).
     * @throws IgniteCheckedException If failed.
     */
    @SuppressWarnings("SynchronizationOnLocalVariableOrMethodParameter")
    public void dynamicIndexDrop(String cacheName, String idxName, boolean ifExists)
        throws IgniteCheckedException;

    /**
     * Registers cache.
     *
     * @param cacheName Cache name.
     * @param cctx Cache context.
     * @param ccfg Cache configuration.
     * @throws IgniteCheckedException If failed.
     */
    public void registerCache(String cacheName, GridCacheContext<?,?> cctx, CacheConfiguration<?,?> ccfg)
        throws IgniteCheckedException;

    /**
     * Unregisters cache.
     *
     * @param cacheName Cache name.
     * @throws IgniteCheckedException If failed to drop cache schema.
     */
    public void unregisterCache(String cacheName) throws IgniteCheckedException;

    /**
     * Registers type if it was not known before or updates it otherwise.
     *
     * @param cacheName Cache name.
     * @param desc Type descriptor.
     * @throws IgniteCheckedException If failed.
     * @return {@code True} if type was registered, {@code false} if for some reason it was rejected.
     */
    public boolean registerType(String cacheName, GridQueryTypeDescriptor desc) throws IgniteCheckedException;

    /**
     * Unregisters type and removes all corresponding data.
     *
     * @param cacheName Cache name.
     * @param typeName Type name.
     * @throws IgniteCheckedException If failed.
     */
    public void unregisterType(String cacheName, String typeName) throws IgniteCheckedException;

    /**
     * Updates index. Note that key is unique for cache, so if cache contains multiple indexes
     * the key should be removed from indexes other than one being updated.
     *
     * @param cacheName Cache name.
     * @param typeName Type name.
     * @param key Key.
     * @param val Value.
     * @param ver Version.
     * @param expirationTime Expiration time or 0 if never expires.
     * @throws IgniteCheckedException If failed.
     */
    public void store(String cacheName, String typeName, KeyCacheObject key, int partId, CacheObject val,
        GridCacheVersion ver, long expirationTime, long link) throws IgniteCheckedException;

    /**
     * Removes index entry by key.
     *
     * @param cacheName Cache name.
     * @param key Key.
     * @param val Value.
     * @throws IgniteCheckedException If failed.
     */
    public void remove(String cacheName, GridQueryTypeDescriptor type, KeyCacheObject key, int partId, CacheObject val,
        GridCacheVersion ver) throws IgniteCheckedException;

    /**
     * Rebuilds all indexes of given type from hash index.
     *
<<<<<<< HEAD
     * @param spaceName Space name.
     * @throws IgniteCheckedException If failed.
     */
    public void rebuildIndexesFromHash(String spaceName) throws IgniteCheckedException;
=======
     * @param cacheName Cache name.
     * @param type Type descriptor.
     * @throws IgniteCheckedException If failed.
     */
    public void rebuildIndexesFromHash(String cacheName, GridQueryTypeDescriptor type) throws IgniteCheckedException;
>>>>>>> 8c75e4de

    /**
     * Marks all indexes of given type for rebuild from hash index, making them unusable until rebuild finishes.
     *
<<<<<<< HEAD
     * @param spaceName Space name.
     */
    public void markForRebuildFromHash(String spaceName);
=======
     * @param cacheName Cache name.
     * @param type Type descriptor.
     */
    public void markForRebuildFromHash(String cacheName, GridQueryTypeDescriptor type);
>>>>>>> 8c75e4de

    /**
     * Returns backup filter.
     *
     * @param topVer Topology version.
     * @param parts Partitions.
     * @return Backup filter.
     */
    public IndexingQueryFilter backupFilter(AffinityTopologyVersion topVer, int[] parts);

    /**
     * Client disconnected callback.
     *
     * @param reconnectFut Reconnect future.
     */
    public void onDisconnected(IgniteFuture<?> reconnectFut);

    /**
     * Prepare native statement to retrieve JDBC metadata from.
     *
     * @param cacheName Cache name.
     * @param sql Query.
     * @return {@link PreparedStatement} from underlying engine to supply metadata to Prepared - most likely H2.
     */
    public PreparedStatement prepareNativeStatement(String cacheName, String sql) throws SQLException;

    /**
     * Gets cache name from database schema.
     *
     * @param schemaName Schema name. Could not be null. Could be empty.
     * @return Cache name. Could be null.
     */
    public String cacheName(String schemaName);

    /**
     * Collect queries that already running more than specified duration.
     *
     * @param duration Duration to check.
     * @return Collection of long running queries.
     */
    public Collection<GridRunningQueryInfo> runningQueries(long duration);

    /**
     * Cancel specified queries.
     *
     * @param queries Queries ID's to cancel.
     */
    public void cancelQueries(Collection<Long> queries);

    /**
     * Cancels all executing queries.
     */
    public void cancelAllQueries();

    /**
     * @param cacheName Cache name.
     * @param nativeStmt Native statement.
     * @param autoFlushFreq Automatic data flushing frequency, disabled if {@code 0}.
     * @param nodeBufSize Per node buffer size - see {@link IgniteDataStreamer#perNodeBufferSize(int)}
     * @param nodeParOps Per node parallel ops count - see {@link IgniteDataStreamer#perNodeParallelOperations(int)}
     * @param allowOverwrite Overwrite existing cache values on key duplication.
     * @return {@link IgniteDataStreamer} tailored to specific needs of given native statement based on its metadata;
     * {@code null} if given statement is a query.
     */
    public IgniteDataStreamer<?,?> createStreamer(String cacheName, PreparedStatement nativeStmt, long autoFlushFreq,
        int nodeBufSize, int nodeParOps, boolean allowOverwrite);
}<|MERGE_RESOLUTION|>--- conflicted
+++ resolved
@@ -231,32 +231,17 @@
     /**
      * Rebuilds all indexes of given type from hash index.
      *
-<<<<<<< HEAD
-     * @param spaceName Space name.
-     * @throws IgniteCheckedException If failed.
-     */
-    public void rebuildIndexesFromHash(String spaceName) throws IgniteCheckedException;
-=======
-     * @param cacheName Cache name.
-     * @param type Type descriptor.
-     * @throws IgniteCheckedException If failed.
-     */
-    public void rebuildIndexesFromHash(String cacheName, GridQueryTypeDescriptor type) throws IgniteCheckedException;
->>>>>>> 8c75e4de
+     * @param cacheName Cache name.
+     * @throws IgniteCheckedException If failed.
+     */
+    public void rebuildIndexesFromHash(String cacheName) throws IgniteCheckedException;
 
     /**
      * Marks all indexes of given type for rebuild from hash index, making them unusable until rebuild finishes.
      *
-<<<<<<< HEAD
-     * @param spaceName Space name.
-     */
-    public void markForRebuildFromHash(String spaceName);
-=======
-     * @param cacheName Cache name.
-     * @param type Type descriptor.
-     */
-    public void markForRebuildFromHash(String cacheName, GridQueryTypeDescriptor type);
->>>>>>> 8c75e4de
+     * @param cacheName Cache name.
+     */
+    public void markForRebuildFromHash(String cacheName);
 
     /**
      * Returns backup filter.
