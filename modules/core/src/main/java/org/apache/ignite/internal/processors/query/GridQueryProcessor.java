/*
 * Licensed to the Apache Software Foundation (ASF) under one or more
 * contributor license agreements.  See the NOTICE file distributed with
 * this work for additional information regarding copyright ownership.
 * The ASF licenses this file to You under the Apache License, Version 2.0
 * (the "License"); you may not use this file except in compliance with
 * the License.  You may obtain a copy of the License at
 *
 *      http://www.apache.org/licenses/LICENSE-2.0
 *
 * Unless required by applicable law or agreed to in writing, software
 * distributed under the License is distributed on an "AS IS" BASIS,
 * WITHOUT WARRANTIES OR CONDITIONS OF ANY KIND, either express or implied.
 * See the License for the specific language governing permissions and
 * limitations under the License.
 */

package org.apache.ignite.internal.processors.query;

import java.sql.PreparedStatement;
import java.sql.SQLException;
import java.util.concurrent.TimeUnit;
import java.lang.reflect.Field;
import java.lang.reflect.Method;
import java.math.BigDecimal;
import java.sql.Time;
import java.sql.Timestamp;
import java.util.ArrayList;
import java.util.Collection;
import java.util.Collections;
import java.util.Comparator;
import java.util.HashMap;
import java.util.HashSet;
import java.util.Iterator;
import java.util.LinkedHashMap;
import java.util.List;
import java.util.Map;
import java.util.Set;
import java.util.TreeSet;
import java.util.UUID;
import java.util.concurrent.ConcurrentMap;
import java.util.concurrent.ExecutorService;
import javax.cache.Cache;
import javax.cache.CacheException;
import org.apache.ignite.IgniteCheckedException;
import org.apache.ignite.IgniteException;
import org.apache.ignite.binary.BinaryField;
import org.apache.ignite.binary.BinaryObject;
import org.apache.ignite.binary.BinaryObjectBuilder;
import org.apache.ignite.binary.BinaryType;
import org.apache.ignite.binary.Binarylizable;
import org.apache.ignite.cache.CacheTypeMetadata;
import org.apache.ignite.cache.QueryEntity;
import org.apache.ignite.cache.QueryIndex;
import org.apache.ignite.cache.QueryIndexType;
import org.apache.ignite.cache.affinity.AffinityKeyMapper;
import org.apache.ignite.cache.query.QueryCursor;
import org.apache.ignite.cache.query.SqlFieldsQuery;
import org.apache.ignite.cache.query.SqlQuery;
import org.apache.ignite.configuration.CacheConfiguration;
import org.apache.ignite.events.CacheQueryExecutedEvent;
import org.apache.ignite.internal.GridKernalContext;
import org.apache.ignite.internal.IgniteInternalFuture;
import org.apache.ignite.internal.binary.BinaryMarshaller;
import org.apache.ignite.internal.binary.BinaryObjectEx;
import org.apache.ignite.internal.processors.GridProcessorAdapter;
import org.apache.ignite.internal.processors.affinity.AffinityTopologyVersion;
import org.apache.ignite.internal.processors.cache.CacheEntryImpl;
import org.apache.ignite.internal.processors.cache.CacheObject;
import org.apache.ignite.internal.processors.cache.CacheObjectContext;
import org.apache.ignite.internal.processors.cache.GridCacheContext;
import org.apache.ignite.internal.processors.cache.GridCacheDefaultAffinityKeyMapper;
import org.apache.ignite.internal.processors.cache.IgniteCacheProxy;
import org.apache.ignite.internal.processors.cache.QueryCursorImpl;
import org.apache.ignite.internal.processors.cache.binary.CacheObjectBinaryProcessorImpl;
import org.apache.ignite.internal.processors.cache.query.CacheQueryFuture;
import org.apache.ignite.internal.processors.cache.query.CacheQueryType;
import org.apache.ignite.internal.processors.cache.query.GridCacheQueryType;
import org.apache.ignite.internal.processors.timeout.GridTimeoutProcessor;
import org.apache.ignite.internal.util.GridSpinBusyLock;
import org.apache.ignite.internal.util.future.GridCompoundFuture;
import org.apache.ignite.internal.util.future.GridFinishedFuture;
import org.apache.ignite.internal.util.lang.GridCloseableIterator;
import org.apache.ignite.internal.util.lang.GridClosureException;
import org.apache.ignite.internal.util.lang.IgniteOutClosureX;
import org.apache.ignite.internal.util.tostring.GridToStringExclude;
import org.apache.ignite.internal.util.tostring.GridToStringInclude;
import org.apache.ignite.internal.util.typedef.F;
import org.apache.ignite.internal.util.typedef.T2;
import org.apache.ignite.internal.util.typedef.internal.A;
import org.apache.ignite.internal.util.typedef.internal.S;
import org.apache.ignite.internal.util.typedef.internal.U;
import org.apache.ignite.internal.util.worker.GridWorker;
import org.apache.ignite.internal.util.worker.GridWorkerFuture;
import org.apache.ignite.lang.IgniteBiTuple;
import org.apache.ignite.lang.IgniteFuture;
import org.apache.ignite.spi.indexing.IndexingQueryFilter;
import org.jetbrains.annotations.Nullable;
import org.jsr166.ConcurrentHashMap8;

import static org.apache.ignite.events.EventType.EVT_CACHE_QUERY_EXECUTED;
import static org.apache.ignite.internal.IgniteComponentType.INDEXING;
import static org.apache.ignite.internal.processors.query.GridQueryIndexType.FULLTEXT;
import static org.apache.ignite.internal.processors.query.GridQueryIndexType.GEO_SPATIAL;
import static org.apache.ignite.internal.processors.query.GridQueryIndexType.SORTED;

/**
 * Indexing processor.
 */
public class GridQueryProcessor extends GridProcessorAdapter {
    /** */
    public static final String _VAL = "_val";

    /** */
    private static final Class<?> GEOMETRY_CLASS = U.classForName("com.vividsolutions.jts.geom.Geometry", null);

    /** Queries detail metrics eviction frequency. */
    private static final int QRY_DETAIL_METRICS_EVICTION_FREQ = 3_000;

    /** */
    private static final Set<Class<?>> SQL_TYPES = new HashSet<>(F.<Class<?>>asList(
        Integer.class,
        Boolean.class,
        Byte.class,
        Short.class,
        Long.class,
        BigDecimal.class,
        Double.class,
        Float.class,
        Time.class,
        Timestamp.class,
        java.util.Date.class,
        java.sql.Date.class,
        String.class,
        UUID.class,
        byte[].class
    ));

    /** For tests. */
    public static Class<? extends GridQueryIndexing> idxCls;

    /** */
    private final GridSpinBusyLock busyLock = new GridSpinBusyLock();

    /** Type descriptors. */
    private final Map<TypeId, TypeDescriptor> types = new ConcurrentHashMap8<>();

    /** Type descriptors. */
    private final ConcurrentMap<TypeName, TypeDescriptor> typesByName = new ConcurrentHashMap8<>();

    /** */
    private ExecutorService execSvc;

    /** */
    private final GridQueryIndexing idx;

    /** */
    private GridTimeoutProcessor.CancelableTask qryDetailMetricsEvictTask;

    /** */
    private static final ThreadLocal<AffinityTopologyVersion> requestTopVer = new ThreadLocal<>();

    /**
     * @param ctx Kernal context.
     */
    public GridQueryProcessor(GridKernalContext ctx) throws IgniteCheckedException {
        super(ctx);

        if (idxCls != null) {
            idx = U.newInstance(idxCls);

            idxCls = null;
        }
        else
            idx = INDEXING.inClassPath() ? U.<GridQueryIndexing>newInstance(INDEXING.className()) : null;
    }

    /** {@inheritDoc} */
    @Override public void start() throws IgniteCheckedException {
        super.start();

        if (idx != null) {
            ctx.resource().injectGeneric(idx);

            execSvc = ctx.getExecutorService();

            idx.start(ctx, busyLock);
        }

        // Schedule queries detail metrics eviction.
        qryDetailMetricsEvictTask = ctx.timeout().schedule(new Runnable() {
            @Override public void run() {
                for (IgniteCacheProxy cache : ctx.cache().jcaches())
                    cache.context().queries().evictDetailMetrics();
            }
        }, QRY_DETAIL_METRICS_EVICTION_FREQ, QRY_DETAIL_METRICS_EVICTION_FREQ);
    }

    /**
     * @param ccfg Cache configuration.
     * @return {@code true} If query index must be enabled for this cache.
     */
    public static boolean isEnabled(CacheConfiguration<?,?> ccfg) {
        return !F.isEmpty(ccfg.getIndexedTypes()) ||
            !F.isEmpty(ccfg.getTypeMetadata()) ||
            !F.isEmpty(ccfg.getQueryEntities());
    }

    /**
     * @return {@code true} If indexing module is in classpath and successfully initialized.
     */
    public boolean moduleEnabled() {
        return idx != null;
    }

    /**
     * @param cctx Cache context.
     * @throws IgniteCheckedException If failed.
     */
    private void initializeCache(GridCacheContext<?, ?> cctx) throws IgniteCheckedException {
        CacheConfiguration<?,?> ccfg = cctx.config();

        idx.registerCache(cctx, cctx.config());

        try {
            List<Class<?>> mustDeserializeClss = null;

            boolean binaryEnabled = ctx.cacheObjects().isBinaryEnabled(ccfg);

            CacheObjectContext coCtx = binaryEnabled ? ctx.cacheObjects().contextForCache(ccfg) : null;

            if (!F.isEmpty(ccfg.getQueryEntities())) {
                for (QueryEntity qryEntity : ccfg.getQueryEntities()) {
                    if (F.isEmpty(qryEntity.getValueType()))
                        throw new IgniteCheckedException("Value type is not set: " + qryEntity);

                    TypeDescriptor desc = new TypeDescriptor();

                    // Key and value classes still can be available if they are primitive or JDK part.
                    // We need that to set correct types for _key and _val columns.
                    Class<?> keyCls = U.classForName(qryEntity.getKeyType(), null);
                    Class<?> valCls = U.classForName(qryEntity.getValueType(), null);

                    // If local node has the classes and they are externalizable, we must use reflection properties.
                    boolean keyMustDeserialize = mustDeserializeBinary(keyCls);
                    boolean valMustDeserialize = mustDeserializeBinary(valCls);

                    boolean keyOrValMustDeserialize = keyMustDeserialize || valMustDeserialize;

                    if (keyCls == null)
                        keyCls = Object.class;

                    String simpleValType = ((valCls == null) ? typeName(qryEntity.getValueType()) : typeName(valCls));

                    desc.name(simpleValType);

                    desc.tableName(qryEntity.getTableName());

                    if (binaryEnabled && !keyOrValMustDeserialize) {
                        // Safe to check null.
                        if (SQL_TYPES.contains(valCls))
                            desc.valueClass(valCls);
                        else
                            desc.valueClass(Object.class);

                        if (SQL_TYPES.contains(keyCls))
                            desc.keyClass(keyCls);
                        else
                            desc.keyClass(Object.class);
                    }
                    else {
                        if (keyCls == null)
                            throw new IgniteCheckedException("Failed to find key class in the node classpath " +
                                "(use default marshaller to enable binary objects): " + qryEntity.getKeyType());

                        if (valCls == null)
                            throw new IgniteCheckedException("Failed to find value class in the node classpath " +
                                "(use default marshaller to enable binary objects) : " + qryEntity.getValueType());

                        desc.valueClass(valCls);
                        desc.keyClass(keyCls);
                    }

                    desc.keyTypeName(qryEntity.getKeyType());
                    desc.valueTypeName(qryEntity.getValueType());

                    if (binaryEnabled && keyOrValMustDeserialize) {
                        if (mustDeserializeClss == null)
                            mustDeserializeClss = new ArrayList<>();

                        if (keyMustDeserialize)
                            mustDeserializeClss.add(keyCls);

                        if (valMustDeserialize)
                            mustDeserializeClss.add(valCls);
                    }

                    TypeId typeId;
                    TypeId altTypeId = null;

                    if (valCls == null || (binaryEnabled && !keyOrValMustDeserialize)) {
                        processBinaryMeta(qryEntity, desc);

                        typeId = new TypeId(ccfg.getName(), ctx.cacheObjects().typeId(qryEntity.getValueType()));

                        if (valCls != null)
                            altTypeId = new TypeId(ccfg.getName(), valCls);

                        if (!cctx.customAffinityMapper() && qryEntity.getKeyType() != null) {
                            // Need to setup affinity key for distributed joins.
                            String affField = ctx.cacheObjects().affinityField(qryEntity.getKeyType());

                            if (affField != null)
                                desc.affinityKey(affField);
                        }
                    }
                    else {
                        processClassMeta(qryEntity, desc, coCtx);

                        AffinityKeyMapper keyMapper = cctx.config().getAffinityMapper();

                        if (keyMapper instanceof GridCacheDefaultAffinityKeyMapper) {
                            String affField =
                                ((GridCacheDefaultAffinityKeyMapper)keyMapper).affinityKeyPropertyName(desc.keyCls);

                            if (affField != null)
                                desc.affinityKey(affField);
                        }

                        typeId = new TypeId(ccfg.getName(), valCls);
                        altTypeId = new TypeId(ccfg.getName(), ctx.cacheObjects().typeId(qryEntity.getValueType()));
                    }

                    addTypeByName(ccfg, desc);
                    types.put(typeId, desc);

                    if (altTypeId != null)
                        types.put(altTypeId, desc);

                    desc.registered(idx.registerType(ccfg.getName(), desc));
                }
            }

            if (!F.isEmpty(ccfg.getTypeMetadata())) {
                for (CacheTypeMetadata meta : ccfg.getTypeMetadata()) {
                    if (F.isEmpty(meta.getValueType()))
                        throw new IgniteCheckedException("Value type is not set: " + meta);

                    if (meta.getQueryFields().isEmpty() && meta.getAscendingFields().isEmpty() &&
                        meta.getDescendingFields().isEmpty() && meta.getGroups().isEmpty())
                        continue;

                    TypeDescriptor desc = new TypeDescriptor();

                    // Key and value classes still can be available if they are primitive or JDK part.
                    // We need that to set correct types for _key and _val columns.
                    Class<?> keyCls = U.classForName(meta.getKeyType(), null);
                    Class<?> valCls = U.classForName(meta.getValueType(), null);

                    // If local node has the classes and they are externalizable, we must use reflection properties.
                    boolean keyMustDeserialize = mustDeserializeBinary(keyCls);
                    boolean valMustDeserialize = mustDeserializeBinary(valCls);

                    boolean keyOrValMustDeserialize = keyMustDeserialize || valMustDeserialize;

                    if (keyCls == null)
                        keyCls = Object.class;

                    String simpleValType = meta.getSimpleValueType();

                    if (simpleValType == null)
                        simpleValType = typeName(meta.getValueType());

                    desc.name(simpleValType);

                    if (binaryEnabled && !keyOrValMustDeserialize) {
                        // Safe to check null.
                        if (SQL_TYPES.contains(valCls))
                            desc.valueClass(valCls);
                        else
                            desc.valueClass(Object.class);

                        if (SQL_TYPES.contains(keyCls))
                            desc.keyClass(keyCls);
                        else
                            desc.keyClass(Object.class);
                    }
                    else {
                        desc.valueClass(valCls);
                        desc.keyClass(keyCls);
                    }

                    desc.keyTypeName(meta.getKeyType());
                    desc.valueTypeName(meta.getValueType());

                    if (binaryEnabled && keyOrValMustDeserialize) {
                        if (mustDeserializeClss == null)
                            mustDeserializeClss = new ArrayList<>();

                        if (keyMustDeserialize)
                            mustDeserializeClss.add(keyCls);

                        if (valMustDeserialize)
                            mustDeserializeClss.add(valCls);
                    }

                    TypeId typeId;
                    TypeId altTypeId = null;

                    if (valCls == null || (binaryEnabled && !keyOrValMustDeserialize)) {
                        processBinaryMeta(meta, desc);

                        typeId = new TypeId(ccfg.getName(), ctx.cacheObjects().typeId(meta.getValueType()));

                        if (valCls != null)
                            altTypeId = new TypeId(ccfg.getName(), valCls);
                    }
                    else {
                        processClassMeta(meta, desc, coCtx);

                        typeId = new TypeId(ccfg.getName(), valCls);
                        altTypeId = new TypeId(ccfg.getName(), ctx.cacheObjects().typeId(meta.getValueType()));
                    }

                    addTypeByName(ccfg, desc);
                    types.put(typeId, desc);

                    if (altTypeId != null)
                        types.put(altTypeId, desc);

                    desc.registered(idx.registerType(ccfg.getName(), desc));
                }
            }

            // Indexed types must be translated to CacheTypeMetadata in CacheConfiguration.

            if (mustDeserializeClss != null) {
                U.warn(log, "Some classes in query configuration cannot be written in binary format " +
                    "because they either implement Externalizable interface or have writeObject/readObject methods. " +
                    "Instances of these classes will be deserialized in order to build indexes. Please ensure that " +
                    "all nodes have these classes in classpath. To enable binary serialization either implement " +
                    Binarylizable.class.getSimpleName() + " interface or set explicit serializer using " +
                    "BinaryTypeConfiguration.setSerializer() method: " + mustDeserializeClss);
            }
        }
        catch (IgniteCheckedException | RuntimeException e) {
            idx.unregisterCache(ccfg);

            throw e;
        }
    }

    /**
     * Check whether type still must be deserialized when binary marshaller is set.
     *
     * @param cls Class.
     * @return {@code True} if will be deserialized.
     */
    private boolean mustDeserializeBinary(Class cls) {
        if (cls != null && ctx.config().getMarshaller() instanceof BinaryMarshaller) {
            CacheObjectBinaryProcessorImpl proc0 = (CacheObjectBinaryProcessorImpl)ctx.cacheObjects();

            return proc0.binaryContext().mustDeserialize(cls);
        }
        else
            return false;
    }

    /**
     * @param ccfg Cache configuration.
     * @param desc Type descriptor.
     * @throws IgniteCheckedException If failed.
     */
    private void addTypeByName(CacheConfiguration<?, ?> ccfg, TypeDescriptor desc) throws IgniteCheckedException {
        if (typesByName.putIfAbsent(new TypeName(ccfg.getName(), desc.name()), desc) != null)
            throw new IgniteCheckedException("Type with name '" + desc.name() + "' already indexed " +
                "in cache '" + ccfg.getName() + "'.");
    }

    /** {@inheritDoc} */
    @Override public void onKernalStop(boolean cancel) {
        super.onKernalStop(cancel);

        if (cancel && idx != null)
            try {
                while (!busyLock.tryBlock(500))
                    idx.cancelAllQueries();

                return;
            }
            catch (InterruptedException ignored) {
                U.warn(log, "Interrupted while waiting for active queries cancellation.");

                Thread.currentThread().interrupt();
            }

        busyLock.block();
    }

    /** {@inheritDoc} */
    @Override public void stop(boolean cancel) throws IgniteCheckedException {
        super.stop(cancel);

        if (idx != null)
            idx.stop();

        U.closeQuiet(qryDetailMetricsEvictTask);
    }

    /** {@inheritDoc} */
    @Override public void onDisconnected(IgniteFuture<?> reconnectFut) throws IgniteCheckedException {
        if (idx != null)
            idx.onDisconnected(reconnectFut);
    }

    /**
     * @param cctx Cache context.
     * @throws IgniteCheckedException If failed.
     */
    public void onCacheStart(GridCacheContext cctx) throws IgniteCheckedException {
        if (idx == null)
            return;

        if (!busyLock.enterBusy())
            return;

        try {
            initializeCache(cctx);
        }
        finally {
            busyLock.leaveBusy();
        }
    }

    /**
     * @param cctx Cache context.
     */
    public void onCacheStop(GridCacheContext cctx) {
        if (idx == null)
            return;

        if (!busyLock.enterBusy())
            return;

        try {
            idx.unregisterCache(cctx.config());

            Iterator<Map.Entry<TypeId, TypeDescriptor>> it = types.entrySet().iterator();

            while (it.hasNext()) {
                Map.Entry<TypeId, TypeDescriptor> entry = it.next();

                if (F.eq(cctx.name(), entry.getKey().space)) {
                    it.remove();

                    typesByName.remove(new TypeName(cctx.name(), entry.getValue().name()));
                }
            }
        }
        catch (IgniteCheckedException e) {
            U.error(log, "Failed to clear indexing on cache stop (will ignore): " + cctx.name(), e);
        }
        finally {
            busyLock.leaveBusy();
        }
    }

    /**
     * Rebuilds all search indexes of given value type for given space of spi.
     *
     * @param space Space.
     * @param valTypeName Value type name.
     * @return Future that will be completed when rebuilding of all indexes is finished.
     */
    public IgniteInternalFuture<?> rebuildIndexes(@Nullable final String space, String valTypeName) {
        if (!busyLock.enterBusy())
            throw new IllegalStateException("Failed to rebuild indexes (grid is stopping).");

        try {
            return rebuildIndexes(
                space,
                typesByName.get(
                    new TypeName(
                        space,
                        valTypeName)));
        }
        finally {
            busyLock.leaveBusy();
        }
    }

    /**
     * @param space Space.
     * @param desc Type descriptor.
     * @return Future that will be completed when rebuilding of all indexes is finished.
     */
    private IgniteInternalFuture<?> rebuildIndexes(@Nullable final String space, @Nullable final TypeDescriptor desc) {
        if (idx == null)
            return new GridFinishedFuture<>(new IgniteCheckedException("Indexing is disabled."));

        if (desc == null || !desc.registered())
            return new GridFinishedFuture<Void>();

        final GridWorkerFuture<?> fut = new GridWorkerFuture<Void>();

        GridWorker w = new GridWorker(ctx.gridName(), "index-rebuild-worker", log) {
            @Override protected void body() {
                try {
                    idx.rebuildIndexes(space, desc);

                    fut.onDone();
                }
                catch (Exception e) {
                    fut.onDone(e);
                }
                catch (Throwable e) {
                    log.error("Failed to rebuild indexes for type: " + desc.name(), e);

                    fut.onDone(e);

                    if (e instanceof Error)
                        throw e;
                }
            }
        };

        fut.setWorker(w);

        execSvc.execute(w);

        return fut;
    }

    /**
     * Rebuilds all search indexes for given spi.
     *
     * @return Future that will be completed when rebuilding of all indexes is finished.
     */
    @SuppressWarnings("unchecked")
    public IgniteInternalFuture<?> rebuildAllIndexes() {
        if (!busyLock.enterBusy())
            throw new IllegalStateException("Failed to get space size (grid is stopping).");

        try {
            GridCompoundFuture<?, ?> fut = new GridCompoundFuture<Object, Object>();

            for (Map.Entry<TypeId, TypeDescriptor> e : types.entrySet())
                fut.add((IgniteInternalFuture)rebuildIndexes(e.getKey().space, e.getValue()));

            fut.markInitialized();

            return fut;
        }
        finally {
            busyLock.leaveBusy();
        }
    }

    /**
     * @param space Space name.
     * @return Cache object context.
     */
    private CacheObjectContext cacheObjectContext(String space) {
        return ctx.cache().internalCache(space).context().cacheObjectContext();
    }

    /**
     * Writes key-value pair to index.
     *
     * @param space Space.
     * @param key Key.
     * @param val Value.
     * @param ver Cache entry version.
     * @param expirationTime Expiration time or 0 if never expires.
     * @throws IgniteCheckedException In case of error.
     */
    @SuppressWarnings("unchecked")
    public void store(final String space, final CacheObject key, final CacheObject val,
        byte[] ver, long expirationTime) throws IgniteCheckedException {
        assert key != null;
        assert val != null;

        if (log.isDebugEnabled())
            log.debug("Store [space=" + space + ", key=" + key + ", val=" + val + "]");

        CacheObjectContext coctx = null;

        if (idx == null)
            return;

        if (!busyLock.enterBusy())
            return;

        try {
            if (coctx == null)
                coctx = cacheObjectContext(space);

            Class<?> valCls = null;

            TypeId id;

            boolean binaryVal = ctx.cacheObjects().isBinaryObject(val);

            if (binaryVal) {
                int typeId = ctx.cacheObjects().typeId(val);

                id = new TypeId(space, typeId);
            }
            else {
                valCls = val.value(coctx, false).getClass();

                id = new TypeId(space, valCls);
            }

            TypeDescriptor desc = types.get(id);

            if (desc == null || !desc.registered())
                return;

            if (!binaryVal && !desc.valueClass().isAssignableFrom(valCls))
                throw new IgniteCheckedException("Failed to update index due to class name conflict" +
                    "(multiple classes with same simple name are stored in the same cache) " +
                    "[expCls=" + desc.valueClass().getName() + ", actualCls=" + valCls.getName() + ']');

            if (!ctx.cacheObjects().isBinaryObject(key)) {
                Class<?> keyCls = key.value(coctx, false).getClass();

                if (!desc.keyClass().isAssignableFrom(keyCls))
                    throw new IgniteCheckedException("Failed to update index, incorrect key class [expCls=" +
                        desc.keyClass().getName() + ", actualCls=" + keyCls.getName() + "]");
            }

            idx.store(space, desc, key, val, ver, expirationTime);
        }
        finally {
            busyLock.leaveBusy();
        }
    }

    /**
     * @throws IgniteCheckedException If failed.
     */
    private void checkEnabled() throws IgniteCheckedException {
        if (idx == null)
            throw new IgniteCheckedException("Indexing is disabled.");
    }

    /**
     * @throws IgniteException If indexing is disabled.
     */
    private void checkxEnabled() throws IgniteException {
        if (idx == null)
            throw new IgniteException("Failed to execute query because indexing is disabled (consider adding module " +
                INDEXING.module() + " to classpath or moving it from 'optional' to 'libs' folder).");
    }

    /**
     * @param space Space.
     * @param clause Clause.
     * @param params Parameters collection.
     * @param resType Result type.
     * @param filters Filters.
     * @return Key/value rows.
     * @throws IgniteCheckedException If failed.
     */
    @SuppressWarnings("unchecked")
    public <K, V> GridCloseableIterator<IgniteBiTuple<K, V>> query(final String space, final String clause,
        final Collection<Object> params, final String resType, final IndexingQueryFilter filters)
        throws IgniteCheckedException {
        checkEnabled();

        if (!busyLock.enterBusy())
            throw new IllegalStateException("Failed to execute query (grid is stopping).");

        try {
            final GridCacheContext<?, ?> cctx = ctx.cache().internalCache(space).context();

            return executeQuery(GridCacheQueryType.SQL_FIELDS, clause, cctx, new IgniteOutClosureX<GridCloseableIterator<IgniteBiTuple<K, V>>>() {
                @Override public GridCloseableIterator<IgniteBiTuple<K, V>> applyx() throws IgniteCheckedException {
                    TypeDescriptor type = typesByName.get(new TypeName(space, resType));

                    if (type == null || !type.registered())
                        throw new CacheException("Failed to find SQL table for type: " + resType);

                    return idx.queryLocalSql(space, clause, null, params, type, filters);
                }
            }, false);
        }
        finally {
            busyLock.leaveBusy();
        }
    }

    /**
     * @param cctx Cache context.
     * @param qry Query.
     * @return Cursor.
     */
    public QueryCursor<List<?>> queryTwoStep(final GridCacheContext<?,?> cctx, final SqlFieldsQuery qry) {
        checkxEnabled();

        if (!busyLock.enterBusy())
            throw new IllegalStateException("Failed to execute query (grid is stopping).");

        try {
            return executeQuery(GridCacheQueryType.SQL_FIELDS, qry.getSql(), cctx, new IgniteOutClosureX<QueryCursor<List<?>>>() {
                @Override public QueryCursor<List<?>> applyx() throws IgniteCheckedException {
                    return idx.queryTwoStep(cctx, qry, null);
                }
            }, true);
        }
        catch (IgniteCheckedException e) {
            throw new IgniteException(e);
        }
        finally {
            busyLock.leaveBusy();
        }
    }

    /**
     * @param cctx Cache context.
     * @param qry Query.
     * @return Cursor.
     */
    public <K,V> QueryCursor<Cache.Entry<K,V>> queryTwoStep(final GridCacheContext<?,?> cctx, final SqlQuery qry) {
        checkxEnabled();

        if (!busyLock.enterBusy())
            throw new IllegalStateException("Failed to execute query (grid is stopping).");

        try {
            return executeQuery(GridCacheQueryType.SQL, qry.getSql(), cctx, new IgniteOutClosureX<QueryCursor<Cache.Entry<K, V>>>() {
                @Override public QueryCursor<Cache.Entry<K, V>> applyx() throws IgniteCheckedException {
                    return idx.queryTwoStep(cctx, qry);
                }
            }, true);
        }
        catch (IgniteCheckedException e) {
            throw new IgniteException(e);
        }
        finally {
            busyLock.leaveBusy();
        }
    }

    /**
     * @param cctx Cache context.
     * @param qry Query.
     * @param keepBinary Keep binary flag.
     * @return Cursor.
     */
    public <K, V> Iterator<Cache.Entry<K, V>> queryLocal(
        final GridCacheContext<?, ?> cctx,
        final SqlQuery qry,
        final boolean keepBinary
    ) {
        if (!busyLock.enterBusy())
            throw new IllegalStateException("Failed to execute query (grid is stopping).");

        try {
            return executeQuery(GridCacheQueryType.SQL, qry.getSql(), cctx,
                new IgniteOutClosureX<Iterator<Cache.Entry<K, V>>>() {
                    @Override public Iterator<Cache.Entry<K, V>> applyx() throws IgniteCheckedException {
                        String space = cctx.name();
                        String type = qry.getType();
                        String sqlQry = qry.getSql();
                        Object[] params = qry.getArgs();

                        TypeDescriptor typeDesc = typesByName.get(
                            new TypeName(
                                space,
                                type));

                        if (typeDesc == null || !typeDesc.registered())
                            throw new CacheException("Failed to find SQL table for type: " + type);

                        final GridCloseableIterator<IgniteBiTuple<K, V>> i = idx.queryLocalSql(
                            space,
                            qry.getSql(),
                            qry.getAlias(),
                            F.asList(params),
                            typeDesc,
                            idx.backupFilter(requestTopVer.get(), null));

                        sendQueryExecutedEvent(
                            sqlQry,
                            params);

                        return new ClIter<Cache.Entry<K, V>>() {
                            @Override public void close() throws Exception {
                                i.close();
                            }

                            @Override public boolean hasNext() {
                                return i.hasNext();
                            }

                            @Override public Cache.Entry<K, V> next() {
                                IgniteBiTuple<K, V> t = i.next();

                                return new CacheEntryImpl<>(
                                    (K)cctx.unwrapBinaryIfNeeded(t.getKey(), keepBinary, false),
                                    (V)cctx.unwrapBinaryIfNeeded(t.getValue(), keepBinary, false));
                            }

                            @Override public void remove() {
                                throw new UnsupportedOperationException();
                            }
                        };
                    }
                }, true);
        }
        catch (IgniteCheckedException e) {
            throw new CacheException(e);
        }
        finally {
            busyLock.leaveBusy();
        }
    }

    /**
     * Collect queries that already running more than specified duration.
     *
     * @param duration Duration to check.
     * @return Collection of long running queries.
     */
    public Collection<GridRunningQueryInfo> runningQueries(long duration) {
        if (moduleEnabled())
            return idx.runningQueries(duration);

        return Collections.emptyList();
    }

    /**
     * Cancel specified queries.
     *
     * @param queries Queries ID's to cancel.
     */
    public void cancelQueries(Collection<Long> queries) {
        if (moduleEnabled())
            idx.cancelQueries(queries);
    }

    /**
     * @param sqlQry Sql query.
     * @param params Params.
     */
    private void sendQueryExecutedEvent(String sqlQry, Object[] params) {
        if (ctx.event().isRecordable(EVT_CACHE_QUERY_EXECUTED)) {
            ctx.event().record(new CacheQueryExecutedEvent<>(
                ctx.discovery().localNode(),
                "SQL query executed.",
                EVT_CACHE_QUERY_EXECUTED,
                CacheQueryType.SQL.name(),
                null,
                null,
                sqlQry,
                null,
                null,
                params,
                null,
                null));
        }
    }

    /**
     *
     * @param schema Schema.
     * @param sql Query.
     * @return {@link PreparedStatement} from underlying engine to supply metadata to Prepared - most likely H2.
     */
    public PreparedStatement prepareNativeStatement(String schema, String sql) throws SQLException {
        checkxEnabled();

        return idx.prepareNativeStatement(schema, sql);
    }

    /**
     * @param timeout Timeout.
     * @param timeUnit Time unit.
     * @return Converted time.
     */
    public static int validateTimeout(int timeout, TimeUnit timeUnit) {
        A.ensure(timeUnit != TimeUnit.MICROSECONDS && timeUnit != TimeUnit.NANOSECONDS,
            "timeUnit minimal resolution is millisecond.");

        A.ensure(timeout >= 0, "timeout value should be non-negative.");

        long tmp = TimeUnit.MILLISECONDS.convert(timeout, timeUnit);

        A.ensure(timeout <= Integer.MAX_VALUE, "timeout value too large.");

        return (int) tmp;
    }

    /**
     * Closeable iterator.
     */
    private interface ClIter<X> extends AutoCloseable, Iterator<X> {
        // No-op.
    }

    /**
     * @param cctx Cache context.
     * @param qry Query.
     * @return Iterator.
     */
    public QueryCursor<List<?>> queryLocalFields(final GridCacheContext<?, ?> cctx, final SqlFieldsQuery qry) {
        if (!busyLock.enterBusy())
            throw new IllegalStateException("Failed to execute query (grid is stopping).");

        try {
            final boolean keepBinary = cctx.keepBinary();

            return executeQuery(GridCacheQueryType.SQL_FIELDS, qry.getSql(), cctx, new IgniteOutClosureX<QueryCursor<List<?>>>() {
                @Override public QueryCursor<List<?>> applyx() throws IgniteCheckedException {
                    final String space = cctx.name();
                    final String sql = qry.getSql();
                    final Object[] args = qry.getArgs();
                    final GridQueryCancel cancel = new GridQueryCancel();

                    final GridQueryFieldsResult res = idx.queryLocalSqlFields(space, sql, F.asList(args),
                        idx.backupFilter(requestTopVer.get(), null), qry.isEnforceJoinOrder(), qry.getTimeout(), cancel);

                    QueryCursorImpl<List<?>> cursor = new QueryCursorImpl<>(new Iterable<List<?>>() {
                        @Override public Iterator<List<?>> iterator() {
                            try {
                                sendQueryExecutedEvent(sql, args);

                                return new GridQueryCacheObjectsIterator(res.iterator(), cctx, keepBinary);
                            }
                            catch (IgniteCheckedException e) {
                                throw new IgniteException(e);
                            }
                        }
                    }, cancel);

                    cursor.fieldsMeta(res.metaData());

                    return cursor;
                }
            }, true);
        }
        catch (IgniteCheckedException e) {
            throw new CacheException(e);
        }
        finally {
            busyLock.leaveBusy();
        }
    }

    /**
     * @param space Space.
     * @param key Key.
     * @throws IgniteCheckedException Thrown in case of any errors.
     */
    public void remove(String space, CacheObject key, CacheObject val) throws IgniteCheckedException {
        assert key != null;

        if (log.isDebugEnabled())
            log.debug("Remove [space=" + space + ", key=" + key + ", val=" + val + "]");

        if (idx == null)
            return;

        if (!busyLock.enterBusy())
            throw new IllegalStateException("Failed to remove from index (grid is stopping).");

        try {
            idx.remove(space, key, val);
        }
        finally {
            busyLock.leaveBusy();
        }
    }

    /**
     * Checks if the given class can be mapped to a simple SQL type.
     *
     * @param cls Class.
     * @return {@code true} If can.
     */
    public static boolean isSqlType(Class<?> cls) {
        cls = U.box(cls);

        return SQL_TYPES.contains(cls) || isGeometryClass(cls);
    }

    /**
     * Checks if the given class is GEOMETRY.
     *
     * @param cls Class.
     * @return {@code true} If this is geometry.
     */
    public static boolean isGeometryClass(Class<?> cls) {
        return GEOMETRY_CLASS != null && GEOMETRY_CLASS.isAssignableFrom(cls);
    }

    /**
     * Gets type name by class.
     *
     * @param cls Class.
     * @return Type name.
     */
    public static String typeName(Class<?> cls) {
        String typeName = cls.getSimpleName();

        // To protect from failure on anonymous classes.
        if (F.isEmpty(typeName)) {
            String pkg = cls.getPackage().getName();

            typeName = cls.getName().substring(pkg.length() + (pkg.isEmpty() ? 0 : 1));
        }

        if (cls.isArray()) {
            assert typeName.endsWith("[]");

            typeName = typeName.substring(0, typeName.length() - 2) + "_array";
        }

        return typeName;
    }

    /**
     * Gets type name by class.
     *
     * @param clsName Class name.
     * @return Type name.
     */
    public static String typeName(String clsName) {
        int pkgEnd = clsName.lastIndexOf('.');

        if (pkgEnd >= 0 && pkgEnd < clsName.length() - 1)
            clsName = clsName.substring(pkgEnd + 1);

        if (clsName.endsWith("[]"))
            clsName = clsName.substring(0, clsName.length() - 2) + "_array";

        int parentEnd = clsName.lastIndexOf('$');

        if (parentEnd >= 0)
            clsName = clsName.substring(parentEnd + 1);

        return clsName;
    }

    /**
     * @param space Space.
     * @param clause Clause.
     * @param resType Result type.
     * @param filters Key and value filters.
     * @param <K> Key type.
     * @param <V> Value type.
     * @return Key/value rows.
     * @throws IgniteCheckedException If failed.
     */
    @SuppressWarnings("unchecked")
    public <K, V> GridCloseableIterator<IgniteBiTuple<K, V>> queryText(final String space, final String clause,
        final String resType, final IndexingQueryFilter filters) throws IgniteCheckedException {
        checkEnabled();

        if (!busyLock.enterBusy())
            throw new IllegalStateException("Failed to execute query (grid is stopping).");

        try {
            final GridCacheContext<?, ?> cctx = ctx.cache().internalCache(space).context();

            return executeQuery(GridCacheQueryType.TEXT, clause, cctx,
                new IgniteOutClosureX<GridCloseableIterator<IgniteBiTuple<K, V>>>() {
                    @Override public GridCloseableIterator<IgniteBiTuple<K, V>> applyx() throws IgniteCheckedException {
                        TypeDescriptor type = typesByName.get(new TypeName(space, resType));

                        if (type == null || !type.registered())
                            throw new CacheException("Failed to find SQL table for type: " + resType);

                        return idx.queryLocalText(
                            space,
                            clause,
                            type,
                            filters);
                    }
                }, true);
        }
        finally {
            busyLock.leaveBusy();
        }
    }

    /**
     * Will be called when entry for key will be swapped.
     *
     * @param spaceName Space name.
     * @param key key.
     * @throws IgniteCheckedException If failed.
     */
    public void onSwap(String spaceName, CacheObject key) throws IgniteCheckedException {
        if (log.isDebugEnabled())
            log.debug("Swap [space=" + spaceName + ", key=" + key + "]");

        if (idx == null)
            return;

        if (!busyLock.enterBusy())
            throw new IllegalStateException("Failed to process swap event (grid is stopping).");

        try {
            idx.onSwap(
                spaceName,
                key);
        }
        finally {
            busyLock.leaveBusy();
        }
    }

    /**
     * Will be called when entry for key will be unswapped.
     *
     * @param spaceName Space name.
     * @param key Key.
     * @param val Value.
     * @throws IgniteCheckedException If failed.
     */
    public void onUnswap(String spaceName, CacheObject key, CacheObject val)
        throws IgniteCheckedException {
        if (log.isDebugEnabled())
            log.debug("Unswap [space=" + spaceName + ", key=" + key + ", val=" + val + "]");

        if (idx == null)
            return;

        if (!busyLock.enterBusy())
            throw new IllegalStateException("Failed to process swap event (grid is stopping).");

        try {
            idx.onUnswap(spaceName, key, val);
        }
        finally {
            busyLock.leaveBusy();
        }
    }

    /**
     * Removes index tables for all classes belonging to given class loader.
     *
     * @param space Space name.
     * @param ldr Class loader to undeploy.
     * @throws IgniteCheckedException If undeploy failed.
     */
    public void onUndeploy(@Nullable String space, ClassLoader ldr) throws IgniteCheckedException {
        if (log.isDebugEnabled())
            log.debug("Undeploy [space=" + space + "]");

        if (idx == null)
            return;

        if (!busyLock.enterBusy())
            throw new IllegalStateException("Failed to process undeploy event (grid is stopping).");

        try {
            Iterator<Map.Entry<TypeId, TypeDescriptor>> it = types.entrySet().iterator();

            while (it.hasNext()) {
                Map.Entry<TypeId, TypeDescriptor> e = it.next();

                if (!F.eq(e.getKey().space, space))
                    continue;

                TypeDescriptor desc = e.getValue();

                if (ldr.equals(U.detectClassLoader(desc.valCls)) || ldr.equals(U.detectClassLoader(desc.keyCls))) {
                    idx.unregisterType(e.getKey().space, desc);

                    it.remove();
                }
            }
        }
        finally {
            busyLock.leaveBusy();
        }
    }

    /**
     * Processes declarative metadata for class.
     *
     * @param meta Type metadata.
     * @param d Type descriptor.
     * @param coCtx Cache object context.
     * @throws IgniteCheckedException If failed.
     */
    private void processClassMeta(CacheTypeMetadata meta, TypeDescriptor d, CacheObjectContext coCtx)
        throws IgniteCheckedException {
        Map<String,String> aliases = meta.getAliases();

        if (aliases == null)
            aliases = Collections.emptyMap();

        Class<?> keyCls = d.keyClass();
        Class<?> valCls = d.valueClass();

        assert keyCls != null;
        assert valCls != null;

        for (Map.Entry<String, Class<?>> entry : meta.getAscendingFields().entrySet())
            addToIndex(d, keyCls, valCls, entry.getKey(), entry.getValue(), 0, IndexType.ASC, null, aliases, coCtx);

        for (Map.Entry<String, Class<?>> entry : meta.getDescendingFields().entrySet())
            addToIndex(d, keyCls, valCls, entry.getKey(), entry.getValue(), 0, IndexType.DESC, null, aliases, coCtx);

        for (String txtField : meta.getTextFields())
            addToIndex(d, keyCls, valCls, txtField, String.class, 0, IndexType.TEXT, null, aliases, coCtx);

        Map<String, LinkedHashMap<String, IgniteBiTuple<Class<?>, Boolean>>> grps = meta.getGroups();

        if (grps != null) {
            for (Map.Entry<String, LinkedHashMap<String, IgniteBiTuple<Class<?>, Boolean>>> entry : grps.entrySet()) {
                String idxName = entry.getKey();

                LinkedHashMap<String, IgniteBiTuple<Class<?>, Boolean>> idxFields = entry.getValue();

                int order = 0;

                for (Map.Entry<String, IgniteBiTuple<Class<?>, Boolean>> idxField : idxFields.entrySet()) {
                    Boolean descending = idxField.getValue().get2();

                    if (descending == null)
                        descending = false;

                    addToIndex(d, keyCls, valCls, idxField.getKey(), idxField.getValue().get1(), order,
                        descending ? IndexType.DESC : IndexType.ASC, idxName, aliases, coCtx);

                    order++;
                }
            }
        }

        for (Map.Entry<String, Class<?>> entry : meta.getQueryFields().entrySet()) {
            ClassProperty prop = buildClassProperty(
                keyCls,
                valCls,
                entry.getKey(),
                entry.getValue(),
                aliases,
                coCtx);

            d.addProperty(prop, false);
        }
    }

    /**
     * @param d Type descriptor.
     * @param keyCls Key class.
     * @param valCls Value class.
     * @param pathStr Path string.
     * @param resType Result type.
     * @param idxOrder Order number in index or {@code -1} if no need to index.
     * @param idxType Index type.
     * @param idxName Index name.
     * @param aliases Aliases.
     * @throws IgniteCheckedException If failed.
     */
    private void addToIndex(
        TypeDescriptor d,
        Class<?> keyCls,
        Class<?> valCls,
        String pathStr,
        Class<?> resType,
        int idxOrder,
        IndexType idxType,
        String idxName,
        Map<String,String> aliases,
        CacheObjectContext coCtx
    ) throws IgniteCheckedException {
        String propName;
        Class<?> propCls;

        if (_VAL.equals(pathStr)) {
            propName = _VAL;
            propCls = valCls;
        }
        else {
            ClassProperty prop = buildClassProperty(
                keyCls,
                valCls,
                pathStr,
                resType,
                aliases,
                coCtx);

            d.addProperty(prop, false);

            propName = prop.name();
            propCls = prop.type();
        }

        if (idxType != null) {
            if (idxName == null)
                idxName = propName + "_idx";

            if (idxOrder == 0) // Add index only on the first field.
                d.addIndex(idxName, isGeometryClass(propCls) ? GEO_SPATIAL : SORTED);

            if (idxType == IndexType.TEXT)
                d.addFieldToTextIndex(propName);
            else
                d.addFieldToIndex(idxName, propName, idxOrder, idxType == IndexType.DESC);
        }
    }

    /**
     * Processes declarative metadata for binary object.
     *
     * @param meta Declared metadata.
     * @param d Type descriptor.
     * @throws IgniteCheckedException If failed.
     */
    private void processBinaryMeta(CacheTypeMetadata meta, TypeDescriptor d)
        throws IgniteCheckedException {
        Map<String,String> aliases = meta.getAliases();

        if (aliases == null)
            aliases = Collections.emptyMap();

        for (Map.Entry<String, Class<?>> entry : meta.getAscendingFields().entrySet()) {
            BinaryProperty prop = buildBinaryProperty(entry.getKey(), entry.getValue(), aliases, null);

            d.addProperty(prop, false);

            String idxName = prop.name() + "_idx";

            d.addIndex(idxName, isGeometryClass(prop.type()) ? GEO_SPATIAL : SORTED);

            d.addFieldToIndex(idxName, prop.name(), 0, false);
        }

        for (Map.Entry<String, Class<?>> entry : meta.getDescendingFields().entrySet()) {
            BinaryProperty prop = buildBinaryProperty(entry.getKey(), entry.getValue(), aliases, null);

            d.addProperty(prop, false);

            String idxName = prop.name() + "_idx";

            d.addIndex(idxName, isGeometryClass(prop.type()) ? GEO_SPATIAL : SORTED);

            d.addFieldToIndex(idxName, prop.name(), 0, true);
        }

        for (String txtIdx : meta.getTextFields()) {
            BinaryProperty prop = buildBinaryProperty(txtIdx, String.class, aliases, null);

            d.addProperty(prop, false);

            d.addFieldToTextIndex(prop.name());
        }

        Map<String, LinkedHashMap<String, IgniteBiTuple<Class<?>, Boolean>>> grps = meta.getGroups();

        if (grps != null) {
            for (Map.Entry<String, LinkedHashMap<String, IgniteBiTuple<Class<?>, Boolean>>> entry : grps.entrySet()) {
                String idxName = entry.getKey();

                LinkedHashMap<String, IgniteBiTuple<Class<?>, Boolean>> idxFields = entry.getValue();

                int order = 0;

                for (Map.Entry<String, IgniteBiTuple<Class<?>, Boolean>> idxField : idxFields.entrySet()) {
                    BinaryProperty prop = buildBinaryProperty(idxField.getKey(), idxField.getValue().get1(), aliases,
                        null);

                    d.addProperty(prop, false);

                    Boolean descending = idxField.getValue().get2();

                    d.addFieldToIndex(idxName, prop.name(), order, descending != null && descending);

                    order++;
                }
            }
        }

        for (Map.Entry<String, Class<?>> entry : meta.getQueryFields().entrySet()) {
            BinaryProperty prop = buildBinaryProperty(entry.getKey(), entry.getValue(), aliases, null);

            if (!d.props.containsKey(prop.name()))
                d.addProperty(prop, false);
        }
    }

    /**
     * Processes declarative metadata for binary object.
     *
     * @param qryEntity Declared metadata.
     * @param d Type descriptor.
     * @throws IgniteCheckedException If failed.
     */
    private void processBinaryMeta(QueryEntity qryEntity, TypeDescriptor d) throws IgniteCheckedException {
        Map<String,String> aliases = qryEntity.getAliases();

        if (aliases == null)
            aliases = Collections.emptyMap();

        Set<String> keyFields = qryEntity.getKeyFields();

        // We have to distinguish between empty and null keyFields when the key is not of SQL type -
        // when a key is not of SQL type, absence of a field in nonnull keyFields tell us that this field
        // is a value field, and null keyFields tells us that current configuration
        // does not tell us anything about this field's ownership.
        boolean hasKeyFields = (keyFields != null);

        boolean isKeyClsSqlType = isSqlType(d.keyClass());

<<<<<<< HEAD
        if (hasKeyFields && !isKeyClsSqlType) {
            //ensure that 'keyFields' is case sensitive subset of 'fields'
            for (String keyField : keyFields) {
                if (!qryEntity.getFields().containsKey(keyField))
                    throw new IgniteCheckedException("QueryEntity 'keyFields' property must be a subset of keys " +
                        "from 'fields' property (case sensitive): " + keyField);
            }
        }

=======
>>>>>>> caa3acb5
        for (Map.Entry<String, String> entry : qryEntity.getFields().entrySet()) {
            Boolean isKeyField;

            if (isKeyClsSqlType) // We don't care about keyFields in this case - it might be null, or empty, or anything
                isKeyField = false;
            else
                isKeyField = (hasKeyFields ? keyFields.contains(entry.getKey()) : null);

            BinaryProperty prop = buildBinaryProperty(entry.getKey(), U.classForName(entry.getValue(), Object.class, true),
                aliases, isKeyField);

            d.addProperty(prop, false);
        }

        processIndexes(qryEntity, d);
    }

    /**
     * Processes declarative metadata for binary object.
     *
     * @param qryEntity Declared metadata.
     * @param d Type descriptor.
     * @throws IgniteCheckedException If failed.
     */
    private void processClassMeta(
        QueryEntity qryEntity,
        TypeDescriptor d,
        CacheObjectContext coCtx
    ) throws IgniteCheckedException {
        Map<String,String> aliases = qryEntity.getAliases();

        if (aliases == null)
            aliases = Collections.emptyMap();

        for (Map.Entry<String, String> entry : qryEntity.getFields().entrySet()) {
            ClassProperty prop = buildClassProperty(
                d.keyClass(),
                d.valueClass(),
                entry.getKey(),
                U.classForName(entry.getValue(), Object.class),
                aliases,
                coCtx);

            d.addProperty(prop, false);
        }

        processIndexes(qryEntity, d);
    }

    /**
     * Processes indexes based on query entity.
     *
     * @param qryEntity Query entity to process.
     * @param d Type descriptor to populate.
     * @throws IgniteCheckedException If failed to build index information.
     */
    private void processIndexes(QueryEntity qryEntity, TypeDescriptor d) throws IgniteCheckedException {
        if (!F.isEmpty(qryEntity.getIndexes())) {
            Map<String, String> aliases = qryEntity.getAliases();

            if (aliases == null)
                aliases = Collections.emptyMap();

            for (QueryIndex idx : qryEntity.getIndexes()) {
                String idxName = idx.getName();

                if (idxName == null)
                    idxName = QueryEntity.defaultIndexName(idx);

                if (idx.getIndexType() == QueryIndexType.SORTED || idx.getIndexType() == QueryIndexType.GEOSPATIAL) {
                    d.addIndex(idxName, idx.getIndexType() == QueryIndexType.SORTED ? SORTED : GEO_SPATIAL);

                    int i = 0;

                    for (Map.Entry<String, Boolean> entry : idx.getFields().entrySet()) {
                        String field = entry.getKey();
                        boolean asc = entry.getValue();

                        String alias = aliases.get(field);

                        if (alias != null)
                            field = alias;

                        d.addFieldToIndex(idxName, field, i++, !asc);
                    }
                }
                else {
                    assert idx.getIndexType() == QueryIndexType.FULLTEXT;

                    for (String field : idx.getFields().keySet()) {
                        String alias = aliases.get(field);

                        if (alias != null)
                            field = alias;

                        d.addFieldToTextIndex(field);
                    }
                }
            }
        }
    }

    /**
     * Builds binary object property.
     *
     * @param pathStr String representing path to the property. May contains dots '.' to identify
     *      nested fields.
     * @param resType Result type.
     * @param aliases Aliases.
     * @param isKeyField Key ownership flag, as defined in {@link QueryEntity#keyFields}: {@code true} if field belongs
     *      to key, {@code false} if it belongs to value, {@code null} if QueryEntity#keyFields is null.
     * @return Binary property.
     */
    private BinaryProperty buildBinaryProperty(String pathStr, Class<?> resType, Map<String, String> aliases,
        @Nullable Boolean isKeyField) throws IgniteCheckedException {
        String[] path = pathStr.split("\\.");

        BinaryProperty res = null;

        StringBuilder fullName = new StringBuilder();

        for (String prop : path) {
            if (fullName.length() != 0)
                fullName.append('.');

            fullName.append(prop);

            String alias = aliases.get(fullName.toString());

            // The key flag that we've found out is valid for the whole path.
            res = new BinaryProperty(prop, res, resType, isKeyField, alias);
        }

        return res;
    }

    /**
     * @param keyCls Key class.
     * @param valCls Value class.
     * @param pathStr Path string.
     * @param resType Result type.
     * @param aliases Aliases.
     * @return Class property.
     * @throws IgniteCheckedException If failed.
     */
    private static ClassProperty buildClassProperty(Class<?> keyCls, Class<?> valCls, String pathStr, Class<?> resType,
        Map<String,String> aliases, CacheObjectContext coCtx) throws IgniteCheckedException {
        ClassProperty res = buildClassProperty(
            true,
            keyCls,
            pathStr,
            resType,
            aliases,
            coCtx);

        if (res == null) // We check key before value consistently with BinaryProperty.
            res = buildClassProperty(false, valCls, pathStr, resType, aliases, coCtx);

        if (res == null)
            throw new IgniteCheckedException("Failed to initialize property '" + pathStr + "' of type '" +
                resType.getName() + "' for key class '" + keyCls + "' and value class '" + valCls + "'. " +
                "Make sure that one of these classes contains respective getter method or field.");

        return res;
    }

    /**
     * @param key If this is a key property.
     * @param cls Source type class.
     * @param pathStr String representing path to the property. May contains dots '.' to identify nested fields.
     * @param resType Expected result type.
     * @param aliases Aliases.
     * @return Property instance corresponding to the given path.
     */
    private static ClassProperty buildClassProperty(boolean key, Class<?> cls, String pathStr, Class<?> resType,
        Map<String,String> aliases, CacheObjectContext coCtx) {
        String[] path = pathStr.split("\\.");

        ClassProperty res = null;

        StringBuilder fullName = new StringBuilder();

        for (String prop : path) {
            if (fullName.length() != 0)
                fullName.append('.');

            fullName.append(prop);

            String alias = aliases.get(fullName.toString());

            PropertyAccessor accessor = findProperty(prop, cls);

            if (accessor == null)
                return null;

            ClassProperty tmp = new ClassProperty(accessor, key, alias, coCtx);

            tmp.parent(res);

            cls = tmp.type();

            res = tmp;
        }

        if (!U.box(resType).isAssignableFrom(U.box(res.type())))
            return null;

        return res;
    }

    /**
     * Gets types for space.
     *
     * @param space Space name.
     * @return Descriptors.
     */
    public Collection<GridQueryTypeDescriptor> types(@Nullable String space) {
        Collection<GridQueryTypeDescriptor> spaceTypes = new ArrayList<>(
            Math.min(10, types.size()));

        for (Map.Entry<TypeId, TypeDescriptor> e : types.entrySet()) {
            TypeDescriptor desc = e.getValue();

            if (desc.registered() && F.eq(e.getKey().space, space))
                spaceTypes.add(desc);
        }

        return spaceTypes;
    }

    /**
     * Gets type descriptor for space and type name.
     *
     * @param space Space name.
     * @param typeName Type name.
     * @return Type descriptor.
     * @throws IgniteCheckedException If failed.
     */
    public GridQueryTypeDescriptor type(@Nullable String space, String typeName) throws IgniteCheckedException {
        TypeDescriptor type = typesByName.get(new TypeName(space, typeName));

        if (type == null || !type.registered())
            throw new IgniteCheckedException("Failed to find type descriptor for type name: " + typeName);

        return type;
    }

    /**
     * @param qryType Query type.
     * @param qry Query description.
     * @param cctx Cache context.
     * @param clo Closure.
     * @param complete Complete.
     */
    public <R> R executeQuery(GridCacheQueryType qryType, String qry, GridCacheContext<?, ?> cctx, IgniteOutClosureX<R> clo, boolean complete)
        throws IgniteCheckedException {
        final long startTime = U.currentTimeMillis();

        Throwable err = null;

        R res = null;

        try {
            res = clo.apply();

            if (res instanceof CacheQueryFuture) {
                CacheQueryFuture fut = (CacheQueryFuture)res;

                err = fut.error();
            }

            return res;
        }
        catch (GridClosureException e) {
            err = e.unwrap();

            throw (IgniteCheckedException)err;
        }
        catch (CacheException e) {
            err = e;

            throw e;
        }
        catch (Exception e) {
            err = e;

            throw new IgniteCheckedException(e);
        }
        finally {
            boolean failed = err != null;

            long duration = U.currentTimeMillis() - startTime;

            if (complete || failed) {
                cctx.queries().collectMetrics(qryType, qry, startTime, duration, failed);

                if (log.isTraceEnabled())
                    log.trace("Query execution [startTime=" + startTime + ", duration=" + duration +
                        ", fail=" + failed + ", res=" + res + ']');
            }
        }
    }

    /**
     * Find a member (either a getter method or a field) with given name of given class.
     * @param prop Property name.
     * @param cls Class to search for a member in.
     * @return Member for given name.
     */
    @Nullable private static PropertyAccessor findProperty(String prop, Class<?> cls) {
        StringBuilder getBldr = new StringBuilder("get");
        getBldr.append(prop);
        getBldr.setCharAt(3, Character.toUpperCase(getBldr.charAt(3)));

        StringBuilder setBldr = new StringBuilder("set");
        setBldr.append(prop);
        setBldr.setCharAt(3, Character.toUpperCase(setBldr.charAt(3)));

        try {
            Method getter = cls.getMethod(getBldr.toString());

            Method setter;

            try {
                // Setter has to have the same name like 'setXxx' and single param of the same type
                // as the return type of the getter.
                setter = cls.getMethod(setBldr.toString(), getter.getReturnType());
            }
            catch (NoSuchMethodException ignore) {
                // Have getter, but no setter - return read-only accessor.
                return new ReadOnlyMethodsAccessor(getter, prop);
            }

            return new MethodsAccessor(getter, setter, prop);
        }
        catch (NoSuchMethodException ignore) {
            // No-op.
        }

        getBldr = new StringBuilder("is");
        getBldr.append(prop);
        getBldr.setCharAt(2, Character.toUpperCase(getBldr.charAt(2)));

        // We do nothing about setBldr here as it corresponds to setProperty name which is what we need
        // for boolean property setter as well
        try {
            Method getter = cls.getMethod(getBldr.toString());

            Method setter;

            try {
                // Setter has to have the same name like 'setXxx' and single param of the same type
                // as the return type of the getter.
                setter = cls.getMethod(setBldr.toString(), getter.getReturnType());
            }
            catch (NoSuchMethodException ignore) {
                // Have getter, but no setter - return read-only accessor.
                return new ReadOnlyMethodsAccessor(getter, prop);
            }

            return new MethodsAccessor(getter, setter, prop);
        }
        catch (NoSuchMethodException ignore) {
            // No-op.
        }

        Class cls0 = cls;

        while (cls0 != null)
            try {
                return new FieldAccessor(cls0.getDeclaredField(prop));
            }
            catch (NoSuchFieldException ignored) {
                cls0 = cls0.getSuperclass();
            }

        try {
            Method getter = cls.getMethod(prop);

            Method setter;

            try {
                // Setter has to have the same name and single param of the same type
                // as the return type of the getter.
                setter = cls.getMethod(prop, getter.getReturnType());
            }
            catch (NoSuchMethodException ignore) {
                // Have getter, but no setter - return read-only accessor.
                return new ReadOnlyMethodsAccessor(getter, prop);
            }

            return new MethodsAccessor(getter, setter, prop);
        }
        catch (NoSuchMethodException ignored) {
            // No-op.
        }

        // No luck.
        return null;
    }

    /**
     * @param ver Version.
     */
    public static void setRequestAffinityTopologyVersion(AffinityTopologyVersion ver) {
        requestTopVer.set(ver);
    }

    /**
     * @return Affinity topology version of the current request.
     */
    public static AffinityTopologyVersion getRequestAffinityTopologyVersion() {
        return requestTopVer.get();
    }

    /**
     * Description of type property.
     */
    private static class ClassProperty extends GridQueryProperty {
        /** */
        private final PropertyAccessor accessor;

        /** */
        private final boolean key;

        /** */
        private ClassProperty parent;

        /** */
        private final String name;

        /** */
        private final CacheObjectContext coCtx;

        /**
         * Constructor.
         *
         * @param accessor Way of accessing the property.
         */
        ClassProperty(PropertyAccessor accessor, boolean key, String name, @Nullable CacheObjectContext coCtx) {
            this.accessor = accessor;

            this.key = key;

            this.name = !F.isEmpty(name) ? name : accessor.getPropertyName();

            this.coCtx = coCtx;
        }

        /** {@inheritDoc} */
        @Override public Object value(Object key, Object val) throws IgniteCheckedException {
            Object x = unwrap(this.key ? key : val);

            if (parent != null)
                x = parent.value(key, val);

            if (x == null)
                return null;

            return accessor.getValue(x);
        }

        /** {@inheritDoc} */
        @Override public void setValue(Object key, Object val, Object propVal) throws IgniteCheckedException {
            Object x = unwrap(this.key ? key : val);

            if (parent != null)
                x = parent.value(key, val);

            if (x == null)
                return;

            accessor.setValue(x, propVal);
        }

        /** {@inheritDoc} */
        @Override public boolean key() {
            return key;
        }

        /**
         * Unwraps cache object, if needed.
         *
         * @param o Object to unwrap.
         * @return Unwrapped object.
         */
        private Object unwrap(Object o) {
            return coCtx == null ? o : o instanceof CacheObject ? ((CacheObject)o).value(coCtx, false) : o;
        }

        /** {@inheritDoc} */
        @Override public String name() {
            return name;
        }

        /** {@inheritDoc} */
        @Override public Class<?> type() {
            return accessor.getType();
        }

        /**
         * @param parent Parent property if this is embeddable element.
         */
        public void parent(ClassProperty parent) {
            this.parent = parent;
        }

        /** {@inheritDoc} */
        @Override public String toString() {
            return S.toString(ClassProperty.class, this);
        }
    }

    /**
     *
     */
    private class BinaryProperty extends GridQueryProperty {
        /** Property name. */
        private String propName;

        /** */
        private String alias;

        /** Parent property. */
        private BinaryProperty parent;

        /** Result class. */
        private Class<?> type;

        /** */
        private volatile int isKeyProp;

        /** Binary field to speed-up deserialization. */
        private volatile BinaryField field;

        /** Flag indicating that we already tried to take a field. */
        private volatile boolean fieldTaken;

        /** Whether user was warned about missing property. */
        private volatile boolean warned;

        /**
         * Constructor.
         *
         * @param propName Property name.
         * @param parent Parent property.
         * @param type Result type.
         * @param key {@code true} if key property, {@code false} otherwise, {@code null}  if unknown.
         * @param alias Field alias.
         */
        private BinaryProperty(String propName, BinaryProperty parent, Class<?> type, @Nullable Boolean key, String alias) {
            super();
            this.propName = propName;
            this.alias = F.isEmpty(alias) ? propName : alias;
            this.parent = parent;
            this.type = type;

            if (key != null)
                this.isKeyProp = key ? 1 : -1;
        }

        /** {@inheritDoc} */
        @Override public Object value(Object key, Object val) throws IgniteCheckedException {
            Object obj;

            if (parent != null) {
                obj = parent.value(key, val);

                if (obj == null)
                    return null;

                if (!ctx.cacheObjects().isBinaryObject(obj))
                    throw new IgniteCheckedException("Non-binary object received as a result of property extraction " +
                        "[parent=" + parent + ", propName=" + propName + ", obj=" + obj + ']');
            }
            else {
                int isKeyProp0 = isKeyProp;

                if (isKeyProp0 == 0) {
                    // Key is allowed to be a non-binary object here.
                    // We check key before value consistently with ClassProperty.
                    if (key instanceof BinaryObject && ((BinaryObject)key).hasField(propName))
                        isKeyProp = isKeyProp0 = 1;
                    else if (val instanceof BinaryObject && ((BinaryObject)val).hasField(propName))
                        isKeyProp = isKeyProp0 = -1;
                    else {
                        if (!warned) {
                            U.warn(log, "Neither key nor value have property \"" + propName + "\" " +
                                "(is cache indexing configured correctly?)");

                            warned = true;
                        }

                        return null;
                    }
                }

                obj = isKeyProp0 == 1 ? key : val;
            }

            assert obj instanceof BinaryObject;

            BinaryObject obj0 = (BinaryObject)obj;

            return fieldValue(obj0);
        }

        /** {@inheritDoc} */
        @Override public void setValue(Object key, Object val, Object propVal) throws IgniteCheckedException {
            Object obj = key() ? key : val;

            if (obj == null)
                return;

            if (!(obj instanceof BinaryObjectBuilder))
                throw new UnsupportedOperationException("Individual properties can be set for binary builders only");

<<<<<<< HEAD
            setValue0((BinaryObjectBuilder) obj, propName, propVal, type());
=======
            setValue0((BinaryObjectBuilder) obj, name(), propVal, type());
>>>>>>> caa3acb5
        }

        /**
         * @param builder Object builder.
         * @param field Field name.
         * @param val Value to set.
         * @param valType Type of {@code val}.
         * @param <T> Value type.
         */
        private <T> void setValue0(BinaryObjectBuilder builder, String field, Object val, Class<T> valType) {
            //noinspection unchecked
            builder.setField(field, (T)val, valType);
        }

        /**
         * Get binary field for the property.
         *
         * @param obj Target object.
         * @return Binary field.
         */
        private BinaryField binaryField(BinaryObject obj) {
            BinaryField field0 = field;

            if (field0 == null && !fieldTaken) {
                BinaryType type = obj instanceof BinaryObjectEx ? ((BinaryObjectEx)obj).rawType() : obj.type();

                if (type != null) {
                    field0 = type.field(propName);

                    assert field0 != null;

                    field = field0;
                }

                fieldTaken = true;
            }

            return field0;
        }

        /**
         * Gets field value for the given binary object.
         *
         * @param obj Binary object.
         * @return Field value.
         */
        @SuppressWarnings("IfMayBeConditional")
        private Object fieldValue(BinaryObject obj) {
            BinaryField field = binaryField(obj);

            if (field != null)
                return field.value(obj);
            else
                return obj.field(propName);
        }

        /** {@inheritDoc} */
        @Override public String name() {
            return alias;
        }

        /** {@inheritDoc} */
        @Override public Class<?> type() {
            return type;
        }

        /** {@inheritDoc} */
        @Override public boolean key() {
            int isKeyProp0 = isKeyProp;

            if (isKeyProp0 == 0)
                throw new IllegalStateException("Ownership flag not set for binary property. Have you set 'keyFields'" +
                    " property of QueryEntity in programmatic or XML configuration?");

            return isKeyProp0 == 1;
        }
    }

    /**
     * Descriptor of type.
     */
    private static class TypeDescriptor implements GridQueryTypeDescriptor {
        /** */
        private String name;

        /** */
        private String tblName;

        /** Value field names and types with preserved order. */
        @GridToStringInclude
        private final Map<String, Class<?>> fields = new LinkedHashMap<>();

        /** */
        @GridToStringExclude
        private final Map<String, GridQueryProperty> props = new HashMap<>();

        /** Map with upper cased property names to help find properties based on SQL INSERT and MERGE queries. */
        private final Map<String, GridQueryProperty> uppercaseProps = new HashMap<>();

        /** */
        @GridToStringInclude
        private final Map<String, IndexDescriptor> indexes = new HashMap<>();

        /** */
        private IndexDescriptor fullTextIdx;

        /** */
        private Class<?> keyCls;

        /** */
        private Class<?> valCls;

        /** */
        private String keyTypeName;

        /** */
        private String valTypeName;

        /** */
        private boolean valTextIdx;

        /** */
        private String affKey;

        /** SPI can decide not to register this type. */
        private boolean registered;

        /**
         * @return {@code True} if type registration in SPI was finished and type was not rejected.
         */
        boolean registered() {
            return registered;
        }

        /**
         * @param registered Sets registered flag.
         */
        void registered(boolean registered) {
            this.registered = registered;
        }

        /** {@inheritDoc} */
        @Override public String name() {
            return name;
        }

        /**
         * Sets type name.
         *
         * @param name Name.
         */
        void name(String name) {
            this.name = name;
        }

        /**
         * Gets table name for type.
         * @return Table name.
         */
        public String tableName() {
            return tblName;
        }

        /**
         * Sets table name for type.
         *
         * @param tblName Table name.
         */
        public void tableName(String tblName) {
            this.tblName = tblName;
        }

        /** {@inheritDoc} */
        @Override public Map<String, Class<?>> fields() {
            return fields;
        }

        /** {@inheritDoc} */
        @Override public GridQueryProperty property(String name) {
            return getProperty(name);
        }

        /** {@inheritDoc} */
        @SuppressWarnings("unchecked")
        @Override public <T> T value(String field, Object key, Object val) throws IgniteCheckedException {
            assert field != null;

            GridQueryProperty prop = getProperty(field);

            if (prop == null)
                throw new IgniteCheckedException("Failed to find field '" + field + "' in type '" + name + "'.");

            return (T)prop.value(key, val);
        }

        /** {@inheritDoc} */
        @SuppressWarnings("unchecked")
        @Override public void setValue(String field, Object key, Object val, Object propVal)
            throws IgniteCheckedException {
            assert field != null;

            GridQueryProperty prop = getProperty(field);

            if (prop == null)
                throw new IgniteCheckedException("Failed to find field '" + field + "' in type '" + name + "'.");

            prop.setValue(key, val, propVal);
        }

        /** {@inheritDoc} */
        @Override public Map<String, GridQueryIndexDescriptor> indexes() {
            return Collections.<String, GridQueryIndexDescriptor>unmodifiableMap(indexes);
        }

        /**
         * Adds index.
         *
         * @param idxName Index name.
         * @param type Index type.
         * @return Index descriptor.
         * @throws IgniteCheckedException In case of error.
         */
        public IndexDescriptor addIndex(String idxName, GridQueryIndexType type) throws IgniteCheckedException {
            IndexDescriptor idx = new IndexDescriptor(type);

            if (indexes.put(idxName, idx) != null)
                throw new IgniteCheckedException("Index with name '" + idxName + "' already exists.");

            return idx;
        }

        /**
         * Adds field to index.
         *
         * @param idxName Index name.
         * @param field Field name.
         * @param orderNum Fields order number in index.
         * @param descending Sorting order.
         * @throws IgniteCheckedException If failed.
         */
        public void addFieldToIndex(String idxName, String field, int orderNum,
            boolean descending) throws IgniteCheckedException {
            IndexDescriptor desc = indexes.get(idxName);

            if (desc == null)
                desc = addIndex(idxName, SORTED);

            desc.addField(field, orderNum, descending);
        }

        /**
         * Adds field to text index.
         *
         * @param field Field name.
         */
        public void addFieldToTextIndex(String field) {
            if (fullTextIdx == null) {
                fullTextIdx = new IndexDescriptor(FULLTEXT);

                indexes.put(null, fullTextIdx);
            }

            fullTextIdx.addField(field, 0, false);
        }

        /** {@inheritDoc} */
        @Override public Class<?> valueClass() {
            return valCls;
        }

        /**
         * Sets value class.
         *
         * @param valCls Value class.
         */
        void valueClass(Class<?> valCls) {
            A.notNull(valCls, "Value class must not be null");
            this.valCls = valCls;
        }

        /** {@inheritDoc} */
        @Override public Class<?> keyClass() {
            return keyCls;
        }

        /**
         * Set key class.
         *
         * @param keyCls Key class.
         */
        void keyClass(Class<?> keyCls) {
            this.keyCls = keyCls;
        }

        /** {@inheritDoc} */
        @Override public String keyTypeName() {
            return keyTypeName;
        }

        /**
         * Set key type name.
         *
         * @param keyTypeName Key type name.
         */
        public void keyTypeName(String keyTypeName) {
            this.keyTypeName = keyTypeName;
        }

        /** {@inheritDoc} */
        @Override public String valueTypeName() {
            return valTypeName;
        }

        /**
         * Set value type name.
         *
         * @param valTypeName Value type name.
         */
        public void valueTypeName(String valTypeName) {
            this.valTypeName = valTypeName;
        }

        /**
         * Adds property to the type descriptor.
         *
         * @param prop Property.
         * @param failOnDuplicate Fail on duplicate flag.
         * @throws IgniteCheckedException In case of error.
         */
        public void addProperty(GridQueryProperty prop, boolean failOnDuplicate) throws IgniteCheckedException {
            String name = prop.name();

            if (props.put(name, prop) != null && failOnDuplicate)
                throw new IgniteCheckedException("Property with name '" + name + "' already exists.");

            if (uppercaseProps.put(name.toUpperCase(), prop) != null && failOnDuplicate)
                throw new IgniteCheckedException("Property with upper cased name '" + name + "' already exists.");

            fields.put(name, prop.type());
        }

        /**
         * @param field Property name.
         * @return Property with given field name.
         */
        private GridQueryProperty getProperty(String field) {
            GridQueryProperty res = props.get(field);

            if (res == null)
                res = uppercaseProps.get(field.toUpperCase());

            return res;
        }

        /** {@inheritDoc} */
        @Override public boolean valueTextIndex() {
            return valTextIdx;
        }

        /**
         * Sets if this value should be text indexed.
         *
         * @param valTextIdx Flag value.
         */
        public void valueTextIndex(boolean valTextIdx) {
            this.valTextIdx = valTextIdx;
        }

        /** {@inheritDoc} */
        @Override public String affinityKey() {
            return affKey;
        }

        /**
         * @param affKey Affinity key field.
         */
        void affinityKey(String affKey) {
            this.affKey = affKey;
        }

        /** {@inheritDoc} */
        @Override public String toString() {
            return S.toString(TypeDescriptor.class, this);
        }
    }

    /**
     * Index descriptor.
     */
    private static class IndexDescriptor implements GridQueryIndexDescriptor {
        /** Fields sorted by order number. */
        private final Collection<T2<String, Integer>> fields = new TreeSet<>(
            new Comparator<T2<String, Integer>>() {
                @Override public int compare(T2<String, Integer> o1, T2<String, Integer> o2) {
                    if (o1.get2().equals(o2.get2())) // Order is equal, compare field names to avoid replace in Set.
                        return o1.get1().compareTo(o2.get1());

                    return o1.get2() < o2.get2() ? -1 : 1;
                }
            });

        /** Fields which should be indexed in descending order. */
        private Collection<String> descendings;

        /** */
        private final GridQueryIndexType type;

        /**
         * @param type Type.
         */
        private IndexDescriptor(GridQueryIndexType type) {
            assert type != null;

            this.type = type;
        }

        /** {@inheritDoc} */
        @Override public Collection<String> fields() {
            Collection<String> res = new ArrayList<>(fields.size());

            for (T2<String, Integer> t : fields)
                res.add(t.get1());

            return res;
        }

        /** {@inheritDoc} */
        @Override public boolean descending(String field) {
            return descendings != null && descendings.contains(field);
        }

        /**
         * Adds field to this index.
         *
         * @param field Field name.
         * @param orderNum Field order number in this index.
         * @param descending Sort order.
         */
        public void addField(String field, int orderNum, boolean descending) {
            fields.add(new T2<>(field, orderNum));

            if (descending) {
                if (descendings == null)
                    descendings  = new HashSet<>();

                descendings.add(field);
            }
        }

        /** {@inheritDoc} */
        @Override public GridQueryIndexType type() {
            return type;
        }

        /** {@inheritDoc} */
        @Override public String toString() {
            return S.toString(IndexDescriptor.class, this);
        }
    }

    /**
     * Identifying TypeDescriptor by space and value class.
     */
    private static class TypeId {
        /** */
        private final String space;

        /** Value type. */
        private final Class<?> valType;

        /** Value type ID. */
        private final int valTypeId;

        /**
         * Constructor.
         *
         * @param space Space name.
         * @param valType Value type.
         */
        private TypeId(String space, Class<?> valType) {
            assert valType != null;

            this.space = space;
            this.valType = valType;

            valTypeId = 0;
        }

        /**
         * Constructor.
         *
         * @param space Space name.
         * @param valTypeId Value type ID.
         */
        private TypeId(String space, int valTypeId) {
            this.space = space;
            this.valTypeId = valTypeId;

            valType = null;
        }

        /** {@inheritDoc} */
        @Override public boolean equals(Object o) {
            if (this == o)
                return true;

            if (o == null || getClass() != o.getClass())
                return false;

            TypeId typeId = (TypeId)o;

            return (valTypeId == typeId.valTypeId) &&
                (valType != null ? valType == typeId.valType : typeId.valType == null) &&
                (space != null ? space.equals(typeId.space) : typeId.space == null);
        }

        /** {@inheritDoc} */
        @Override public int hashCode() {
            return 31 * (space != null ? space.hashCode() : 0) + (valType != null ? valType.hashCode() : valTypeId);
        }

        /** {@inheritDoc} */
        @Override public String toString() {
            return S.toString(TypeId.class, this);
        }
    }

    /**
     *
     */
    private static class TypeName {
        /** */
        private final String space;

        /** */
        private final String typeName;

        /**
         * @param space Space name.
         * @param typeName Type name.
         */
        private TypeName(@Nullable String space, String typeName) {
            assert !F.isEmpty(typeName) : typeName;

            this.space = space;
            this.typeName = typeName;
        }

        /** {@inheritDoc} */
        @Override public boolean equals(Object o) {
            if (this == o)
                return true;

            if (o == null || getClass() != o.getClass())
                return false;

            TypeName other = (TypeName)o;

            return (space != null ? space.equals(other.space) : other.space == null) &&
                typeName.equals(other.typeName);
        }

        /** {@inheritDoc} */
        @Override public int hashCode() {
            return 31 * (space != null ? space.hashCode() : 0) + typeName.hashCode();
        }

        /** {@inheritDoc} */
        @Override public String toString() {
            return S.toString(TypeName.class, this);
        }
    }

    /**
     * The way to index.
     */
    private enum IndexType {
        /** Ascending index. */
        ASC,
        /** Descending index. */
        DESC,
        /** Text index. */
        TEXT
    }

    /** Way of accessing a property - either via field or getter and setter methods. */
    private interface PropertyAccessor {
        /**
         * Get property value from given object.
         *
         * @param obj Object to retrieve property value from.
         * @return Property value.
         * @throws IgniteCheckedException if failed.
         */
        public Object getValue(Object obj) throws IgniteCheckedException;

        /**
         * Set property value on given object.
         *
         * @param obj Object to set property value on.
         * @param newVal Property value.
         * @throws IgniteCheckedException if failed.
         */
        public void setValue(Object obj, Object newVal)throws IgniteCheckedException;

        /**
         * @return Name of this property.
         */
        public String getPropertyName();

        /**
         * @return Type of the value of this property.
         */
        public Class<?> getType();
    }

    /** Accessor that deals with fields. */
<<<<<<< HEAD
    private static final class FieldAccessor implements PropertyAccessor {
=======
    private final static class FieldAccessor implements PropertyAccessor {
>>>>>>> caa3acb5
        /** Field to access. */
        private final Field fld;

        /** */
        private FieldAccessor(Field fld) {
            fld.setAccessible(true);

            this.fld = fld;
        }

        /** {@inheritDoc} */
        @Override public Object getValue(Object obj) throws IgniteCheckedException {
            try {
                return fld.get(obj);
            }
            catch (Exception e) {
                throw new IgniteCheckedException("Failed to get field value", e);
            }
        }

        /** {@inheritDoc} */
        @Override public void setValue(Object obj, Object newVal) throws IgniteCheckedException {
            try {
                fld.set(obj, newVal);
            }
            catch (Exception e) {
                throw new IgniteCheckedException("Failed to set field value", e);
            }
        }

        /** {@inheritDoc} */
        @Override public String getPropertyName() {
            return fld.getName();
        }

        /** {@inheritDoc} */
        @Override public Class<?> getType() {
            return fld.getType();
        }
    }

    /** Getter and setter methods based accessor. */
<<<<<<< HEAD
    private static final class MethodsAccessor implements PropertyAccessor {
=======
    private final static class MethodsAccessor implements PropertyAccessor {
>>>>>>> caa3acb5
        /** */
        private final Method getter;

        /** */
        private final Method setter;

        /** */
        private final String propName;

        /**
         * @param getter Getter method.
         * @param setter Setter method.
         * @param propName Property name.
         */
        private MethodsAccessor(Method getter, Method setter, String propName) {
            getter.setAccessible(true);
            setter.setAccessible(true);

            this.getter = getter;
            this.setter = setter;
            this.propName = propName;
        }

        /** {@inheritDoc} */
        @Override public Object getValue(Object obj) throws IgniteCheckedException {
            try {
                return getter.invoke(obj);
            }
            catch (Exception e) {
                throw new IgniteCheckedException("Failed to invoke getter method " +
                    "[type=" + getType() + ", property=" + propName + ']', e);
            }
        }

        /** {@inheritDoc} */
        @Override public void setValue(Object obj, Object newVal) throws IgniteCheckedException {
            try {
                setter.invoke(obj, newVal);
            }
            catch (Exception e) {
                throw new IgniteCheckedException("Failed to invoke setter method " +
                    "[type=" + getType() + ", property=" + propName + ']', e);
            }
        }

        /** {@inheritDoc} */
        @Override public String getPropertyName() {
            return propName;
        }

        /** {@inheritDoc} */
        @Override public Class<?> getType() {
            return getter.getReturnType();
        }
    }

    /** Accessor with getter only. */
<<<<<<< HEAD
    private static final class ReadOnlyMethodsAccessor implements PropertyAccessor {
=======
    private final static class ReadOnlyMethodsAccessor implements PropertyAccessor {
>>>>>>> caa3acb5
        /** */
        private final Method getter;

        /** */
        private final String propName;

        /**
         * @param getter Getter method.
         * @param propName Property name.
         */
        private ReadOnlyMethodsAccessor(Method getter, String propName) {
            getter.setAccessible(true);

            this.getter = getter;
            this.propName = propName;
        }

        /** {@inheritDoc} */
        @Override public Object getValue(Object obj) throws IgniteCheckedException {
            try {
                return getter.invoke(obj);
            }
            catch (Exception e) {
                throw new IgniteCheckedException("Failed to invoke getter method " +
                    "[type=" + getType() + ", property=" + propName + ']', e);
            }
        }

        /** {@inheritDoc} */
        @Override public void setValue(Object obj, Object newVal) throws IgniteCheckedException {
            throw new UnsupportedOperationException("Property is read-only [type=" + getType() +
                ", property=" + propName + ']');
        }

        /** {@inheritDoc} */
        @Override public String getPropertyName() {
            return propName;
        }

        /** {@inheritDoc} */
        @Override public Class<?> getType() {
            return getter.getReturnType();
        }
    }
}<|MERGE_RESOLUTION|>--- conflicted
+++ resolved
@@ -44,6 +44,7 @@
 import javax.cache.CacheException;
 import org.apache.ignite.IgniteCheckedException;
 import org.apache.ignite.IgniteException;
+import org.apache.ignite.IgniteSystemProperties;
 import org.apache.ignite.binary.BinaryField;
 import org.apache.ignite.binary.BinaryObject;
 import org.apache.ignite.binary.BinaryObjectBuilder;
@@ -1509,7 +1510,6 @@
 
         boolean isKeyClsSqlType = isSqlType(d.keyClass());
 
-<<<<<<< HEAD
         if (hasKeyFields && !isKeyClsSqlType) {
             //ensure that 'keyFields' is case sensitive subset of 'fields'
             for (String keyField : keyFields) {
@@ -1519,8 +1519,6 @@
             }
         }
 
-=======
->>>>>>> caa3acb5
         for (Map.Entry<String, String> entry : qryEntity.getFields().entrySet()) {
             Boolean isKeyField;
 
@@ -2138,11 +2136,7 @@
             if (!(obj instanceof BinaryObjectBuilder))
                 throw new UnsupportedOperationException("Individual properties can be set for binary builders only");
 
-<<<<<<< HEAD
             setValue0((BinaryObjectBuilder) obj, propName, propVal, type());
-=======
-            setValue0((BinaryObjectBuilder) obj, name(), propVal, type());
->>>>>>> caa3acb5
         }
 
         /**
@@ -2760,11 +2754,7 @@
     }
 
     /** Accessor that deals with fields. */
-<<<<<<< HEAD
     private static final class FieldAccessor implements PropertyAccessor {
-=======
-    private final static class FieldAccessor implements PropertyAccessor {
->>>>>>> caa3acb5
         /** Field to access. */
         private final Field fld;
 
@@ -2807,11 +2797,7 @@
     }
 
     /** Getter and setter methods based accessor. */
-<<<<<<< HEAD
     private static final class MethodsAccessor implements PropertyAccessor {
-=======
-    private final static class MethodsAccessor implements PropertyAccessor {
->>>>>>> caa3acb5
         /** */
         private final Method getter;
 
@@ -2869,11 +2855,7 @@
     }
 
     /** Accessor with getter only. */
-<<<<<<< HEAD
     private static final class ReadOnlyMethodsAccessor implements PropertyAccessor {
-=======
-    private final static class ReadOnlyMethodsAccessor implements PropertyAccessor {
->>>>>>> caa3acb5
         /** */
         private final Method getter;
 
