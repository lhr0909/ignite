--- conflicted
+++ resolved
@@ -150,11 +150,7 @@
      */
     public GridTcpRestNioListener(IgniteLogger log, GridTcpRestProtocol proto, GridRestProtocolHandler hnd,
         GridKernalContext ctx) {
-<<<<<<< HEAD
-        memcachedLsnr = new GridTcpMemcachedNioListener(log, hnd, ctx);
-=======
         memcachedLsnr = new GridTcpMemcachedNioListener(log, hnd);
->>>>>>> f7d89fdb
         redisLsnr = new GridRedisNioListener(log, hnd, ctx);
 
         this.log = log;
