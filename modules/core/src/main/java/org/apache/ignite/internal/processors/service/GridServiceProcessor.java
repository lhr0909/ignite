/*
 * Licensed to the Apache Software Foundation (ASF) under one or more
 * contributor license agreements.  See the NOTICE file distributed with
 * this work for additional information regarding copyright ownership.
 * The ASF licenses this file to You under the Apache License, Version 2.0
 * (the "License"); you may not use this file except in compliance with
 * the License.  You may obtain a copy of the License at
 *
 *      http://www.apache.org/licenses/LICENSE-2.0
 *
 * Unless required by applicable law or agreed to in writing, software
 * distributed under the License is distributed on an "AS IS" BASIS,
 * WITHOUT WARRANTIES OR CONDITIONS OF ANY KIND, either express or implied.
 * See the License for the specific language governing permissions and
 * limitations under the License.
 */

package org.apache.ignite.internal.processors.service;

import java.util.ArrayList;
import java.util.Collection;
import java.util.Collections;
import java.util.HashMap;
import java.util.HashSet;
import java.util.Iterator;
import java.util.List;
import java.util.Map;
import java.util.UUID;
import java.util.concurrent.ConcurrentLinkedQueue;
import java.util.concurrent.ConcurrentMap;
import java.util.concurrent.ExecutorService;
import java.util.concurrent.Executors;
import java.util.concurrent.ThreadFactory;
import java.util.concurrent.TimeUnit;
import java.util.concurrent.atomic.AtomicReference;
import javax.cache.Cache;
import javax.cache.event.CacheEntryEvent;
import javax.cache.event.CacheEntryUpdatedListener;
import org.apache.ignite.IgniteCheckedException;
import org.apache.ignite.IgniteException;
import org.apache.ignite.IgniteLogger;
import org.apache.ignite.cluster.ClusterGroup;
import org.apache.ignite.cluster.ClusterNode;
import org.apache.ignite.compute.ComputeJobContext;
import org.apache.ignite.configuration.DeploymentMode;
import org.apache.ignite.configuration.IgniteConfiguration;
import org.apache.ignite.events.DiscoveryEvent;
import org.apache.ignite.events.EventType;
import org.apache.ignite.internal.GridClosureCallMode;
import org.apache.ignite.internal.GridKernalContext;
import org.apache.ignite.internal.IgniteClientDisconnectedCheckedException;
import org.apache.ignite.internal.IgniteEx;
import org.apache.ignite.internal.IgniteInternalFuture;
import org.apache.ignite.internal.IgniteInterruptedCheckedException;
import org.apache.ignite.internal.cluster.ClusterTopologyCheckedException;
import org.apache.ignite.internal.events.DiscoveryCustomEvent;
import org.apache.ignite.internal.managers.discovery.DiscoCache;
import org.apache.ignite.internal.managers.discovery.DiscoveryCustomMessage;
import org.apache.ignite.internal.managers.eventstorage.DiscoveryEventListener;
import org.apache.ignite.internal.processors.GridProcessorAdapter;
import org.apache.ignite.internal.processors.affinity.AffinityTopologyVersion;
import org.apache.ignite.internal.processors.cache.CacheAffinityChangeMessage;
import org.apache.ignite.internal.processors.cache.CacheEntryImpl;
import org.apache.ignite.internal.processors.cache.CacheIteratorConverter;
import org.apache.ignite.internal.processors.cache.DynamicCacheChangeBatch;
import org.apache.ignite.internal.processors.cache.IgniteInternalCache;
import org.apache.ignite.internal.processors.cache.binary.MetadataUpdateAcceptedMessage;
import org.apache.ignite.internal.processors.cache.binary.MetadataUpdateProposedMessage;
import org.apache.ignite.internal.processors.cache.distributed.near.GridNearTxLocal;
import org.apache.ignite.internal.processors.cache.query.CacheQuery;
import org.apache.ignite.internal.processors.cache.query.GridCacheQueryManager;
import org.apache.ignite.internal.processors.marshaller.MappingAcceptedMessage;
import org.apache.ignite.internal.processors.marshaller.MappingProposedMessage;
import org.apache.ignite.internal.processors.continuous.AbstractContinuousMessage;
import org.apache.ignite.internal.processors.task.GridInternal;
import org.apache.ignite.internal.processors.timeout.GridTimeoutObject;
import org.apache.ignite.internal.util.GridEmptyIterator;
import org.apache.ignite.internal.util.GridSpinBusyLock;
import org.apache.ignite.internal.util.SerializableTransient;
import org.apache.ignite.internal.util.future.GridCompoundFuture;
import org.apache.ignite.internal.util.future.GridFinishedFuture;
import org.apache.ignite.internal.util.future.GridFutureAdapter;
import org.apache.ignite.internal.util.lang.GridCloseableIterator;
import org.apache.ignite.internal.util.typedef.F;
import org.apache.ignite.internal.util.typedef.X;
import org.apache.ignite.internal.util.typedef.internal.A;
import org.apache.ignite.internal.util.typedef.internal.CU;
import org.apache.ignite.internal.util.typedef.internal.LT;
import org.apache.ignite.internal.util.typedef.internal.S;
import org.apache.ignite.internal.util.typedef.internal.U;
import org.apache.ignite.internal.processors.cluster.IgniteChangeGlobalStateSupport;
import org.apache.ignite.lang.IgniteBiPredicate;
import org.apache.ignite.lang.IgniteCallable;
import org.apache.ignite.lang.IgniteFuture;
import org.apache.ignite.lang.IgniteUuid;
import org.apache.ignite.marshaller.Marshaller;
import org.apache.ignite.resources.IgniteInstanceResource;
import org.apache.ignite.resources.JobContextResource;
import org.apache.ignite.resources.LoggerResource;
import org.apache.ignite.services.Service;
import org.apache.ignite.services.ServiceConfiguration;
import org.apache.ignite.services.ServiceDescriptor;
import org.apache.ignite.thread.IgniteThreadFactory;
import org.jetbrains.annotations.Nullable;
import org.jsr166.ConcurrentHashMap8;

import static org.apache.ignite.IgniteSystemProperties.IGNITE_SERVICES_COMPATIBILITY_MODE;
import static org.apache.ignite.IgniteSystemProperties.getString;
import static org.apache.ignite.configuration.DeploymentMode.ISOLATED;
import static org.apache.ignite.configuration.DeploymentMode.PRIVATE;
import static org.apache.ignite.internal.IgniteNodeAttributes.ATTR_SERVICES_COMPATIBILITY_MODE;
import static org.apache.ignite.internal.processors.cache.GridCacheUtils.UTILITY_CACHE_NAME;
import static org.apache.ignite.transactions.TransactionConcurrency.PESSIMISTIC;
import static org.apache.ignite.transactions.TransactionIsolation.REPEATABLE_READ;

/**
 * Grid service processor.
 */
@SuppressWarnings({"SynchronizationOnLocalVariableOrMethodParameter", "ConstantConditions"})
public class GridServiceProcessor extends GridProcessorAdapter implements IgniteChangeGlobalStateSupport {
    /** */
    private final Boolean srvcCompatibilitySysProp;

    /** Time to wait before reassignment retries. */
    private static final long RETRY_TIMEOUT = 1000;

    /** */
    private static final int[] EVTS = {
        EventType.EVT_NODE_JOINED,
        EventType.EVT_NODE_LEFT,
        EventType.EVT_NODE_FAILED,
        DiscoveryCustomEvent.EVT_DISCOVERY_CUSTOM_EVT
    };

    /** */
    private final AtomicReference<ServicesCompatibilityState> compatibilityState;

    /** Local service instances. */
    private final Map<String, Collection<ServiceContextImpl>> locSvcs = new HashMap<>();

    /** Deployment futures. */
    private final ConcurrentMap<String, GridServiceDeploymentFuture> depFuts = new ConcurrentHashMap8<>();

    /** Deployment futures. */
    private final ConcurrentMap<String, GridFutureAdapter<?>> undepFuts = new ConcurrentHashMap8<>();

    /** Pending compute job contexts that waiting for utility cache initialization. */
    private final List<ComputeJobContext> pendingJobCtxs = new ArrayList<>(0);

    /** Deployment executor service. */
    private volatile ExecutorService depExe;

    /** Busy lock. */
    private final GridSpinBusyLock busyLock = new GridSpinBusyLock();

    /** Thread factory. */
    private ThreadFactory threadFactory = new IgniteThreadFactory(ctx.igniteInstanceName());

    /** Thread local for service name. */
    private ThreadLocal<String> svcName = new ThreadLocal<>();

    /** Service cache. */
    private IgniteInternalCache<Object, Object> cache;

    /** Topology listener. */
    private DiscoveryEventListener topLsnr = new TopologyListener();
<<<<<<< HEAD

    static {
        Set<IgniteProductVersion> versions = new TreeSet<>(new Comparator<IgniteProductVersion>() {
            @Override public int compare(final IgniteProductVersion o1, final IgniteProductVersion o2) {
                return o1.compareToIgnoreTimestamp(o2);
            }
        });

        versions.add(IgniteProductVersion.fromString("1.5.30"));
        versions.add(IgniteProductVersion.fromString("1.5.31"));
        versions.add(IgniteProductVersion.fromString("1.5.32"));
        versions.add(IgniteProductVersion.fromString("1.6.3"));
        versions.add(IgniteProductVersion.fromString("1.6.4"));
        versions.add(IgniteProductVersion.fromString("1.6.5"));
        versions.add(IgniteProductVersion.fromString("1.6.6"));
        versions.add(IgniteProductVersion.fromString("1.6.7"));
        versions.add(IgniteProductVersion.fromString("1.6.8"));
        versions.add(IgniteProductVersion.fromString("1.6.9"));
        versions.add(IgniteProductVersion.fromString("1.6.10"));
        versions.add(IgniteProductVersion.fromString("1.7.0"));
        versions.add(IgniteProductVersion.fromString("1.7.1"));
        versions.add(IgniteProductVersion.fromString("1.7.2"));

        SERVICE_TOP_CALLABLE_VER1 = Collections.unmodifiableSet(versions);
    }
=======
>>>>>>> 86c40587

    /**
     * @param ctx Kernal context.
     */
    public GridServiceProcessor(GridKernalContext ctx) {
        super(ctx);

        depExe = Executors.newSingleThreadExecutor(new IgniteThreadFactory(ctx.igniteInstanceName(), "srvc-deploy"));

        String servicesCompatibilityMode = getString(IGNITE_SERVICES_COMPATIBILITY_MODE);

        srvcCompatibilitySysProp = servicesCompatibilityMode == null ? null : Boolean.valueOf(servicesCompatibilityMode);

        compatibilityState = new AtomicReference<>(
            new ServicesCompatibilityState(srvcCompatibilitySysProp != null ? srvcCompatibilitySysProp : false, false));
    }

    /**
     * @param ctx Context.
     * @throws IgniteCheckedException If failed.
     */
    public void onContinuousProcessorStarted(GridKernalContext ctx) throws IgniteCheckedException {
        if (ctx.clientNode()) {
            assert !ctx.isDaemon();

            ctx.continuous().registerStaticRoutine(
                CU.UTILITY_CACHE_NAME, new ServiceEntriesListener(), null, null
            );
        }
    }

    /** {@inheritDoc} */
    @Override public void start(boolean activeOnStart) throws IgniteCheckedException {
        ctx.addNodeAttribute(ATTR_SERVICES_COMPATIBILITY_MODE, srvcCompatibilitySysProp);

        if (ctx.isDaemon() || !activeOnStart)
            return;

        IgniteConfiguration cfg = ctx.config();

        DeploymentMode depMode = cfg.getDeploymentMode();

        if (cfg.isPeerClassLoadingEnabled() && (depMode == PRIVATE || depMode == ISOLATED) &&
            !F.isEmpty(cfg.getServiceConfiguration()))
            throw new IgniteCheckedException("Cannot deploy services in PRIVATE or ISOLATED deployment mode: " + depMode);
    }

    /** {@inheritDoc} */
    @SuppressWarnings("unchecked")
    @Override public void onKernalStart(boolean activeOnStart) throws IgniteCheckedException {
        if (ctx.isDaemon() || !ctx.state().active())
            return;

        cache = ctx.cache().utilityCache();

        if (!ctx.clientNode())
            ctx.event().addDiscoveryEventListener(topLsnr, EVTS);

        try {
            if (ctx.deploy().enabled())
                ctx.cache().context().deploy().ignoreOwnership(true);

            if (!ctx.clientNode()) {
                assert cache.context().affinityNode();

                cache.context().continuousQueries().executeInternalQuery(
                    new ServiceEntriesListener(), null, true, true, false
                );
            }
            else {
                assert !ctx.isDaemon();

                ctx.closure().runLocalSafe(new Runnable() {
                    @Override public void run() {
                        try {
                            Iterable<CacheEntryEvent<?, ?>> entries =
                                cache.context().continuousQueries().existingEntries(false, null);

                            onSystemCacheUpdated(entries);
                        }
                        catch (IgniteCheckedException e) {
                            U.error(log, "Failed to load service entries: " + e, e);
                        }
                    }
                });
            }
        }
        finally {
            if (ctx.deploy().enabled())
                ctx.cache().context().deploy().ignoreOwnership(false);
        }

        ServiceConfiguration[] cfgs = ctx.config().getServiceConfiguration();

        if (cfgs != null) {
            Collection<IgniteInternalFuture<?>> futs = new ArrayList<>();

            for (ServiceConfiguration c : ctx.config().getServiceConfiguration())
                futs.add(deploy(c));

            // Await for services to deploy.
            for (IgniteInternalFuture<?> f : futs)
                f.get();
        }

        if (log.isDebugEnabled())
            log.debug("Started service processor.");
    }

    /** {@inheritDoc} */
    @Override public void onKernalStop(boolean cancel) {
        if (ctx.isDaemon())
            return;

        busyLock.block();

        try {
            U.shutdownNow(GridServiceProcessor.class, depExe, log);

            if (!ctx.clientNode())
                ctx.event().removeDiscoveryEventListener(topLsnr);

            Collection<ServiceContextImpl> ctxs = new ArrayList<>();

            synchronized (locSvcs) {
                for (Collection<ServiceContextImpl> ctxs0 : locSvcs.values())
                    ctxs.addAll(ctxs0);
            }

            for (ServiceContextImpl ctx : ctxs) {
                ctx.setCancelled(true);

                Service svc = ctx.service();

                if (svc != null)
                    svc.cancel(ctx);

                ctx.executor().shutdownNow();
            }

            for (ServiceContextImpl ctx : ctxs) {
                try {
                    if (log.isInfoEnabled() && !ctxs.isEmpty())
                        log.info("Shutting down distributed service [name=" + ctx.name() + ", execId8=" +
                            U.id8(ctx.executionId()) + ']');

                    ctx.executor().awaitTermination(Long.MAX_VALUE, TimeUnit.MILLISECONDS);
                }
                catch (InterruptedException ignore) {
                    Thread.currentThread().interrupt();

                    U.error(log, "Got interrupted while waiting for service to shutdown (will continue stopping node): " +
                        ctx.name());
                }
            }

            Exception err = new IgniteCheckedException("Operation has been cancelled (node is stopping).");

            cancelFutures(depFuts, err);
            cancelFutures(undepFuts, err);
        }
        finally {
            busyLock.unblock();
        }

        if (log.isDebugEnabled())
            log.debug("Stopped service processor.");
    }

    /** {@inheritDoc} */
    @Override public void onActivate(GridKernalContext kctx) throws IgniteCheckedException {
        if (log.isDebugEnabled())
            log.debug("Activate service processor [nodeId=" + ctx.localNodeId() +
                " topVer=" + ctx.discovery().topologyVersionEx() + " ]");

        depExe = Executors.newSingleThreadExecutor(new IgniteThreadFactory(ctx.igniteInstanceName(), "srvc-deploy"));

        start(true);

        onKernalStart(true);
    }

    /** {@inheritDoc} */
    @Override public void onDeActivate(GridKernalContext kctx) throws IgniteCheckedException {
        if (log.isDebugEnabled())
            log.debug("DeActivate service processor [nodeId=" + ctx.localNodeId() +
                " topVer=" + ctx.discovery().topologyVersionEx() + " ]");

        cancelFutures(depFuts, new IgniteCheckedException("Failed to deploy service, cluster in active."));

        cancelFutures(undepFuts, new IgniteCheckedException("Failed to undeploy service, cluster in active."));

        onKernalStop(true);
    }

    /** {@inheritDoc} */
    @Override public void onDisconnected(IgniteFuture<?> reconnectFut) throws IgniteCheckedException {
        cancelFutures(depFuts, new IgniteClientDisconnectedCheckedException(ctx.cluster().clientReconnectFuture(),
            "Failed to deploy service, client node disconnected."));

        cancelFutures(undepFuts, new IgniteClientDisconnectedCheckedException(ctx.cluster().clientReconnectFuture(),
            "Failed to undeploy service, client node disconnected."));
    }

    /**
     * @param futs Futs.
     * @param err Exception.
     */
    private void cancelFutures(ConcurrentMap<String, ? extends GridFutureAdapter<?>> futs, Exception err) {
        for (Map.Entry<String, ? extends GridFutureAdapter<?>> entry : futs.entrySet()) {
            GridFutureAdapter fut = entry.getValue();

            fut.onDone(err);

            futs.remove(entry.getKey(), fut);
        }
    }

    /**
     * Validates service configuration.
     *
     * @param c Service configuration.
     * @throws IgniteException If validation failed.
     */
    private void validate(ServiceConfiguration c) throws IgniteException {
        IgniteConfiguration cfg = ctx.config();

        DeploymentMode depMode = cfg.getDeploymentMode();

        if (cfg.isPeerClassLoadingEnabled() && (depMode == PRIVATE || depMode == ISOLATED))
            throw new IgniteException("Cannot deploy services in PRIVATE or ISOLATED deployment mode: " + depMode);

        ensure(c.getName() != null, "getName() != null", null);
        ensure(c.getTotalCount() >= 0, "getTotalCount() >= 0", c.getTotalCount());
        ensure(c.getMaxPerNodeCount() >= 0, "getMaxPerNodeCount() >= 0", c.getMaxPerNodeCount());
        ensure(c.getService() != null, "getService() != null", c.getService());
        ensure(c.getTotalCount() > 0 || c.getMaxPerNodeCount() > 0,
            "c.getTotalCount() > 0 || c.getMaxPerNodeCount() > 0", null);
    }

    /**
     * @param cond Condition.
     * @param desc Description.
     * @param v Value.
     */
    private void ensure(boolean cond, String desc, @Nullable Object v) {
        if (!cond)
            if (v != null)
                throw new IgniteException("Service configuration check failed (" + desc + "): " + v);
            else
                throw new IgniteException("Service configuration check failed (" + desc + ")");
    }

    /**
     * @param name Service name.
     * @param svc Service.
     * @return Future.
     */
    public IgniteInternalFuture<?> deployNodeSingleton(ClusterGroup prj, String name, Service svc) {
        return deployMultiple(prj, name, svc, 0, 1);
    }

    /**
     * @param name Service name.
     * @param svc Service.
     * @return Future.
     */
    public IgniteInternalFuture<?> deployClusterSingleton(ClusterGroup prj, String name, Service svc) {
        return deployMultiple(prj, name, svc, 1, 1);
    }

    /**
     * @param name Service name.
     * @param svc Service.
     * @param totalCnt Total count.
     * @param maxPerNodeCnt Max per-node count.
     * @return Future.
     */
    public IgniteInternalFuture<?> deployMultiple(ClusterGroup prj, String name, Service svc, int totalCnt,
        int maxPerNodeCnt) {
        ServiceConfiguration cfg = new ServiceConfiguration();

        cfg.setName(name);
        cfg.setService(svc);
        cfg.setTotalCount(totalCnt);
        cfg.setMaxPerNodeCount(maxPerNodeCnt);
        cfg.setNodeFilter(F.<ClusterNode>alwaysTrue() == prj.predicate() ? null : prj.predicate());

        return deploy(cfg);
    }

    /**
     * @param name Service name.
     * @param svc Service.
     * @param cacheName Cache name.
     * @param  affKey Affinity key.
     * @return Future.
     */
    public IgniteInternalFuture<?> deployKeyAffinitySingleton(String name, Service svc, String cacheName, Object affKey) {
        A.notNull(affKey, "affKey");

        ServiceConfiguration cfg = new ServiceConfiguration();

        cfg.setName(name);
        cfg.setService(svc);
        cfg.setCacheName(cacheName);
        cfg.setAffinityKey(affKey);
        cfg.setTotalCount(1);
        cfg.setMaxPerNodeCount(1);

        return deploy(cfg);
    }

    /**
     * @param cfg Service configuration.
     * @return Future for deployment.
     */
    public IgniteInternalFuture<?> deploy(ServiceConfiguration cfg) {
        A.notNull(cfg, "cfg");

        ServicesCompatibilityState state = markCompatibilityStateAsUsed();

        validate(cfg);

        if (!state.srvcCompatibility) {
            Marshaller marsh = ctx.config().getMarshaller();

            LazyServiceConfiguration cfg0;

            try {
                byte[] srvcBytes = U.marshal(marsh, cfg.getService());

                cfg0 = new LazyServiceConfiguration(cfg, srvcBytes);
            }
            catch (IgniteCheckedException e) {
                U.error(log, "Failed to marshal service with configured marshaller [srvc=" + cfg.getService()
                    + ", marsh=" + marsh + "]", e);

                return new GridFinishedFuture<>(e);
            }

            cfg = cfg0;
        }

        GridServiceDeploymentFuture fut = new GridServiceDeploymentFuture(cfg);

        GridServiceDeploymentFuture old = depFuts.putIfAbsent(cfg.getName(), fut);

        if (old != null) {
            if (!old.configuration().equalsIgnoreNodeFilter(cfg)) {
                fut.onDone(new IgniteCheckedException("Failed to deploy service (service already exists with " +
                    "different configuration) [deployed=" + old.configuration() + ", new=" + cfg + ']'));

                return fut;
            }

            return old;
        }

        if (ctx.clientDisconnected()) {
            fut.onDone(new IgniteClientDisconnectedCheckedException(ctx.cluster().clientReconnectFuture(),
                "Failed to deploy service, client node disconnected."));

            depFuts.remove(cfg.getName(), fut);
        }

        while (true) {
            try {
                GridServiceDeploymentKey key = new GridServiceDeploymentKey(cfg.getName());

                if (ctx.deploy().enabled())
                    ctx.cache().context().deploy().ignoreOwnership(true);

                try {
                    GridServiceDeployment dep = (GridServiceDeployment)cache.getAndPutIfAbsent(key,
                        new GridServiceDeployment(ctx.localNodeId(), cfg));

                    if (dep != null) {
                        if (!dep.configuration().equalsIgnoreNodeFilter(cfg)) {
                            // Remove future from local map.
                            depFuts.remove(cfg.getName(), fut);

                            fut.onDone(new IgniteCheckedException("Failed to deploy service (service already exists with " +
                                "different configuration) [deployed=" + dep.configuration() + ", new=" + cfg + ']'));
                        }
                        else {
                            Iterator<Cache.Entry<Object, Object>> it = serviceEntries(
                                ServiceAssignmentsPredicate.INSTANCE);

                            while (it.hasNext()) {
                                Cache.Entry<Object, Object> e = it.next();

                                GridServiceAssignments assigns = (GridServiceAssignments)e.getValue();

                                if (assigns.name().equals(cfg.getName())) {
                                    // Remove future from local map.
                                    depFuts.remove(cfg.getName(), fut);

                                    fut.onDone();

                                    break;
                                }
                            }

                            if (!dep.configuration().equalsIgnoreNodeFilter(cfg))
                                U.warn(log, "Service already deployed with different configuration (will ignore) " +
                                    "[deployed=" + dep.configuration() + ", new=" + cfg + ']');
                        }
                    }
                }
                finally {
                    if (ctx.deploy().enabled())
                        ctx.cache().context().deploy().ignoreOwnership(false);
                }

                return fut;
            }
            catch (ClusterTopologyCheckedException e) {
                if (log.isDebugEnabled())
                    log.debug("Topology changed while deploying service (will retry): " + e.getMessage());
            }
            catch (IgniteCheckedException e) {
                if (e.hasCause(ClusterTopologyCheckedException.class)) {
                    if (log.isDebugEnabled())
                        log.debug("Topology changed while deploying service (will retry): " + e.getMessage());

                    continue;
                }

                U.error(log, "Failed to deploy service: " + cfg.getName(), e);

                return new GridFinishedFuture<>(e);
            }
        }
    }

    /**
     * @return Compatibility state.
     */
    private ServicesCompatibilityState markCompatibilityStateAsUsed() {
        while (true) {
            ServicesCompatibilityState state = compatibilityState.get();

            if (state.used)
                return state;

            ServicesCompatibilityState newState = new ServicesCompatibilityState(state.srvcCompatibility, true);

            if (compatibilityState.compareAndSet(state, newState))
                return newState;
        }
    }

    /**
     * @param name Service name.
     * @return Future.
     */
    public IgniteInternalFuture<?> cancel(String name) {
        while (true) {
            try {
                GridFutureAdapter<?> fut = new GridFutureAdapter<>();

                GridFutureAdapter<?> old;

                if ((old = undepFuts.putIfAbsent(name, fut)) != null)
                    fut = old;
                else {
                    GridServiceDeploymentKey key = new GridServiceDeploymentKey(name);

                    if (cache.getAndRemove(key) == null) {
                        // Remove future from local map if service was not deployed.
                        undepFuts.remove(name);

                        fut.onDone();
                    }
                }

                return fut;
            }
            catch (ClusterTopologyCheckedException e) {
                if (log.isDebugEnabled())
                    log.debug("Topology changed while deploying service (will retry): " + e.getMessage());
            }
            catch (IgniteCheckedException e) {
                log.error("Failed to undeploy service: " + name, e);

                return new GridFinishedFuture<>(e);
            }
        }
    }

    /**
     * @return Future.
     */
    @SuppressWarnings("unchecked")
    public IgniteInternalFuture<?> cancelAll() {
        Iterator<Cache.Entry<Object, Object>> it = serviceEntries(ServiceDeploymentPredicate.INSTANCE);

        GridCompoundFuture res = null;

        while (it.hasNext()) {
            Cache.Entry<Object, Object> e = it.next();

            GridServiceDeployment dep = (GridServiceDeployment)e.getValue();

            if (res == null)
                res = new GridCompoundFuture<>();

            // Cancel each service separately.
            res.add(cancel(dep.configuration().getName()));
        }

        if (res != null) {
            res.markInitialized();

            return res;
        }
        else
            return new GridFinishedFuture<>();
    }

    /**
     * @param name Service name.
     * @param timeout If greater than 0 limits task execution time. Cannot be negative.
     * @return Service topology.
     * @throws IgniteCheckedException On error.
     */
    public Map<UUID, Integer> serviceTopology(String name, long timeout) throws IgniteCheckedException {
        ClusterNode node = cache.affinity().mapKeyToNode(name);

        final ServiceTopologyCallable call = new ServiceTopologyCallable(name);

        return ctx.closure().callAsyncNoFailover(
            GridClosureCallMode.BROADCAST,
            call,
            Collections.singletonList(node),
            false,
            timeout
        ).get();
    }

    /**
     * @param cache Utility cache.
     * @param svcName Service name.
     * @return Service topology.
     * @throws IgniteCheckedException In case of error.
     */
    private static Map<UUID, Integer> serviceTopology(IgniteInternalCache<Object, Object> cache, String svcName)
        throws IgniteCheckedException {
        GridServiceAssignments val = (GridServiceAssignments)cache.get(new GridServiceAssignmentsKey(svcName));

        return val != null ? val.assigns() : null;
    }

    /**
     * @return Collection of service descriptors.
     */
    public Collection<ServiceDescriptor> serviceDescriptors() {
        Collection<ServiceDescriptor> descs = new ArrayList<>();

        Iterator<Cache.Entry<Object, Object>> it = serviceEntries(ServiceDeploymentPredicate.INSTANCE);

        while (it.hasNext()) {
            Cache.Entry<Object, Object> e = it.next();

            GridServiceDeployment dep = (GridServiceDeployment)e.getValue();

            ServiceDescriptorImpl desc = new ServiceDescriptorImpl(dep);

            try {
                GridServiceAssignments assigns = (GridServiceAssignments)cache.getForcePrimary(
                    new GridServiceAssignmentsKey(dep.configuration().getName()));

                if (assigns != null) {
                    desc.topologySnapshot(assigns.assigns());

                    descs.add(desc);
                }
            }
            catch (IgniteCheckedException ex) {
                log.error("Failed to get assignments from replicated cache for service: " +
                    dep.configuration().getName(), ex);
            }
        }

        return descs;
    }

    /**
     * @param name Service name.
     * @param <T> Service type.
     * @return Service by specified service name.
     */
    @SuppressWarnings("unchecked")
    public <T> T service(String name) {
        Collection<ServiceContextImpl> ctxs;

        synchronized (locSvcs) {
            ctxs = locSvcs.get(name);
        }

        if (ctxs == null)
            return null;

        synchronized (ctxs) {
            if (ctxs.isEmpty())
                return null;

            for (ServiceContextImpl ctx : ctxs) {
                Service svc = ctx.service();

                if (svc != null)
                    return (T)svc;
            }

            return null;
        }
    }

    /**
     * @param name Service name.
     * @return Service by specified service name.
     */
    public ServiceContextImpl serviceContext(String name) {
        Collection<ServiceContextImpl> ctxs;

        synchronized (locSvcs) {
            ctxs = locSvcs.get(name);
        }

        if (ctxs == null)
            return null;

        synchronized (ctxs) {
            if (ctxs.isEmpty())
                return null;

            for (ServiceContextImpl ctx : ctxs) {
                if (ctx.service() != null)
                    return ctx;
            }

            return null;
        }
    }

    /**
     * @param prj Grid projection.
     * @param name Service name.
     * @param svcItf Service class.
     * @param sticky Whether multi-node request should be done.
     * @param timeout If greater than 0 limits service acquire time. Cannot be negative.
     * @param <T> Service interface type.
     * @return The proxy of a service by its name and class.
     * @throws IgniteException If failed to create proxy.
     */
    @SuppressWarnings("unchecked")
    public <T> T serviceProxy(ClusterGroup prj, String name, Class<? super T> svcItf, boolean sticky, long timeout)
        throws IgniteException {
        if (hasLocalNode(prj)) {
            ServiceContextImpl ctx = serviceContext(name);

            if (ctx != null) {
                Service svc = ctx.service();

                if (svc != null) {
                    if (!svcItf.isAssignableFrom(svc.getClass()))
                        throw new IgniteException("Service does not implement specified interface [svcItf=" +
                            svcItf.getName() + ", svcCls=" + svc.getClass().getName() + ']');

                    return (T)svc;
                }
            }
        }

        return new GridServiceProxy<T>(prj, name, svcItf, sticky, timeout, ctx).proxy();
    }

    /**
     * @param prj Grid nodes projection.
     * @return Whether given projection contains any local node.
     */
    private boolean hasLocalNode(ClusterGroup prj) {
        for (ClusterNode n : prj.nodes()) {
            if (n.isLocal())
                return true;
        }

        return false;
    }

    /**
     * @param name Service name.
     * @param <T> Service type.
     * @return Services by specified service name.
     */
    @SuppressWarnings("unchecked")
    public <T> Collection<T> services(String name) {
        Collection<ServiceContextImpl> ctxs;

        synchronized (locSvcs) {
             ctxs = locSvcs.get(name);
        }

        if (ctxs == null)
            return null;

        synchronized (ctxs) {
            Collection<T> res = new ArrayList<>(ctxs.size());

            for (ServiceContextImpl ctx : ctxs) {
                Service svc = ctx.service();

                if (svc != null)
                    res.add((T)svc);
            }

            return res;
        }
    }

    /**
     * Reassigns service to nodes.
     *
     * @param dep Service deployment.
     * @param topVer Topology version.
     * @throws IgniteCheckedException If failed.
     */
    private void reassign(GridServiceDeployment dep, AffinityTopologyVersion topVer) throws IgniteCheckedException {
        ServiceConfiguration cfg = dep.configuration();

        Object nodeFilter = cfg.getNodeFilter();

        if (nodeFilter != null)
            ctx.resource().injectGeneric(nodeFilter);

        int totalCnt = cfg.getTotalCount();
        int maxPerNodeCnt = cfg.getMaxPerNodeCount();
        String cacheName = cfg.getCacheName();
        Object affKey = cfg.getAffinityKey();

        while (true) {
            GridServiceAssignments assigns = new GridServiceAssignments(cfg, dep.nodeId(), topVer.topologyVersion());

             Collection<ClusterNode> nodes;

             // Call node filter outside of transaction.
            if (affKey == null) {
                nodes = ctx.discovery().nodes(topVer);

                if (assigns.nodeFilter() != null) {
                    Collection<ClusterNode> nodes0 = new ArrayList<>();

                    for (ClusterNode node : nodes) {
                        if (assigns.nodeFilter().apply(node))
                            nodes0.add(node);
                    }

                    nodes = nodes0;
                }
            }
            else
                nodes = null;

            try (GridNearTxLocal tx = cache.txStartEx(PESSIMISTIC, REPEATABLE_READ)) {
                GridServiceAssignmentsKey key = new GridServiceAssignmentsKey(cfg.getName());

                GridServiceAssignments oldAssigns = (GridServiceAssignments)cache.get(key);

                Map<UUID, Integer> cnts = new HashMap<>();

                if (affKey != null) {
                    ClusterNode n = ctx.affinity().mapKeyToNode(cacheName, affKey, topVer);

                    if (n != null) {
                        int cnt = maxPerNodeCnt == 0 ? totalCnt == 0 ? 1 : totalCnt : maxPerNodeCnt;

                        cnts.put(n.id(), cnt);
                    }
                }
                else {
                    if (!nodes.isEmpty()) {
                        int size = nodes.size();

                        int perNodeCnt = totalCnt != 0 ? totalCnt / size : maxPerNodeCnt;
                        int remainder = totalCnt != 0 ? totalCnt % size : 0;

                        if (perNodeCnt > maxPerNodeCnt && maxPerNodeCnt != 0) {
                            perNodeCnt = maxPerNodeCnt;
                            remainder = 0;
                        }

                        for (ClusterNode n : nodes)
                            cnts.put(n.id(), perNodeCnt);

                        assert perNodeCnt >= 0;
                        assert remainder >= 0;

                        if (remainder > 0) {
                            int cnt = perNodeCnt + 1;

                            if (oldAssigns != null) {
                                Collection<UUID> used = new HashSet<>();

                                // Avoid redundant moving of services.
                                for (Map.Entry<UUID, Integer> e : oldAssigns.assigns().entrySet()) {
                                    // Do not assign services to left nodes.
                                    if (ctx.discovery().node(e.getKey()) == null)
                                        continue;

                                    // If old count and new count match, then reuse the assignment.
                                    if (e.getValue() == cnt) {
                                        cnts.put(e.getKey(), cnt);

                                        used.add(e.getKey());

                                        if (--remainder == 0)
                                            break;
                                    }
                                }

                                if (remainder > 0) {
                                    List<Map.Entry<UUID, Integer>> entries = new ArrayList<>(cnts.entrySet());

                                    // Randomize.
                                    Collections.shuffle(entries);

                                    for (Map.Entry<UUID, Integer> e : entries) {
                                        // Assign only the ones that have not been reused from previous assignments.
                                        if (!used.contains(e.getKey())) {
                                            if (e.getValue() < maxPerNodeCnt || maxPerNodeCnt == 0) {
                                                e.setValue(e.getValue() + 1);

                                                if (--remainder == 0)
                                                    break;
                                            }
                                        }
                                    }
                                }
                            }
                            else {
                                List<Map.Entry<UUID, Integer>> entries = new ArrayList<>(cnts.entrySet());

                                // Randomize.
                                Collections.shuffle(entries);

                                for (Map.Entry<UUID, Integer> e : entries) {
                                    e.setValue(e.getValue() + 1);

                                    if (--remainder == 0)
                                        break;
                                }
                            }
                        }
                    }
                }

                assigns.assigns(cnts);

                cache.put(key, assigns);

                tx.commit();

                break;
            }
            catch (ClusterTopologyCheckedException e) {
                if (log.isDebugEnabled())
                    log.debug("Topology changed while reassigning (will retry): " + e.getMessage());

                U.sleep(10);
            }
        }
    }

    /**
     * Redeploys local services based on assignments.
     *
     * @param assigns Assignments.
     */
    private void redeploy(GridServiceAssignments assigns) {
        String svcName = assigns.name();

        Integer assignCnt = assigns.assigns().get(ctx.localNodeId());

        if (assignCnt == null)
            assignCnt = 0;

        Collection<ServiceContextImpl> ctxs;

        synchronized (locSvcs) {
            ctxs = locSvcs.get(svcName);

            if (ctxs == null)
                locSvcs.put(svcName, ctxs = new ArrayList<>());
        }

        Collection<ServiceContextImpl> toInit = new ArrayList<>();

        synchronized (ctxs) {
            if (ctxs.size() > assignCnt) {
                int cancelCnt = ctxs.size() - assignCnt;

                cancel(ctxs, cancelCnt);
            }
            else if (ctxs.size() < assignCnt) {
                int createCnt = assignCnt - ctxs.size();

                for (int i = 0; i < createCnt; i++) {
                    ServiceContextImpl svcCtx = new ServiceContextImpl(assigns.name(),
                        UUID.randomUUID(),
                        assigns.cacheName(),
                        assigns.affinityKey(),
                        Executors.newSingleThreadExecutor(threadFactory));

                    ctxs.add(svcCtx);

                    toInit.add(svcCtx);
                }
            }
        }

        for (final ServiceContextImpl svcCtx : toInit) {
            final Service svc;

            try {
                svc = copyAndInject(assigns.configuration());

                // Initialize service.
                svc.init(svcCtx);

                svcCtx.service(svc);
            }
            catch (Throwable e) {
                U.error(log, "Failed to initialize service (service will not be deployed): " + assigns.name(), e);

                synchronized (ctxs) {
                    ctxs.removeAll(toInit);
                }

                if (e instanceof Error)
                    throw (Error)e;

                if (e instanceof RuntimeException)
                    throw (RuntimeException)e;

                return;
            }

            if (log.isInfoEnabled())
                log.info("Starting service instance [name=" + svcCtx.name() + ", execId=" +
                    svcCtx.executionId() + ']');

            // Start service in its own thread.
            final ExecutorService exe = svcCtx.executor();

            exe.execute(new Runnable() {
                @Override public void run() {
                    try {
                        svc.execute(svcCtx);
                    }
                    catch (InterruptedException | IgniteInterruptedCheckedException ignore) {
                        if (log.isDebugEnabled())
                            log.debug("Service thread was interrupted [name=" + svcCtx.name() + ", execId=" +
                                svcCtx.executionId() + ']');
                    }
                    catch (IgniteException e) {
                        if (e.hasCause(InterruptedException.class) ||
                            e.hasCause(IgniteInterruptedCheckedException.class)) {
                            if (log.isDebugEnabled())
                                log.debug("Service thread was interrupted [name=" + svcCtx.name() +
                                    ", execId=" + svcCtx.executionId() + ']');
                        }
                        else {
                            U.error(log, "Service execution stopped with error [name=" + svcCtx.name() +
                                ", execId=" + svcCtx.executionId() + ']', e);
                        }
                    }
                    catch (Throwable e) {
                        log.error("Service execution stopped with error [name=" + svcCtx.name() +
                            ", execId=" + svcCtx.executionId() + ']', e);

                        if (e instanceof Error)
                            throw (Error)e;
                    }
                    finally {
                        // Suicide.
                        exe.shutdownNow();
                    }
                }
            });
        }
    }

    /**
     * @param cfg Service configuration.
     * @return Copy of service.
     * @throws IgniteCheckedException If failed.
     */
    private Service copyAndInject(ServiceConfiguration cfg) throws IgniteCheckedException {
        Marshaller m = ctx.config().getMarshaller();

        if (cfg instanceof LazyServiceConfiguration) {
            byte[] bytes = ((LazyServiceConfiguration)cfg).serviceBytes();

            Service srvc = U.unmarshal(m, bytes, U.resolveClassLoader(null, ctx.config()));

            ctx.resource().inject(srvc);

            return srvc;
        }
        else {
            Service svc = cfg.getService();

            try {
                byte[] bytes = U.marshal(m, svc);

                Service cp = U.unmarshal(m, bytes, U.resolveClassLoader(svc.getClass().getClassLoader(), ctx.config()));

                ctx.resource().inject(cp);

                return cp;
            }
            catch (IgniteCheckedException e) {
                U.error(log, "Failed to copy service (will reuse same instance): " + svc.getClass(), e);

                return svc;
            }
        }
    }

    /**
     * @param ctxs Contexts to cancel.
     * @param cancelCnt Number of contexts to cancel.
     */
    private void cancel(Iterable<ServiceContextImpl> ctxs, int cancelCnt) {
        for (Iterator<ServiceContextImpl> it = ctxs.iterator(); it.hasNext();) {
            ServiceContextImpl svcCtx = it.next();

            // Flip cancelled flag.
            svcCtx.setCancelled(true);

            // Notify service about cancellation.
            Service svc = svcCtx.service();

            if (svc != null) {
                try {
                    svc.cancel(svcCtx);
                }
                catch (Throwable e) {
                    log.error("Failed to cancel service (ignoring) [name=" + svcCtx.name() +
                        ", execId=" + svcCtx.executionId() + ']', e);

                    if (e instanceof Error)
                        throw e;
                }
                finally {
                    try {
                        ctx.resource().cleanup(svc);
                    }
                    catch (IgniteCheckedException e) {
                        U.error(log, "Failed to clean up service (will ignore): " + svcCtx.name(), e);
                    }
                }
            }

            // Close out executor thread for the service.
            // This will cause the thread to be interrupted.
            svcCtx.executor().shutdownNow();

            it.remove();

            if (log.isInfoEnabled())
                log.info("Cancelled service instance [name=" + svcCtx.name() + ", execId=" +
                    svcCtx.executionId() + ']');

            if (--cancelCnt == 0)
                break;
        }
    }

    /**
     * @param p Entry predicate used to execute query from client node.
     * @return Service deployment entries.
     */
    @SuppressWarnings("unchecked")
    private Iterator<Cache.Entry<Object, Object>> serviceEntries(IgniteBiPredicate<Object, Object> p) {
        try {
            GridCacheQueryManager qryMgr = cache.context().queries();

            CacheQuery<Map.Entry<Object, Object>> qry = qryMgr.createScanQuery(p, null, false);

            qry.keepAll(false);

            if (!cache.context().affinityNode()) {
                ClusterNode oldestSrvNode =
                    ctx.discovery().oldestAliveCacheServerNode(AffinityTopologyVersion.NONE);

                if (oldestSrvNode == null)
                    return new GridEmptyIterator<>();

                qry.projection(ctx.cluster().get().forNode(oldestSrvNode));
            }
            else
                qry.projection(ctx.cluster().get().forLocal());

            GridCloseableIterator<Map.Entry<Object, Object>> iter = qry.executeScanQuery();

            return cache.context().itHolder().iterator(iter,
                new CacheIteratorConverter<Cache.Entry<Object, Object>, Map.Entry<Object,Object>>() {
                    @Override protected Cache.Entry<Object, Object> convert(Map.Entry<Object, Object> e) {
                        return new CacheEntryImpl<>(e.getKey(), e.getValue());
                    }

                    @Override protected void remove(Cache.Entry<Object, Object> item) {
                        throw new UnsupportedOperationException();
                    }
                });
        }
        catch (IgniteCheckedException e) {
            throw new IgniteException(e);
        }
    }

    /**
     * @param nodes Remote nodes.
     */
    public void initCompatibilityMode(Collection<ClusterNode> nodes) {
        boolean mode = false;

        if (srvcCompatibilitySysProp != null)
            mode = srvcCompatibilitySysProp;

        while (true) {
            ServicesCompatibilityState state = compatibilityState.get();

            if (compatibilityState.compareAndSet(state, new ServicesCompatibilityState(mode, state.used)))
                return;
        }
    }

    /**
     * Called right after utility cache is started and ready for the usage.
     */
    public void onUtilityCacheStarted() {
        synchronized (pendingJobCtxs) {
            if (pendingJobCtxs.size() == 0)
                return;

            Iterator<ComputeJobContext> iter = pendingJobCtxs.iterator();

            while (iter.hasNext()) {
                iter.next().callcc();
                iter.remove();
            }
        }
    }

    /**
     * Service deployment listener.
     */
    @SuppressWarnings("unchecked")
    private class ServiceEntriesListener implements CacheEntryUpdatedListener<Object, Object> {
        /** {@inheritDoc} */
        @Override public void onUpdated(final Iterable<CacheEntryEvent<?, ?>> deps) {
            if (!busyLock.enterBusy())
                return;

            try {
                depExe.execute(new DepRunnable() {
                    @Override public void run0() {
                        onSystemCacheUpdated(deps);
                    }
                });
            }
            finally {
                busyLock.leaveBusy();
            }
        }
    }

    /**
     * @param evts Update events.
     */
    private void onSystemCacheUpdated(final Iterable<CacheEntryEvent<?, ?>> evts) {
        boolean firstTime = true;

        for (CacheEntryEvent<?, ?> e : evts) {
            if (e.getKey() instanceof GridServiceDeploymentKey) {
                if (firstTime) {
                    markCompatibilityStateAsUsed();

                    firstTime = false;
                }

                processDeployment((CacheEntryEvent)e);
            }
            else if (e.getKey() instanceof GridServiceAssignmentsKey) {
                if (firstTime) {
                    markCompatibilityStateAsUsed();

                    firstTime = false;
                }

                processAssignment((CacheEntryEvent)e);
            }
        }
    }

    /**
     * @param e Entry.
     */
    private void processDeployment(CacheEntryEvent<GridServiceDeploymentKey, GridServiceDeployment> e) {
        GridServiceDeployment dep;

        try {
            dep = e.getValue();
        }
        catch (IgniteException ex) {
            if (X.hasCause(ex, ClassNotFoundException.class))
                return;
            else
                throw ex;
        }

        if (dep != null) {
            svcName.set(dep.configuration().getName());

            // Ignore other utility cache events.
            AffinityTopologyVersion topVer = ctx.discovery().topologyVersionEx();

            ClusterNode oldest = U.oldest(ctx.discovery().nodes(topVer), null);

            if (oldest.isLocal())
                onDeployment(dep, topVer);
        }
        // Handle undeployment.
        else {
            String name = e.getKey().name();

            undeploy(name);

            // Finish deployment futures if undeployment happened.
            GridFutureAdapter<?> fut = depFuts.remove(name);

            if (fut != null)
                fut.onDone();

            // Complete undeployment future.
            fut = undepFuts.remove(name);

            if (fut != null)
                fut.onDone();

            GridServiceAssignmentsKey key = new GridServiceAssignmentsKey(name);

            // Remove assignment on primary node in case of undeploy.
            if (cache.cache().affinity().isPrimary(ctx.discovery().localNode(), key)) {
                try {
                    cache.getAndRemove(key);
                }
                catch (IgniteCheckedException ex) {
                    U.error(log, "Failed to remove assignments for undeployed service: " + name, ex);
                }
            }
        }
    }

    /**
     * Deployment callback.
     *
     * @param dep Service deployment.
     * @param topVer Topology version.
     */
    private void onDeployment(final GridServiceDeployment dep, final AffinityTopologyVersion topVer) {
        // Retry forever.
        try {
            AffinityTopologyVersion newTopVer = ctx.discovery().topologyVersionEx();

            // If topology version changed, reassignment will happen from topology event.
            if (newTopVer.equals(topVer))
                reassign(dep, topVer);
        }
        catch (IgniteCheckedException e) {
            if (!(e instanceof ClusterTopologyCheckedException))
                log.error("Failed to do service reassignment (will retry): " + dep.configuration().getName(), e);

            AffinityTopologyVersion newTopVer = ctx.discovery().topologyVersionEx();

            if (!newTopVer.equals(topVer)) {
                assert newTopVer.compareTo(topVer) > 0;

                // Reassignment will happen from topology event.
                return;
            }

            ctx.timeout().addTimeoutObject(new GridTimeoutObject() {
                private IgniteUuid id = IgniteUuid.randomUuid();

                private long start = System.currentTimeMillis();

                @Override public IgniteUuid timeoutId() {
                    return id;
                }

                @Override public long endTime() {
                    return start + RETRY_TIMEOUT;
                }

                @Override public void onTimeout() {
                    if (!busyLock.enterBusy())
                        return;

                    try {
                        // Try again.
                        onDeployment(dep, topVer);
                    }
                    finally {
                        busyLock.leaveBusy();
                    }
                }
            });
        }
    }

    /**
     * Topology listener.
     */
    private class TopologyListener implements DiscoveryEventListener {
        /** {@inheritDoc} */
        @Override public void onEvent(DiscoveryEvent evt, final DiscoCache discoCache) {
            if (!busyLock.enterBusy())
                return;

            //Must check that threadpool was not shutdown.
            if (depExe.isShutdown())
                return;

            try {
                final AffinityTopologyVersion topVer;

                if (evt instanceof DiscoveryCustomEvent) {
                    DiscoveryCustomMessage msg = ((DiscoveryCustomEvent)evt).customMessage();

                    if (msg instanceof CacheAffinityChangeMessage) {
                        if (!((CacheAffinityChangeMessage)msg).exchangeNeeded())
                            return;
                    }
                    else if (msg instanceof DynamicCacheChangeBatch) {
                        if (!((DynamicCacheChangeBatch)msg).exchangeNeeded())
                            return;
                    }
                    else
                        return;

                    if (msg instanceof MetadataUpdateProposedMessage || msg instanceof MetadataUpdateAcceptedMessage)
                        return;

                    topVer = ((DiscoveryCustomEvent)evt).affinityTopologyVersion();
                }
                else
                    topVer = new AffinityTopologyVersion((evt).topologyVersion(), 0);

                depExe.execute(new DepRunnable() {
                    @Override public void run0() {
                        // In case the cache instance isn't tracked by DiscoveryManager anymore.
                        discoCache.updateAlives(ctx.discovery());

                        ClusterNode oldest = discoCache.oldestAliveServerNodeWithCache();

                        if (oldest != null && oldest.isLocal()) {
                            final Collection<GridServiceDeployment> retries = new ConcurrentLinkedQueue<>();

                            if (ctx.deploy().enabled())
                                ctx.cache().context().deploy().ignoreOwnership(true);

                            try {
                                Iterator<Cache.Entry<Object, Object>> it = serviceEntries(
                                    ServiceDeploymentPredicate.INSTANCE);

                                boolean firstTime = true;

                                while (it.hasNext()) {
                                    Cache.Entry<Object, Object> e = it.next();

                                    if (firstTime) {
                                        markCompatibilityStateAsUsed();

                                        firstTime = false;
                                    }

                                    GridServiceDeployment dep = (GridServiceDeployment)e.getValue();

                                    try {
                                        svcName.set(dep.configuration().getName());

                                        ctx.cache().internalCache(UTILITY_CACHE_NAME).context().affinity().
                                            affinityReadyFuture(topVer).get();

                                        reassign(dep, topVer);
                                    }
                                    catch (IgniteCheckedException ex) {
                                        if (!(e instanceof ClusterTopologyCheckedException))
                                            LT.error(log, ex, "Failed to do service reassignment (will retry): " +
                                                dep.configuration().getName());

                                        retries.add(dep);
                                    }
                                }
                            }
                            finally {
                                if (ctx.deploy().enabled())
                                    ctx.cache().context().deploy().ignoreOwnership(false);
                            }

                            if (!retries.isEmpty())
                                onReassignmentFailed(topVer, retries);
                        }

                        Iterator<Cache.Entry<Object, Object>> it = serviceEntries(ServiceAssignmentsPredicate.INSTANCE);

                        // Clean up zombie assignments.
                        while (it.hasNext()) {
                            Cache.Entry<Object, Object> e = it.next();

                            if (cache.context().affinity().primaryByKey(ctx.grid().localNode(), e.getKey(), topVer)) {
                                String name = ((GridServiceAssignmentsKey)e.getKey()).name();

                                try {
                                    if (cache.get(new GridServiceDeploymentKey(name)) == null) {
                                        if (log.isDebugEnabled())
                                            log.debug("Removed zombie assignments: " + e.getValue());

                                        cache.getAndRemove(e.getKey());
                                    }
                                }
                                catch (IgniteCheckedException ex) {
                                    U.error(log, "Failed to clean up zombie assignments for service: " + name, ex);
                                }
                            }
                        }
                    }
                });
            }
            finally {
                busyLock.leaveBusy();
            }
        }

        /**
         * Handler for reassignment failures.
         *
         * @param topVer Topology version.
         * @param retries Retries.
         */
        private void onReassignmentFailed(final AffinityTopologyVersion topVer,
            final Collection<GridServiceDeployment> retries) {
            if (!busyLock.enterBusy())
                return;

            try {
                // If topology changed again, let next event handle it.
                if (ctx.discovery().topologyVersionEx().equals(topVer))
                    return;

                for (Iterator<GridServiceDeployment> it = retries.iterator(); it.hasNext(); ) {
                    GridServiceDeployment dep = it.next();

                    try {
                        svcName.set(dep.configuration().getName());

                        reassign(dep, topVer);

                        it.remove();
                    }
                    catch (IgniteCheckedException e) {
                        if (!(e instanceof ClusterTopologyCheckedException))
                            LT.error(log, e, "Failed to do service reassignment (will retry): " +
                                dep.configuration().getName());
                    }
                }

                if (!retries.isEmpty()) {
                    ctx.timeout().addTimeoutObject(new GridTimeoutObject() {
                        private IgniteUuid id = IgniteUuid.randomUuid();

                        private long start = System.currentTimeMillis();

                        @Override public IgniteUuid timeoutId() {
                            return id;
                        }

                        @Override public long endTime() {
                            return start + RETRY_TIMEOUT;
                        }

                        @Override public void onTimeout() {
                            onReassignmentFailed(topVer, retries);
                        }
                    });
                }
            }
            finally {
                busyLock.leaveBusy();
            }
        }
    }

    /**
     * @param e Entry.
     */
    private void processAssignment(CacheEntryEvent<GridServiceAssignmentsKey, GridServiceAssignments> e) {
        GridServiceAssignments assigns;

        try {
            assigns = e.getValue();
        }
        catch (IgniteException ex) {
            if (X.hasCause(ex, ClassNotFoundException.class))
                return;
            else
                throw ex;
        }

        if (assigns != null) {
            svcName.set(assigns.name());

            Throwable t = null;

            try {
                redeploy(assigns);
            }
            catch (Error | RuntimeException th) {
                t = th;
            }

            GridServiceDeploymentFuture fut = depFuts.get(assigns.name());

            if (fut != null && fut.configuration().equalsIgnoreNodeFilter(assigns.configuration())) {
                depFuts.remove(assigns.name(), fut);

                // Complete deployment futures once the assignments have been stored in cache.
                fut.onDone(null, t);
            }
        }
        // Handle undeployment.
        else
            undeploy(e.getKey().name());
    }


    /**
     * @param name Name.
     */
    private void undeploy(String name) {
        svcName.set(name);

        Collection<ServiceContextImpl> ctxs;

        synchronized (locSvcs) {
            ctxs = locSvcs.remove(name);
        }

        if (ctxs != null) {
            synchronized (ctxs) {
                cancel(ctxs, ctxs.size());
            }
        }
    }

    /**
     *
     */
    private abstract class DepRunnable implements Runnable {
        /** {@inheritDoc} */
        @Override public void run() {
            if (!busyLock.enterBusy())
                return;

            // Won't block ServiceProcessor stopping process.
            busyLock.leaveBusy();

            svcName.set(null);

            try {
                run0();
            }
            catch (Throwable t) {
                log.error("Error when executing service: " + svcName.get(), t);

                if (t instanceof Error)
                    throw t;
            }
            finally {
                svcName.set(null);
            }
        }

        /**
         * Abstract run method protected by busy lock.
         */
        public abstract void run0();
    }

    /**
     *
     */
    static class ServiceDeploymentPredicate implements IgniteBiPredicate<Object, Object> {
        /** */
        static final ServiceDeploymentPredicate INSTANCE = new ServiceDeploymentPredicate();

        /** */
        private static final long serialVersionUID = 0L;

        /** {@inheritDoc} */
        @Override public boolean apply(Object key, Object val) {
            return key instanceof GridServiceDeploymentKey;
        }

        /** {@inheritDoc} */
        @Override public String toString() {
            return S.toString(ServiceDeploymentPredicate.class, this);
        }
    }

    /**
     *
     */
    static class ServiceAssignmentsPredicate implements IgniteBiPredicate<Object, Object> {
        /** */
        static final ServiceAssignmentsPredicate INSTANCE = new ServiceAssignmentsPredicate();

        /** */
        private static final long serialVersionUID = 0L;

        /** {@inheritDoc} */
        @Override public boolean apply(Object key, Object val) {
            return key instanceof GridServiceAssignmentsKey;
        }

        /** {@inheritDoc} */
        @Override public String toString() {
            return S.toString(ServiceAssignmentsPredicate.class, this);
        }
    }

    /**
     */
    @GridInternal
    @SerializableTransient(methodName = "serializableTransient")
    private static class ServiceTopologyCallable implements IgniteCallable<Map<UUID, Integer>> {
        /** */
        private static final long serialVersionUID = 0L;

        /** */
        private final String svcName;

        /** */
        private transient boolean waitedCacheInit;

        /** */
        @IgniteInstanceResource
        private IgniteEx ignite;

        /** */
        @JobContextResource
        private transient ComputeJobContext jCtx;

        /** */
        @LoggerResource
        private transient IgniteLogger log;

        /**
         * @param svcName Service name.
         */
        public ServiceTopologyCallable(String svcName) {
            this.svcName = svcName;
        }

        /** {@inheritDoc} */
        @Override public Map<UUID, Integer> call() throws Exception {
            IgniteInternalCache<Object, Object> cache = ignite.context().cache().utilityCache();

            if (cache == null) {
                List<ComputeJobContext> pendingCtxs = ignite.context().service().pendingJobCtxs;

                synchronized (pendingCtxs) {
                    // Double check cache reference after lock acqusition.
                    cache = ignite.context().cache().utilityCache();

                    if (cache == null) {
                        if (!waitedCacheInit) {
                            log.debug("Utility cache hasn't been initialized yet. Waiting.");

                            // waiting for a minute for cache initialization.
                            jCtx.holdcc(60 * 1000);

                            pendingCtxs.add(jCtx);

                            waitedCacheInit = true;

                            return null;
                        }
                        else {
                            log.error("Failed to gather service topology. Utility " +
                                "cache initialization is stuck.");

                            throw new IgniteCheckedException("Failed to gather service topology. Utility " +
                                "cache initialization is stuck.");
                        }
                    }
                }
            }

            return serviceTopology(cache, svcName);
        }
    }

    /**
     *
     */
    private static class ServicesCompatibilityState {
        /** */
        private final boolean srvcCompatibility;

        /** */
        private final boolean used;

        /**
         * @param srvcCompatibility Services compatibility mode ({@code true} if compatible with old nodes).
         * @param used Services has been used.
         */
        ServicesCompatibilityState(boolean srvcCompatibility, boolean used) {
            this.srvcCompatibility = srvcCompatibility;
            this.used = used;
        }
    }
}<|MERGE_RESOLUTION|>--- conflicted
+++ resolved
@@ -164,34 +164,6 @@
 
     /** Topology listener. */
     private DiscoveryEventListener topLsnr = new TopologyListener();
-<<<<<<< HEAD
-
-    static {
-        Set<IgniteProductVersion> versions = new TreeSet<>(new Comparator<IgniteProductVersion>() {
-            @Override public int compare(final IgniteProductVersion o1, final IgniteProductVersion o2) {
-                return o1.compareToIgnoreTimestamp(o2);
-            }
-        });
-
-        versions.add(IgniteProductVersion.fromString("1.5.30"));
-        versions.add(IgniteProductVersion.fromString("1.5.31"));
-        versions.add(IgniteProductVersion.fromString("1.5.32"));
-        versions.add(IgniteProductVersion.fromString("1.6.3"));
-        versions.add(IgniteProductVersion.fromString("1.6.4"));
-        versions.add(IgniteProductVersion.fromString("1.6.5"));
-        versions.add(IgniteProductVersion.fromString("1.6.6"));
-        versions.add(IgniteProductVersion.fromString("1.6.7"));
-        versions.add(IgniteProductVersion.fromString("1.6.8"));
-        versions.add(IgniteProductVersion.fromString("1.6.9"));
-        versions.add(IgniteProductVersion.fromString("1.6.10"));
-        versions.add(IgniteProductVersion.fromString("1.7.0"));
-        versions.add(IgniteProductVersion.fromString("1.7.1"));
-        versions.add(IgniteProductVersion.fromString("1.7.2"));
-
-        SERVICE_TOP_CALLABLE_VER1 = Collections.unmodifiableSet(versions);
-    }
-=======
->>>>>>> 86c40587
 
     /**
      * @param ctx Kernal context.
