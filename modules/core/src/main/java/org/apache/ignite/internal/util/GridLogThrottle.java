/*
 * Licensed to the Apache Software Foundation (ASF) under one or more
 * contributor license agreements.  See the NOTICE file distributed with
 * this work for additional information regarding copyright ownership.
 * The ASF licenses this file to You under the Apache License, Version 2.0
 * (the "License"); you may not use this file except in compliance with
 * the License.  You may obtain a copy of the License at
 *
 *      http://www.apache.org/licenses/LICENSE-2.0
 *
 * Unless required by applicable law or agreed to in writing, software
 * distributed under the License is distributed on an "AS IS" BASIS,
 * WITHOUT WARRANTIES OR CONDITIONS OF ANY KIND, either express or implied.
 * See the License for the specific language governing permissions and
 * limitations under the License.
 */

package org.apache.ignite.internal.util;

import java.util.concurrent.ConcurrentMap;
import org.apache.ignite.IgniteLogger;
import org.apache.ignite.internal.util.typedef.F;
import org.apache.ignite.internal.util.typedef.internal.U;
import org.apache.ignite.lang.IgniteBiTuple;
import org.jetbrains.annotations.Nullable;
import org.jsr166.ConcurrentHashMap8;

/**
 * Grid log throttle.
 * <p>
 * Errors are logged only if they were not logged for the last
 * {@link #throttleTimeout} number of minutes.
 * Note that not only error messages are checked for duplicates, but also exception
 * classes.
 */
public class GridLogThrottle {
    /** Default throttle timeout in milliseconds (value is <tt>5 * 60 * 1000</tt>). */
    public static final int DFLT_THROTTLE_TIMEOUT = 5 * 60 * 1000;

    /** Throttle timeout. */
    private static int throttleTimeout = DFLT_THROTTLE_TIMEOUT;

    /** Errors. */
    private static final ConcurrentMap<IgniteBiTuple<Class<? extends Throwable>, String>, Long> errors =
        new ConcurrentHashMap8<>();

    /**
     * Sets system-wide log throttle timeout.
     *
     * @param timeout System-wide log throttle timeout.
     */
    public static void throttleTimeout(int timeout) {
        throttleTimeout = timeout;
    }

    /**
     * Gets system-wide log throttle timeout.
     *
     * @return System-side log throttle timeout.
     */
    public static long throttleTimeout() {
        return throttleTimeout;
    }

    /**
     * Logs error if needed.
     *
     * @param log Logger.
     * @param e Error (optional).
     * @param msg Message.
     */
    public static void error(@Nullable IgniteLogger log, @Nullable Throwable e, String msg) {
        assert !F.isEmpty(msg);

        log(log, e, msg, null, LogLevel.ERROR, false, false);
    }

    /**
     * Logs error if needed.
     *
     * @param log Logger.
     * @param e Error (optional).
     * @param msg Message.
     * @param byMsg Errors group by message, not by tuple(error, msg).
     */
    public static void error(@Nullable IgniteLogger log, @Nullable Throwable e, String msg, boolean byMsg) {
        assert !F.isEmpty(msg);

        log(log, e, msg, null, LogLevel.ERROR, false, byMsg);
    }

    /**
     * Logs warning if needed.
     *
     * @param log Logger.
     * @param msg Message.
     */
    public static void warn(@Nullable IgniteLogger log, String msg) {
        assert !F.isEmpty(msg);

<<<<<<< HEAD
        log(log, null, msg, null, LogLevel.WARN, false);
=======
        log(log, e, msg, null, LogLevel.WARN, false, false);
    }

    /**
     * Logs warning if needed.
     *
     * @param log Logger.
     * @param e Error (optional).
     * @param msg Message.
     * @param quite Print warning anyway.
     * @param byMsg Errors group by message, not by tuple(error, msg).
     */
    public static void warn(@Nullable IgniteLogger log, @Nullable Throwable e, String msg, boolean quite, boolean byMsg) {
        assert !F.isEmpty(msg);

        log(log, e, msg, null, LogLevel.WARN, quite, byMsg);
>>>>>>> c34d2742
    }


    /**
     * Logs warning if needed.
     *
     * @param log Logger.
     * @param msg Message.
     * @param quiet Print warning anyway.
     */
    public static void warn(@Nullable IgniteLogger log, String msg, boolean quiet) {
        assert !F.isEmpty(msg);

<<<<<<< HEAD
        log(log, null, msg, null, LogLevel.WARN, quiet);
=======
        log(log, e, msg, null, LogLevel.WARN, quite, false);
>>>>>>> c34d2742
    }

    /**
     * Logs warning if needed.
     *
     * @param log Logger.
     * @param longMsg Long message (or just message).
     * @param shortMsg Short message for quiet logging.
     */
    public static void warn(@Nullable IgniteLogger log, String longMsg, @Nullable String shortMsg) {
        assert !F.isEmpty(longMsg);

<<<<<<< HEAD
        log(log, null, longMsg, shortMsg, LogLevel.WARN, false);
=======
        log(log, e, longMsg, shortMsg, LogLevel.WARN, false, false);
>>>>>>> c34d2742
    }

    /**
     * Logs info if needed.
     *
     * @param log Logger.
     * @param msg Message.
     * @param quiet Print info anyway.
     */
    public static void info(@Nullable IgniteLogger log, String msg, boolean quiet) {
        assert !F.isEmpty(msg);

<<<<<<< HEAD
        log(log, null, msg, null, LogLevel.INFO, quiet);
=======
        log(log, null, msg, null, LogLevel.INFO, quite, false);
>>>>>>> c34d2742
    }

    /**
     * Logs info if needed.
     *
     * @param log Logger.
     * @param msg Message.
     */
    public static void info(@Nullable IgniteLogger log, String msg) {
        assert !F.isEmpty(msg);

        info(log, msg, false);
    }

    /**
     * Clears all stored data. This will make throttle to behave like a new one.
     */
    public static void clear() {
        errors.clear();
    }

    /**
     * Logs message if needed using desired level.
     *
     * @param log Logger.
     * @param e Error (optional).
     * @param longMsg Long message (or just message).
     * @param shortMsg Short message for quiet logging.
     * @param level Level where messages should appear.
     * @param byMsg Errors group by message, not by tuple(error, msg).
     */
    @SuppressWarnings({"RedundantTypeArguments"})
<<<<<<< HEAD
    private static void log(@Nullable IgniteLogger log, @Nullable Throwable e, String longMsg,
        @Nullable String shortMsg, LogLevel level, boolean quiet) {
=======
    private static void log(@Nullable IgniteLogger log, @Nullable Throwable e, String longMsg, @Nullable String shortMsg,
        LogLevel level, boolean quiet, boolean byMsg) {
>>>>>>> c34d2742
        assert !F.isEmpty(longMsg);

        IgniteBiTuple<Class<? extends Throwable>, String> tup =
            e != null && !byMsg ? F.<Class<? extends Throwable>, String>t(e.getClass(), e.getMessage()) :
                F.<Class<? extends Throwable>, String>t(null, longMsg);

        while (true) {
            Long loggedTs = errors.get(tup);

            long curTs = U.currentTimeMillis();

            if (loggedTs == null || loggedTs < curTs - throttleTimeout) {
                if (replace(tup, loggedTs, curTs)) {
                    level.doLog(log, longMsg, shortMsg, e, quiet);

                    break;
                }
            }
            else
                // Ignore.
                break;
        }
    }

    /**
     * @param t Log throttle entry.
     * @param oldStamp Old timestamp, possibly {@code null}.
     * @param newStamp New timestamp.
     * @return {@code True} if throttle value was replaced.
     */
    private static boolean replace(IgniteBiTuple<Class<? extends Throwable>, String> t, @Nullable Long oldStamp,
        Long newStamp) {
        assert newStamp != null;

        if (oldStamp == null) {
            Long old = errors.putIfAbsent(t, newStamp);

            return old == null;
        }

        return errors.replace(t, oldStamp, newStamp);
    }

    /** Ensure singleton. */
    protected GridLogThrottle() {
        // No-op.
    }

    /**
     *
     */
    private enum LogLevel {
        /** Error level. */
        ERROR {
            @Override public void doLog(IgniteLogger log, String longMsg, String shortMsg, Throwable e, boolean quiet) {
                if (e != null)
                    U.error(log, longMsg, e);
                else
                    U.error(log, longMsg);
            }
        },

        /** Warn level. */
        WARN {
            @Override public void doLog(IgniteLogger log, String longMsg, String shortMsg, Throwable e, boolean quiet) {
                if (quiet)
                    U.quietAndWarn(log, longMsg, F.isEmpty(shortMsg) ? longMsg : shortMsg);
                else
                    U.warn(log, longMsg, F.isEmpty(shortMsg) ? longMsg : shortMsg);
            }
        },

        /** Info level. */
        INFO {
            @Override public void doLog(IgniteLogger log, String longMsg, String shortMsg, Throwable e, boolean quiet) {
                if (quiet)
                    U.quietAndInfo(log, longMsg);
                else {
                    if (log.isInfoEnabled())
                        log.info(longMsg);
                }
            }
        };

        /**
         * Performs logging operation.
         *
         * @param log Logger to use.
         * @param longMsg Long message.
         * @param shortMsg Short message.
         * @param e Exception to attach to log.
         */
        public abstract void doLog(IgniteLogger log, String longMsg, String shortMsg, Throwable e, boolean quiet);
    }
}<|MERGE_RESOLUTION|>--- conflicted
+++ resolved
@@ -98,10 +98,7 @@
     public static void warn(@Nullable IgniteLogger log, String msg) {
         assert !F.isEmpty(msg);
 
-<<<<<<< HEAD
-        log(log, null, msg, null, LogLevel.WARN, false);
-=======
-        log(log, e, msg, null, LogLevel.WARN, false, false);
+        log(log, null, msg, null, LogLevel.WARN, false, false);
     }
 
     /**
@@ -117,7 +114,6 @@
         assert !F.isEmpty(msg);
 
         log(log, e, msg, null, LogLevel.WARN, quite, byMsg);
->>>>>>> c34d2742
     }
 
 
@@ -131,11 +127,7 @@
     public static void warn(@Nullable IgniteLogger log, String msg, boolean quiet) {
         assert !F.isEmpty(msg);
 
-<<<<<<< HEAD
-        log(log, null, msg, null, LogLevel.WARN, quiet);
-=======
-        log(log, e, msg, null, LogLevel.WARN, quite, false);
->>>>>>> c34d2742
+        log(log, null, msg, null, LogLevel.WARN, quiet, false);
     }
 
     /**
@@ -148,11 +140,7 @@
     public static void warn(@Nullable IgniteLogger log, String longMsg, @Nullable String shortMsg) {
         assert !F.isEmpty(longMsg);
 
-<<<<<<< HEAD
-        log(log, null, longMsg, shortMsg, LogLevel.WARN, false);
-=======
-        log(log, e, longMsg, shortMsg, LogLevel.WARN, false, false);
->>>>>>> c34d2742
+        log(log, null, longMsg, shortMsg, LogLevel.WARN, false, false);
     }
 
     /**
@@ -165,11 +153,7 @@
     public static void info(@Nullable IgniteLogger log, String msg, boolean quiet) {
         assert !F.isEmpty(msg);
 
-<<<<<<< HEAD
-        log(log, null, msg, null, LogLevel.INFO, quiet);
-=======
-        log(log, null, msg, null, LogLevel.INFO, quite, false);
->>>>>>> c34d2742
+        log(log, null, msg, null, LogLevel.INFO, quiet, false);
     }
 
     /**
@@ -202,13 +186,8 @@
      * @param byMsg Errors group by message, not by tuple(error, msg).
      */
     @SuppressWarnings({"RedundantTypeArguments"})
-<<<<<<< HEAD
     private static void log(@Nullable IgniteLogger log, @Nullable Throwable e, String longMsg,
-        @Nullable String shortMsg, LogLevel level, boolean quiet) {
-=======
-    private static void log(@Nullable IgniteLogger log, @Nullable Throwable e, String longMsg, @Nullable String shortMsg,
-        LogLevel level, boolean quiet, boolean byMsg) {
->>>>>>> c34d2742
+        @Nullable String shortMsg, LogLevel level, boolean quiet, boolean byMsg) {
         assert !F.isEmpty(longMsg);
 
         IgniteBiTuple<Class<? extends Throwable>, String> tup =
