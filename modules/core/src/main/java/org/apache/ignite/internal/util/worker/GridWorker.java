--- conflicted
+++ resolved
@@ -75,19 +75,7 @@
         this.gridName = gridName;
         this.name = name;
         this.lsnr = lsnr;
-<<<<<<< HEAD
         this.log = log.getLogger(GridWorker.class);
-
-        inherited = GridThreadLocalEx.inherit();
-=======
-
-        if (GridWorker.log == null) {
-            synchronized (GridWorker.class) {
-                if (GridWorker.log == null)
-                    GridWorker.log = log.getLogger(GridWorker.class);
-            }
-        }
->>>>>>> 030c373f
     }
 
     /**
@@ -108,12 +96,6 @@
         // Runner thread must be recorded first as other operations
         // may depend on it being present.
         runner = Thread.currentThread();
-
-<<<<<<< HEAD
-        enterThreadLocals();
-=======
-        IgniteLogger log = GridWorker.log;
->>>>>>> 030c373f
 
         if (log.isDebugEnabled())
             log.debug("Grid runnable started: " + name);
