--- conflicted
+++ resolved
@@ -11,8 +11,6 @@
 
 import org.gridgain.grid.*;
 import org.gridgain.grid.kernal.*;
-import org.gridgain.grid.kernal.managers.security.*;
-import org.gridgain.grid.kernal.managers.securesession.*;
 import org.gridgain.grid.kernal.processors.*;
 import org.gridgain.grid.kernal.processors.rest.client.message.*;
 import org.gridgain.grid.kernal.processors.rest.handlers.*;
@@ -25,12 +23,7 @@
 import org.gridgain.grid.kernal.processors.rest.protocols.tcp.*;
 import org.gridgain.grid.kernal.processors.rest.request.*;
 import org.gridgain.grid.lang.*;
-<<<<<<< HEAD
-import org.gridgain.grid.security.*;
-import org.gridgain.grid.spi.authentication.*;
-=======
 import org.gridgain.grid.util.*;
->>>>>>> b006dcc8
 import org.gridgain.grid.util.future.*;
 import org.gridgain.grid.util.typedef.*;
 import org.gridgain.grid.util.typedef.internal.*;
@@ -41,12 +34,15 @@
 import java.util.concurrent.*;
 
 import static org.gridgain.grid.kernal.processors.rest.GridRestResponse.*;
-import static org.gridgain.grid.security.GridSecuritySubjectType.*;
+import static org.gridgain.grid.spi.GridSecuritySubjectType.*;
 
 /**
  * Rest processor implementation.
  */
 public class GridRestProcessor extends GridProcessorAdapter {
+    /** */
+    private static final byte[] EMPTY_ID = new byte[0];
+
     /** Protocols. */
     private final Collection<GridRestProtocol> protos = new ArrayList<>();
 
@@ -128,18 +124,6 @@
                 w.run();
             }
 
-<<<<<<< HEAD
-            final GridSecurityContext sCtx;
-
-            try {
-                sCtx = authenticate(req);
-
-                checkPermissions(req, sCtx);
-            }
-            catch (GridSecurityException e) {
-                return new GridFinishedFuture<>(ctx, new GridRestResponse(STATUS_SECURITY_CHECK_FAILED,
-                    e.getMessage()));
-=======
             return fut;
         }
         finally {
@@ -155,7 +139,6 @@
         if (startLatch.getCount() > 0) {
             try {
                 startLatch.await();
->>>>>>> b006dcc8
             }
             catch (InterruptedException e) {
                 return new GridFinishedFuture<>(ctx, new GridException("Failed to handle request " +
@@ -197,19 +180,8 @@
                     if (log.isDebugEnabled())
                         log.debug("Failed to handle request [req=" + req + ", e=" + e + "]");
 
-<<<<<<< HEAD
-                    if (ctx.isEnterprise()) {
-                        try {
-                            res.sessionTokenBytes(updateSessionToken(req, sCtx));
-                        }
-                        catch (GridException e) {
-                            U.warn(log, "Cannot update response session token: " + e.getMessage());
-                        }
-                    }
-=======
                     res = new GridRestResponse(STATUS_FAILED, e.getMessage());
                 }
->>>>>>> b006dcc8
 
                 assert res != null;
 
@@ -227,66 +199,6 @@
                 return res;
             }
         });
-    }
-
-    /**
-     * Checks security permissions.
-     *
-     * @param req Request to validate.
-     * @param securityCtx Security subject context.
-     */
-    private void checkPermissions(GridRestRequest req, GridSecurityContext securityCtx) {
-        GridSecurityPermission op = null;
-        String name = null;
-
-        switch (req.command()) {
-            case CACHE_GET:
-            case CACHE_GET_ALL:
-                op = GridSecurityPermission.CACHE_READ;
-                name = ((GridRestCacheRequest)req).cacheName();
-
-                break;
-
-            case CACHE_PUT:
-            case CACHE_ADD:
-            case CACHE_PUT_ALL:
-            case CACHE_REPLACE:
-            case CACHE_INCREMENT:
-            case CACHE_DECREMENT:
-            case CACHE_CAS:
-            case CACHE_APPEND:
-            case CACHE_PREPEND:
-                op = GridSecurityPermission.CACHE_PUT;
-                name = ((GridRestCacheRequest)req).cacheName();
-
-                break;
-
-            case CACHE_REMOVE:
-            case CACHE_REMOVE_ALL:
-                op = GridSecurityPermission.CACHE_REMOVE;
-                name = ((GridRestCacheRequest)req).cacheName();
-
-                break;
-
-            case EXE:
-            case RESULT:
-                op = GridSecurityPermission.TASK_EXECUTE;
-                name = ((GridRestTaskRequest)req).taskName();
-                break;
-
-            case VERSION:
-            case LOG:
-            case NOOP:
-            case QUIT:
-            case CACHE_METRICS:
-            case TOPOLOGY:
-            case NODE:
-                // No security check here.
-                return;
-        }
-
-        if (op != null)
-            ctx.auth().authorize(name, op, securityCtx);
     }
 
     /**
@@ -423,67 +335,47 @@
      * Authenticates remote client.
      *
      * @param req Request to authenticate.
-     * @return Authentication subject context.
      * @throws GridException If authentication failed.
      */
-    private GridSecurityContext authenticate(GridRestRequest req) throws GridException {
+    private void authenticate(GridRestRequest req) throws GridException {
         UUID clientId = req.clientId();
 
+        byte[] clientIdBytes = clientId != null ? U.uuidToBytes(clientId) : EMPTY_ID;
+
         byte[] sesTok = req.sessionToken();
 
         // Validate session.
-        if (sesTok != null) {
+        if (sesTok != null && ctx.secureSession().validate(REMOTE_CLIENT, clientIdBytes, sesTok, null) != null)
             // Session is still valid.
-            GridSecureSession ses = ctx.secureSession().validateSession(REMOTE_CLIENT, clientId, sesTok, null);
-
-            if (ses != null)
-                // Session is still valid.
-                return ses.authenticationSubjectContext();
-        }
+            return;
 
         // Authenticate client if invalid session.
-        GridAuthenticationContextAdapter authCtx = new GridAuthenticationContextAdapter();
-
-        authCtx.subjectType(REMOTE_CLIENT);
-        authCtx.subjectId(req.clientId());
-
-        GridSecurityCredentials cred;
-
-        if (req.credentials() instanceof GridSecurityCredentials)
-            cred = (GridSecurityCredentials)req.credentials();
-        else {
-            cred = new GridSecurityCredentials();
-
-            cred.setUserObject(req.credentials());
-        }
-
-        // TODO address and port.
-
-        authCtx.credentials(cred);
-
-        GridSecurityContext subjCtx = ctx.auth().authenticate(authCtx);
-
-        if (subjCtx == null) {
+        if (!ctx.auth().authenticate(REMOTE_CLIENT, clientIdBytes, req.credentials()))
             if (req.credentials() == null)
                 throw new GridException("Failed to authenticate remote client (secure session SPI not set?): " + req);
             else
                 throw new GridException("Failed to authenticate remote client (invalid credentials?): " + req);
-        }
-
-        return subjCtx;
     }
 
     /**
      * Update session token to actual state.
      *
      * @param req Grid est request.
-     * @param subjCtx Authentication subject context.
      * @return Valid session token.
      * @throws GridException If session token update process failed.
      */
-    private byte[] updateSessionToken(GridRestRequest req, GridSecurityContext subjCtx) throws GridException {
+    private byte[] updateSessionToken(GridRestRequest req) throws GridException {
+        byte[] subjId = U.uuidToBytes(req.clientId());
+
+        byte[] sesTok = req.sessionToken();
+
         // Update token from request to actual state.
-        byte[] sesTok = ctx.secureSession().updateSession(REMOTE_CLIENT, req.clientId(), subjCtx, null);
+        if (sesTok != null)
+            sesTok = ctx.secureSession().validate(REMOTE_CLIENT, subjId, req.sessionToken(), null);
+
+        // Create new session token, if request doesn't valid session token.
+        if (sesTok == null)
+            sesTok = ctx.secureSession().validate(REMOTE_CLIENT, subjId, null, null);
 
         // Validate token has been created.
         if (sesTok == null)
