--- conflicted
+++ resolved
@@ -32,13 +32,8 @@
     /** Timeout. */
     private long timeout;
 
-<<<<<<< HEAD
-    /** Deserialize portables flag. */
-    private boolean deserializePortables;
-=======
     /** Keep portables flag. */
     private boolean keepPortables;
->>>>>>> 50acba01
 
     /**
      * @return Task name, if specified, {@code null} otherwise.
@@ -113,17 +108,6 @@
     /**
      * @return Keep portables flag.
      */
-<<<<<<< HEAD
-    public boolean deserializePortables() {
-        return deserializePortables;
-    }
-
-    /**
-     * @param deserializePortables Deserialize portables flag.
-     */
-    public void deserializePortables(boolean deserializePortables) {
-        this.deserializePortables = deserializePortables;
-=======
     public boolean keepPortables() {
         return keepPortables;
     }
@@ -133,7 +117,6 @@
      */
     public void keepPortables(boolean keepPortables) {
         this.keepPortables = keepPortables;
->>>>>>> 50acba01
     }
 
     /** {@inheritDoc} */
