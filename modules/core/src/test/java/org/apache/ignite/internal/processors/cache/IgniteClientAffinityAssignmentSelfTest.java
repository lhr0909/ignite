/*
 * Licensed to the Apache Software Foundation (ASF) under one or more
 * contributor license agreements.  See the NOTICE file distributed with
 * this work for additional information regarding copyright ownership.
 * The ASF licenses this file to You under the Apache License, Version 2.0
 * (the "License"); you may not use this file except in compliance with
 * the License.  You may obtain a copy of the License at
 *
 *      http://www.apache.org/licenses/LICENSE-2.0
 *
 * Unless required by applicable law or agreed to in writing, software
 * distributed under the License is distributed on an "AS IS" BASIS,
 * WITHOUT WARRANTIES OR CONDITIONS OF ANY KIND, either express or implied.
 * See the License for the specific language governing permissions and
 * limitations under the License.
 */

package org.apache.ignite.internal.processors.cache;

import org.apache.ignite.*;
import org.apache.ignite.cache.*;
import org.apache.ignite.cache.affinity.*;
import org.apache.ignite.cache.affinity.fair.*;
import org.apache.ignite.cache.affinity.rendezvous.*;
import org.apache.ignite.configuration.*;
import org.apache.ignite.internal.*;
import org.apache.ignite.testframework.junits.common.*;

/**
 * Tests affinity assignment for different affinity types.
 */
public class IgniteClientAffinityAssignmentSelfTest extends GridCommonAbstractTest {
    /** */
    public static final int PARTS = 256;

    /** */
    private boolean client;

    /** */
    private boolean cache;

    /** */
    private int aff;

    /** {@inheritDoc} */
    @Override protected IgniteConfiguration getConfiguration(String gridName) throws Exception {
        IgniteConfiguration cfg = super.getConfiguration(gridName);

        if (cache && !client) {
            CacheConfiguration ccfg = new CacheConfiguration();

            ccfg.setCacheMode(CacheMode.PARTITIONED);
            ccfg.setBackups(1);
            ccfg.setAtomicityMode(CacheAtomicityMode.TRANSACTIONAL);

            ccfg.setNearConfiguration(null);

            if (aff == 0)
                ccfg.setAffinity(new RendezvousAffinityFunction(false, PARTS));
            else
                ccfg.setAffinity(new FairAffinityFunction(PARTS));

            cfg.setCacheConfiguration(ccfg);
        }

        return cfg;
    }

    /**
     * @throws Exception If failed.
     */
    public void testRendezvousAssignment() throws Exception {
        aff = 0;

        checkAffinityFunction();
    }

    /**
     * @throws Exception If failed.
     */
    public void testFairAssignment() throws Exception {
        aff = 1;

        checkAffinityFunction();
    }

    /**
     * @throws Exception If failed.
     */
    private void checkAffinityFunction() throws Exception {
        cache = true;

        startGrids(3);

        try {
            checkAffinity();

            client = true;

            startGrid(3);

            checkAffinity();

            startGrid(4);

            checkAffinity();

            cache = false;

            startGrid(5);

            checkAffinity();

            stopGrid(5);

            checkAffinity();

            stopGrid(4);

            checkAffinity();

            stopGrid(3);

            checkAffinity();
        }
        finally {
            stopAllGrids();
        }
    }

    /**
     * @throws Exception If failed.
     */
    private void checkAffinity() throws Exception {
<<<<<<< HEAD
        CacheAffinity<Object> aff = grid(0).affinity(null);
=======
        Affinity<Object> aff = ((IgniteKernal)grid(0)).getCache(null).affinity();
>>>>>>> c3768f74

        for (Ignite grid : Ignition.allGrids()) {
            try {
                if (grid.cluster().localNode().id().equals(grid(0).localNode().id()))
                    continue;

<<<<<<< HEAD
                CacheAffinity<Object> checkAff = grid.affinity(null);
=======
                Affinity<Object> checkAff = ((IgniteKernal)grid).getCache(null).affinity();
>>>>>>> c3768f74

                for (int p = 0; p < PARTS; p++)
                    assertEquals(aff.mapPartitionToPrimaryAndBackups(p), checkAff.mapPartitionToPrimaryAndBackups(p));
            }
            catch (IllegalArgumentException ignored) {
                // Skip the node without cache.
            }
        }
    }
}<|MERGE_RESOLUTION|>--- conflicted
+++ resolved
@@ -132,22 +132,14 @@
      * @throws Exception If failed.
      */
     private void checkAffinity() throws Exception {
-<<<<<<< HEAD
-        CacheAffinity<Object> aff = grid(0).affinity(null);
-=======
-        Affinity<Object> aff = ((IgniteKernal)grid(0)).getCache(null).affinity();
->>>>>>> c3768f74
+        Affinity<Object> aff = grid(0).affinity(null);
 
         for (Ignite grid : Ignition.allGrids()) {
             try {
                 if (grid.cluster().localNode().id().equals(grid(0).localNode().id()))
                     continue;
 
-<<<<<<< HEAD
-                CacheAffinity<Object> checkAff = grid.affinity(null);
-=======
-                Affinity<Object> checkAff = ((IgniteKernal)grid).getCache(null).affinity();
->>>>>>> c3768f74
+                Affinity<Object> checkAff = grid.affinity(null);
 
                 for (int p = 0; p < PARTS; p++)
                     assertEquals(aff.mapPartitionToPrimaryAndBackups(p), checkAff.mapPartitionToPrimaryAndBackups(p));
