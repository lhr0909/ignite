/*
 * Licensed to the Apache Software Foundation (ASF) under one or more
 * contributor license agreements.  See the NOTICE file distributed with
 * this work for additional information regarding copyright ownership.
 * The ASF licenses this file to You under the Apache License, Version 2.0
 * (the "License"); you may not use this file except in compliance with
 * the License.  You may obtain a copy of the License at
 *
 *      http://www.apache.org/licenses/LICENSE-2.0
 *
 * Unless required by applicable law or agreed to in writing, software
 * distributed under the License is distributed on an "AS IS" BASIS,
 * WITHOUT WARRANTIES OR CONDITIONS OF ANY KIND, either express or implied.
 * See the License for the specific language governing permissions and
 * limitations under the License.
 */

package org.apache.ignite.internal.processors.cache.distributed;

import java.util.ArrayList;
import java.util.Collection;
import java.util.Collections;
import java.util.HashMap;
import java.util.List;
import java.util.Map;
import java.util.concurrent.ExecutorService;
import java.util.concurrent.Executors;
import java.util.concurrent.Semaphore;
import java.util.concurrent.atomic.AtomicBoolean;
import javax.cache.CacheException;
import junit.framework.AssertionFailedError;
import org.apache.ignite.Ignite;
import org.apache.ignite.IgniteCache;
import org.apache.ignite.cache.PartitionLossPolicy;
import org.apache.ignite.cache.affinity.Affinity;
import org.apache.ignite.cache.affinity.rendezvous.RendezvousAffinityFunction;
import org.apache.ignite.cache.query.ScanQuery;
import org.apache.ignite.configuration.CacheConfiguration;
import org.apache.ignite.configuration.IgniteConfiguration;
import org.apache.ignite.events.CacheRebalancingEvent;
import org.apache.ignite.events.Event;
import org.apache.ignite.events.EventType;
import org.apache.ignite.internal.IgniteEx;
import org.apache.ignite.internal.TestDelayingCommunicationSpi;
import org.apache.ignite.internal.managers.communication.GridIoMessage;
import org.apache.ignite.internal.processors.cache.CacheGroupContext;
import org.apache.ignite.internal.processors.cache.distributed.dht.preloader.GridDhtPartitionsAbstractMessage;
import org.apache.ignite.internal.processors.cache.distributed.dht.preloader.GridDhtPartitionsFullMessage;
import org.apache.ignite.internal.util.typedef.F;
import org.apache.ignite.internal.util.typedef.G;
import org.apache.ignite.internal.util.typedef.P1;
import org.apache.ignite.plugin.extensions.communication.Message;
import org.apache.ignite.spi.discovery.tcp.TcpDiscoverySpi;
import org.apache.ignite.spi.discovery.tcp.ipfinder.TcpDiscoveryIpFinder;
import org.apache.ignite.spi.discovery.tcp.ipfinder.vm.TcpDiscoveryVmIpFinder;
import org.apache.ignite.testframework.junits.common.GridCommonAbstractTest;

import static java.util.Arrays.asList;
import static org.apache.ignite.cache.CacheMode.PARTITIONED;
import static org.apache.ignite.cache.CacheWriteSynchronizationMode.FULL_SYNC;
import static org.apache.ignite.internal.processors.cache.GridCacheUtils.cacheId;

/**
 *
 */
public class IgniteCachePartitionLossPolicySelfTest extends GridCommonAbstractTest {
    /** */
    private static final TcpDiscoveryIpFinder IP_FINDER = new TcpDiscoveryVmIpFinder(true);

    /** */
    private boolean client;

    /** */
    private PartitionLossPolicy partLossPlc;

    /** */
    private int backups;

    /** */
    private final AtomicBoolean delayPartExchange = new AtomicBoolean();

    /** */
    private final TopologyChanger killSingleNode = new TopologyChanger(
        false, asList(3), asList(0, 1, 2, 4), 0
    );

    /** {@inheritDoc} */
    @Override protected IgniteConfiguration getConfiguration(String gridName) throws Exception {
        IgniteConfiguration cfg = super.getConfiguration(gridName);

        cfg.setDiscoverySpi(new TcpDiscoverySpi().setIpFinder(IP_FINDER));

        cfg.setCommunicationSpi(new TestDelayingCommunicationSpi() {
            /** {@inheritDoc} */
            @Override protected boolean delayMessage(Message msg, GridIoMessage ioMsg) {
                return delayPartExchange.get() &&
                    (msg instanceof GridDhtPartitionsFullMessage || msg instanceof GridDhtPartitionsAbstractMessage);
            }

        });

        cfg.setClientMode(client);

        cfg.setConsistentId(gridName);

        cfg.setCacheConfiguration(cacheConfiguration());

        return cfg;
    }

    /**
     * @return Cache configuration.
     */
    protected CacheConfiguration<Integer, Integer> cacheConfiguration() {
        CacheConfiguration<Integer, Integer> cacheCfg = new CacheConfiguration<>(DEFAULT_CACHE_NAME);

        cacheCfg.setCacheMode(PARTITIONED);
        cacheCfg.setBackups(backups);
        cacheCfg.setWriteSynchronizationMode(FULL_SYNC);
        cacheCfg.setPartitionLossPolicy(partLossPlc);
        cacheCfg.setAffinity(new RendezvousAffinityFunction(false, 32));

        return cacheCfg;
    }

    /** {@inheritDoc} */
    @Override protected void afterTest() throws Exception {
        stopAllGrids();
    }

    /** {@inheritDoc} */
    @Override protected void beforeTest() throws Exception {
        super.beforeTest();

        cleanPersistenceDir();

        delayPartExchange.set(false);

        backups = 0;
    }

    /**
     * @throws Exception if failed.
     */
    public void testReadOnlySafe() throws Exception {
        partLossPlc = PartitionLossPolicy.READ_ONLY_SAFE;

        checkLostPartition(false, true, killSingleNode);
    }

    /**
     * @throws Exception if failed.
     */
    public void testReadOnlyAll() throws Exception {
        partLossPlc = PartitionLossPolicy.READ_ONLY_ALL;

        checkLostPartition(false, false, killSingleNode);
    }

    /**
     * @throws Exception if failed.
     */
    public void testReadWriteSafe() throws Exception {
        partLossPlc = PartitionLossPolicy.READ_WRITE_SAFE;

        checkLostPartition(true, true, killSingleNode);
    }

    /**
     * @throws Exception if failed.
     */
    public void testReadWriteAll() throws Exception {
        partLossPlc = PartitionLossPolicy.READ_WRITE_ALL;

        checkLostPartition(true, false, killSingleNode);
    }

    /**
     * @throws Exception if failed.
     */
    public void testReadWriteSafeAfterKillTwoNodes() throws Exception {
        partLossPlc = PartitionLossPolicy.READ_WRITE_SAFE;

        checkLostPartition(true, true, new TopologyChanger(false, asList(3, 2), asList(0, 1, 4), 0));
    }

    /**
     * @throws Exception if failed.
     */
    public void testReadWriteSafeAfterKillTwoNodesWithDelay() throws Exception {
        partLossPlc = PartitionLossPolicy.READ_WRITE_SAFE;

        checkLostPartition(true, true, new TopologyChanger(false, asList(3, 2), asList(0, 1, 4), 20));
    }

    /**
     * @throws Exception if failed.
     */
    public void testReadWriteSafeWithBackupsAfterKillThreeNodes() throws Exception {
        partLossPlc = PartitionLossPolicy.READ_WRITE_SAFE;

        backups = 1;

        checkLostPartition(true, true, new TopologyChanger(true, asList(3, 2, 1), asList(0, 4), 0));
    }

    /**
     * @throws Exception if failed.
     */
    public void testReadWriteSafeAfterKillCrd() throws Exception {
        partLossPlc = PartitionLossPolicy.READ_WRITE_SAFE;

        checkLostPartition(true, true, new TopologyChanger(true, asList(3, 0), asList(1, 2, 4), 0));
    }

    /**
     * @throws Exception if failed.
     */
    public void testReadWriteSafeWithBackups() throws Exception {
        partLossPlc = PartitionLossPolicy.READ_WRITE_SAFE;

        backups = 1;

        checkLostPartition(true, true, new TopologyChanger(true, asList(3, 2), asList(0, 1, 4), 0));
    }

    /**
     * @throws Exception if failed.
     */
    public void testReadWriteSafeWithBackupsAfterKillCrd() throws Exception {
        partLossPlc = PartitionLossPolicy.READ_WRITE_SAFE;

        backups = 1;

        checkLostPartition(true, true, new TopologyChanger(true, asList(3, 0), asList(1, 2, 4), 0));
    }

    /**
     * @param topChanger topology changer.
     * @throws Exception if failed.
     */
    public void testIgnore(TopologyChanger topChanger) throws Exception {
        fail("https://issues.apache.org/jira/browse/IGNITE-5078");

        topChanger.changeTopology();

        for (Ignite ig : G.allGrids()) {
            IgniteCache<Integer, Integer> cache = ig.cache(DEFAULT_CACHE_NAME);

            Collection<Integer> lost = cache.lostPartitions();

            assertTrue("[grid=" + ig.name() + ", lost=" + lost.toString() + ']', lost.isEmpty());

            int parts = ig.affinity(DEFAULT_CACHE_NAME).partitions();

            for (int i = 0; i < parts; i++) {
                cache.get(i);

                cache.put(i, i);
            }
        }
    }

    /**
     * @param canWrite {@code True} if writes are allowed.
     * @param safe {@code True} if lost partition should trigger exception.
     * @param topChanger topology changer.
     * @throws Exception if failed.
     */
    private void checkLostPartition(boolean canWrite, boolean safe, TopologyChanger topChanger) throws Exception {
        assert partLossPlc != null;

        int part = topChanger.changeTopology().get(0);

        for (Ignite ig : G.allGrids()) {
            info("Checking node: " + ig.cluster().localNode().id());

            IgniteCache<Integer, Integer> cache = ig.cache(DEFAULT_CACHE_NAME);

            verifyCacheOps(canWrite, safe, part, ig);

            // Check we can read and write to lost partition in recovery mode.
            IgniteCache<Integer, Integer> recoverCache = cache.withPartitionRecover();

            for (int lostPart : recoverCache.lostPartitions()) {
                recoverCache.get(lostPart);
                recoverCache.put(lostPart, lostPart);
            }

            // Check that writing in recover mode does not clear partition state.
            verifyCacheOps(canWrite, safe, part, ig);

            // Validate queries.
            validateQuery(safe, ig);
        }

        checkNewNode(true, canWrite, safe, part);
        checkNewNode(false, canWrite, safe, part);

        // Check that partition state does not change after we start a new node.
        IgniteEx grd = startGrid(3);

<<<<<<< HEAD
            verifyLostPartitions(grd, lostParts);

            // Check that partition state does not change after we start each node.
            for (Ignite ig : G.allGrids()) {
                verifyLostPartitions(grd, lostParts);

                verifyCacheOps(canWrite, safe, ig);
=======
        info("Newly started node: " + grd.cluster().localNode().id());
>>>>>>> bc1ac15c

        for (Ignite ig : G.allGrids())
            verifyCacheOps(canWrite, safe, part, ig);

        ignite(4).resetLostPartitions(Collections.singletonList(DEFAULT_CACHE_NAME));

        awaitPartitionMapExchange(true, true, null);

        for (Ignite ig : G.allGrids()) {
            IgniteCache<Integer, Integer> cache = ig.cache(DEFAULT_CACHE_NAME);

            assertTrue(cache.lostPartitions().isEmpty());

            int parts = ig.affinity(DEFAULT_CACHE_NAME).partitions();

            for (int i = 0; i < parts; i++) {
                cache.get(i);

                cache.put(i, i);
            }
        }
    }

    /**
     * @param client Client flag.
     * @param canWrite Can write flag.
     * @param safe Safe flag.
     * @param part List of lost partitions.
     * @throws Exception If failed to start a new node.
     */
    private void checkNewNode(
        boolean client,
        boolean canWrite,
        boolean safe,
        int part
    ) throws Exception {
        this.client = client;

        try {
            IgniteEx cl = startGrid("newNode");

            CacheGroupContext grpCtx = cl.context().cache().cacheGroup(cacheId(DEFAULT_CACHE_NAME));

            assertTrue(grpCtx.needsRecovery());

            verifyCacheOps(canWrite, safe, part, cl);

            validateQuery(safe, cl);
        }
        finally {
            stopGrid("newNode", false);

            this.client = false;
        }
    }

    /**
     *
     * @param canWrite {@code True} if writes are allowed.
     * @param safe {@code True} if lost partition should trigger exception.
     * @param part Lost partition ID.
     * @param ig Ignite instance.
     */
    private void verifyCacheOps(boolean canWrite, boolean safe, int part, Ignite ig) {
        IgniteCache<Integer, Integer> cache = ig.cache(DEFAULT_CACHE_NAME);

        Collection<Integer> lost = cache.lostPartitions();

        assertTrue("Failed to find expected lost partition [exp=" + part + ", lost=" + lost + ']',
            lost.contains(part));

        int parts = ig.affinity(DEFAULT_CACHE_NAME).partitions();

        // Check read.
        for (int i = 0; i < parts; i++) {
            try {
                Integer actual = cache.get(i);

                if (cache.lostPartitions().contains(i)) {
                    if (safe)
                        fail("Reading from a lost partition should have failed: " + i + " " + ig.name());
                    // else we could have read anything.
                }
                else
                    assertEquals((Integer)i, actual);
            }
            catch (CacheException e) {
                assertTrue("Read exception should only be triggered in safe mode: " + e, safe);
                assertTrue("Read exception should only be triggered for a lost partition " +
                    "[ex=" + e + ", part=" + i + ']', cache.lostPartitions().contains(i));
            }
        }

        // Check write.
        for (int i = 0; i < parts; i++) {
            try {
                cache.put(i, i);

                assertTrue("Write in read-only mode should be forbidden: " + i, canWrite);

                if (cache.lostPartitions().contains(i))
                    assertFalse("Writing to a lost partition should have failed: " + i, safe);
            }
            catch (CacheException e) {
                if (canWrite) {
                    assertTrue("Write exception should only be triggered in safe mode: " + e, safe);
                    assertTrue("Write exception should only be triggered for a lost partition: " + e,
                        cache.lostPartitions().contains(i));
                }
                // else expected exception regardless of partition.
            }
        }
    }

    /**
     * @param nodes List of nodes to find partition.
     * @return List of partitions that aren't primary or backup for specified nodes.
     */
    protected List<Integer> noPrimaryOrBackupPartition(List<Integer> nodes) {
        Affinity<Object> aff = ignite(4).affinity(DEFAULT_CACHE_NAME);

        List<Integer> parts = new ArrayList<>();

        Integer part;

        for (int i = 0; i < aff.partitions(); i++) {
            part = i;

            for (Integer id : nodes) {
                if (aff.isPrimaryOrBackup(grid(id).cluster().localNode(), i)) {
                    part = null;

                    break;
                }
            }

            if (part != null)
                parts.add(i);
        }

        return parts;
    }

    /** */
    private class TopologyChanger {
        /** Flag to delay partition exchange */
        private boolean delayExchange;

        /** List of nodes to kill */
        private List<Integer> killNodes;

        /** List of nodes to be alive */
        private List<Integer> aliveNodes;

        /** Delay between node stops */
        private long stopDelay;

        /**
         * @param delayExchange Flag for delay partition exchange.
         * @param killNodes List of nodes to kill.
         * @param aliveNodes List of nodes to be alive.
         * @param stopDelay Delay between stopping nodes.
         */
        public TopologyChanger(
            boolean delayExchange,
            List<Integer> killNodes,
            List<Integer> aliveNodes,
            long stopDelay
        ) {
            this.delayExchange = delayExchange;
            this.killNodes = killNodes;
            this.aliveNodes = aliveNodes;
            this.stopDelay = stopDelay;
        }

        /**
         * @return Lost partition ID.
         * @throws Exception If failed.
         */
        protected List<Integer> changeTopology() throws Exception {
            startGrids(4);

            Affinity<Object> aff = ignite(0).affinity(DEFAULT_CACHE_NAME);

            for (int i = 0; i < aff.partitions(); i++)
                ignite(0).cache(DEFAULT_CACHE_NAME).put(i, i);

            client = true;

            startGrid(4);

            client = false;

            for (int i = 0; i < 5; i++)
                info(">>> Node [idx=" + i + ", nodeId=" + ignite(i).cluster().localNode().id() + ']');

            awaitPartitionMapExchange();

            final List<Integer> parts = noPrimaryOrBackupPartition(aliveNodes);

            if (parts.isEmpty())
                throw new IllegalStateException("No partition on nodes: " + killNodes);

            final List<Map<Integer, Semaphore>> lostMap = new ArrayList<>();

            for (int i : aliveNodes) {
                HashMap<Integer, Semaphore> semaphoreMap = new HashMap<>();

                for (Integer part : parts)
                    semaphoreMap.put(part, new Semaphore(0));

                lostMap.add(semaphoreMap);

                grid(i).events().localListen(new P1<Event>() {
                    @Override public boolean apply(Event evt) {
                        assert evt.type() == EventType.EVT_CACHE_REBALANCE_PART_DATA_LOST;

                        CacheRebalancingEvent cacheEvt = (CacheRebalancingEvent)evt;

                        if (F.eq(DEFAULT_CACHE_NAME, cacheEvt.cacheName())) {
                            if (semaphoreMap.containsKey(cacheEvt.partition()))
                                semaphoreMap.get(cacheEvt.partition()).release();
                        }

                        return true;
                    }
                }, EventType.EVT_CACHE_REBALANCE_PART_DATA_LOST);
            }

            if (delayExchange)
                delayPartExchange.set(true);

            ExecutorService executor = Executors.newFixedThreadPool(killNodes.size());

            for (Integer node : killNodes) {
                executor.submit(new Runnable() {
                    @Override public void run() {
                        grid(node).close();
                    }
                });

                Thread.sleep(stopDelay);
            }

            executor.shutdown();

            delayPartExchange.set(false);

            Thread.sleep(5_000L);

            for (Map<Integer, Semaphore> map : lostMap) {
                for (Map.Entry<Integer, Semaphore> entry : map.entrySet())
                    assertTrue("Failed to wait for partition LOST event for partition: " + entry.getKey(), entry.getValue().tryAcquire(1));
            }

            for (Map<Integer, Semaphore> map : lostMap) {
                for (Map.Entry<Integer, Semaphore> entry : map.entrySet())
                    assertFalse("Partition LOST event raised twice for partition: " + entry.getKey(), entry.getValue().tryAcquire(1));
            }

            return parts;
        }
    }

    /**
     * Validate query execution on a node.
     *
     * @param safe Safe flag.
     * @param node Node.
     */
    private void validateQuery(boolean safe, Ignite node) {
        // Get node lost and remaining partitions.
        IgniteCache<?, ?> cache = node.cache(DEFAULT_CACHE_NAME);

        Collection<Integer> lostParts = cache.lostPartitions();

        int part = cache.lostPartitions().stream().findFirst().orElseThrow(AssertionFailedError::new);

        Integer remainingPart = null;

        for (int i = 0; i < node.affinity(DEFAULT_CACHE_NAME).partitions(); i++) {
            if (lostParts.contains(i))
                continue;

            remainingPart = i;

            break;
        }

        assertNotNull("Failed to find a partition that isn't lost", remainingPart);

        // 1. Check query against all partitions.
        validateQuery0(safe, node);

        // 2. Check query against LOST partition.
        validateQuery0(safe, node, part);

        // 3. Check query on remaining partition.
        checkQueryPasses(node, false, remainingPart);

        if (shouldExecuteLocalQuery(node, remainingPart))
            checkQueryPasses(node, true, remainingPart);

        // 4. Check query over two partitions - normal and LOST.
        validateQuery0(safe, node, part, remainingPart);
    }

    /**
     * Query validation routine.
     *
     * @param safe Safe flag.
     * @param node Node.
     * @param parts Partitions.
     */
    private void validateQuery0(boolean safe, Ignite node, int... parts) {
        if (safe)
            checkQueryFails(node, false, parts);
        else
            checkQueryPasses(node, false, parts);

        if (shouldExecuteLocalQuery(node, parts)) {
            if (safe)
                checkQueryFails(node, true, parts);
            else
                checkQueryPasses(node, true, parts);
        }
    }

    /**
     * @return true if the given node is primary for all given partitions.
     */
    private boolean shouldExecuteLocalQuery(Ignite node, int... parts) {
        if (parts == null || parts.length == 0)
            return false;

        int numOfPrimaryParts = 0;

        for (int nodePrimaryPart : node.affinity(DEFAULT_CACHE_NAME).primaryPartitions(node.cluster().localNode())) {
            for (int part : parts) {
                if (part == nodePrimaryPart)
                    numOfPrimaryParts++;
            }
        }

        return numOfPrimaryParts == parts.length;
    }

    /**
     * @param node Node.
     * @param loc Local flag.
     * @param parts Partitions.
     */
    protected void checkQueryPasses(Ignite node, boolean loc, int... parts) {
        // Scan queries don't support multiple partitions.
        if (parts != null && parts.length > 1)
            return;

        // TODO Local scan queries fail in non-safe modes - https://issues.apache.org/jira/browse/IGNITE-10059.
        if (loc)
            return;

        IgniteCache cache = node.cache(DEFAULT_CACHE_NAME);

        ScanQuery qry = new ScanQuery();

        if (parts != null && parts.length > 0)
            qry.setPartition(parts[0]);

        if (loc)
            qry.setLocal(true);

        cache.query(qry).getAll();
    }

    /**
     * @param node Node.
     * @param loc Local flag.
     * @param parts Partitions.
     */
    protected void checkQueryFails(Ignite node, boolean loc, int... parts) {
        // TODO Scan queries never fail due to partition loss - https://issues.apache.org/jira/browse/IGNITE-9902.
        // TODO Need to add an actual check after https://issues.apache.org/jira/browse/IGNITE-9902 is fixed.
        // No-op.
    }
}<|MERGE_RESOLUTION|>--- conflicted
+++ resolved
@@ -300,17 +300,7 @@
         // Check that partition state does not change after we start a new node.
         IgniteEx grd = startGrid(3);
 
-<<<<<<< HEAD
-            verifyLostPartitions(grd, lostParts);
-
-            // Check that partition state does not change after we start each node.
-            for (Ignite ig : G.allGrids()) {
-                verifyLostPartitions(grd, lostParts);
-
-                verifyCacheOps(canWrite, safe, ig);
-=======
         info("Newly started node: " + grd.cluster().localNode().id());
->>>>>>> bc1ac15c
 
         for (Ignite ig : G.allGrids())
             verifyCacheOps(canWrite, safe, part, ig);
