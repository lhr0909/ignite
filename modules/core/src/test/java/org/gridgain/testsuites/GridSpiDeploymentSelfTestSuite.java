/* @java.file.header */

/*  _________        _____ __________________        _____
 *  __  ____/___________(_)______  /__  ____/______ ____(_)_______
 *  _  / __  __  ___/__  / _  __  / _  / __  _  __ `/__  / __  __ \
 *  / /_/ /  _  /    _  /  / /_/ /  / /_/ /  / /_/ / _  /  _  / / /
 *  \____/   /_/     /_/   \_,__/   \____/   \__,_/  /_/   /_/ /_/
 */

package org.gridgain.testsuites;

import junit.framework.*;
import org.gridgain.grid.spi.deployment.local.*;

/**
 * Test suit for deployment SPIs.
 */
public class GridSpiDeploymentSelfTestSuite extends TestSuite {
    /**
     * @return Deployment SPI tests suite.
     * @throws Exception If failed.
     */
    public static TestSuite suite() throws Exception {
        TestSuite suite = new TestSuite("Gridgain Deployment SPI Test Suite");

        // LocalDeploymentSpi tests
        suite.addTest(new TestSuite(GridLocalDeploymentSpiSelfTest.class));
        suite.addTest(new TestSuite(GridLocalDeploymentSpiStartStopSelfTest.class));

<<<<<<< HEAD
        // UriDeploymentSpi tests
        suite.addTest(new TestSuite(GridUriDeploymentConfigSelfTest.class));
        suite.addTest(new TestSuite(GridUriDeploymentSimpleSelfTest.class));
        suite.addTest(new TestSuite(GridUriDeploymentClassloaderRegisterSelfTest.class));

        // TODO: GG-8331
        //suite.addTest(new TestSuite(GridUriDeploymentFileProcessorSelfTest.class));
        suite.addTest(new TestSuite(GridUriDeploymentClassLoaderSelfTest.class));
        suite.addTest(new TestSuite(GridUriDeploymentClassLoaderMultiThreadedSelfTest.class));
        suite.addTest(new TestSuite(GridUriDeploymentMultiScannersSelfTest.class));
        suite.addTest(new TestSuite(GridUriDeploymentConfigSelfTest.class));

        suite.addTest(new TestSuite(GridFileDeploymentUndeploySelfTest.class));
        suite.addTest(new TestSuite(GridHttpDeploymentSelfTest.class));

=======
>>>>>>> cfb4f35b
        return suite;
    }
}<|MERGE_RESOLUTION|>--- conflicted
+++ resolved
@@ -27,24 +27,6 @@
         suite.addTest(new TestSuite(GridLocalDeploymentSpiSelfTest.class));
         suite.addTest(new TestSuite(GridLocalDeploymentSpiStartStopSelfTest.class));
 
-<<<<<<< HEAD
-        // UriDeploymentSpi tests
-        suite.addTest(new TestSuite(GridUriDeploymentConfigSelfTest.class));
-        suite.addTest(new TestSuite(GridUriDeploymentSimpleSelfTest.class));
-        suite.addTest(new TestSuite(GridUriDeploymentClassloaderRegisterSelfTest.class));
-
-        // TODO: GG-8331
-        //suite.addTest(new TestSuite(GridUriDeploymentFileProcessorSelfTest.class));
-        suite.addTest(new TestSuite(GridUriDeploymentClassLoaderSelfTest.class));
-        suite.addTest(new TestSuite(GridUriDeploymentClassLoaderMultiThreadedSelfTest.class));
-        suite.addTest(new TestSuite(GridUriDeploymentMultiScannersSelfTest.class));
-        suite.addTest(new TestSuite(GridUriDeploymentConfigSelfTest.class));
-
-        suite.addTest(new TestSuite(GridFileDeploymentUndeploySelfTest.class));
-        suite.addTest(new TestSuite(GridHttpDeploymentSelfTest.class));
-
-=======
->>>>>>> cfb4f35b
         return suite;
     }
 }