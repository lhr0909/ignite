--- conflicted
+++ resolved
@@ -1010,19 +1010,6 @@
         }
 
         /** {@inheritDoc} */
-<<<<<<< HEAD
-        @Override public GridInteropProcessor interop() {
-            return null;
-        }
-
-        /** {@inheritDoc} */
-        @Override public GridHadoop hadoop() {
-            return null;
-        }
-
-        /** {@inheritDoc} */
-=======
->>>>>>> ff7ee6d3
         @Override public ClusterNode localNode() {
             return null;
         }
