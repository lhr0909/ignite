--- conflicted
+++ resolved
@@ -83,11 +83,9 @@
 import org.apache.ignite.internal.processors.cache.QueryCursorImpl;
 import org.apache.ignite.internal.processors.cache.query.GridCacheQueryMarshallable;
 import org.apache.ignite.internal.processors.cache.query.GridCacheTwoStepQuery;
-<<<<<<< HEAD
 import org.apache.ignite.internal.processors.cache.query.IgniteQueryErrorCode;
 import org.apache.ignite.internal.processors.query.GridQueryCacheObjectsIterator;
-=======
->>>>>>> bcb13982
+import org.apache.ignite.internal.processors.query.GridRunningQueryInfo;
 import org.apache.ignite.internal.processors.query.GridRunningQueryInfo;
 import org.apache.ignite.internal.processors.query.GridQueryCancel;
 import org.apache.ignite.internal.processors.query.GridQueryFieldMetadata;
@@ -1288,11 +1286,6 @@
 
         runs.put(run.id(), run);
 
-        GridRunningQueryInfo run = new GridRunningQueryInfo(qryIdGen.incrementAndGet(), qry, SQL, spaceName,
-            U.currentTimeMillis(), null, true);
-
-        runs.put(run.id(), run);
-
         try {
             ResultSet rs = executeSqlQueryWithTimer(spaceName, conn, sql, params, true, 0, cancel);
 
