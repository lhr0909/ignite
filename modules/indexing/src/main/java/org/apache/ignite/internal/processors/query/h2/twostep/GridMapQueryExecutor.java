/*
 * Licensed to the Apache Software Foundation (ASF) under one or more
 * contributor license agreements.  See the NOTICE file distributed with
 * this work for additional information regarding copyright ownership.
 * The ASF licenses this file to You under the Apache License, Version 2.0
 * (the "License"); you may not use this file except in compliance with
 * the License.  You may obtain a copy of the License at
 *
 *      http://www.apache.org/licenses/LICENSE-2.0
 *
 * Unless required by applicable law or agreed to in writing, software
 * distributed under the License is distributed on an "AS IS" BASIS,
 * WITHOUT WARRANTIES OR CONDITIONS OF ANY KIND, either express or implied.
 * See the License for the specific language governing permissions and
 * limitations under the License.
 */

package org.apache.ignite.internal.processors.query.h2.twostep;

import org.apache.ignite.*;
import org.apache.ignite.cluster.*;
import org.apache.ignite.events.*;
import org.apache.ignite.internal.*;
<<<<<<< HEAD
import org.apache.ignite.internal.processors.affinity.*;
import org.apache.ignite.internal.processors.cache.*;
=======
import org.apache.ignite.internal.managers.communication.*;
>>>>>>> a0d6f5d5
import org.apache.ignite.internal.processors.cache.query.*;
import org.apache.ignite.internal.processors.query.h2.*;
import org.apache.ignite.internal.processors.query.h2.twostep.messages.*;
import org.apache.ignite.internal.util.typedef.*;
import org.apache.ignite.internal.util.typedef.internal.*;
import org.h2.jdbc.*;
import org.h2.result.*;
import org.h2.store.*;
import org.h2.value.*;
import org.jdk8.backport.*;

import javax.cache.*;
import java.lang.reflect.*;
import java.sql.*;
import java.util.*;
import java.util.concurrent.*;
import java.util.concurrent.atomic.*;

import static org.apache.ignite.events.EventType.*;

/**
 * Map query executor.
 */
public class GridMapQueryExecutor implements GridMessageListener {
    /** */
    private static final Field RESULT_FIELD;

    /**
     * Initialize.
     */
    static {
        try {
            RESULT_FIELD = JdbcResultSet.class.getDeclaredField("result");

            RESULT_FIELD.setAccessible(true);
        }
        catch (NoSuchFieldException e) {
            throw new IllegalStateException("Check H2 version in classpath.", e);
        }
    }

    /** */
    private IgniteLogger log;

    /** */
    private GridKernalContext ctx;

    /** */
    private IgniteH2Indexing h2;

    /** */
    private ConcurrentMap<UUID, ConcurrentMap<Long, QueryResults>> qryRess = new ConcurrentHashMap8<>();

    /**
     * @param ctx Context.
     * @param h2 H2 Indexing.
     * @throws IgniteCheckedException If failed.
     */
    public void start(final GridKernalContext ctx, IgniteH2Indexing h2) throws IgniteCheckedException {
        this.ctx = ctx;
        this.h2 = h2;

        log = ctx.log(GridMapQueryExecutor.class);

        // TODO handle node failures.

        ctx.io().addMessageListener(GridTopic.TOPIC_QUERY, this);
    }

    /** {@inheritDoc} */
    @Override public void onMessage(UUID nodeId, Object msg) {
        try {
            assert msg != null;

            ClusterNode node = ctx.discovery().node(nodeId);

            boolean processed = true;

            if (msg instanceof GridQueryRequest)
                onQueryRequest(node, (GridQueryRequest)msg);
            else if (msg instanceof GridQueryNextPageRequest)
                onNextPageRequest(node, (GridQueryNextPageRequest)msg);
            else if (msg instanceof GridQueryCancelRequest)
                onCancel(node, (GridQueryCancelRequest)msg);
            else
                processed = false;

            if (processed && log.isDebugEnabled())
                log.debug("Processed request: " + nodeId + "->" + ctx.localNodeId() + " " + msg);
        }
        catch(Throwable th) {
            U.error(log, "Failed to process message: " + msg, th);
        }
    }

    /**
     * @param node Node.
     * @param msg Message.
     */
<<<<<<< HEAD
    private void executeLocalQuery(ClusterNode node, GridQueryRequest req) {
        h2.setFilters(new IndexingQueryFilter() {
            @Nullable @Override public <K, V> IgniteBiPredicate<K, V> forSpace(String spaceName) {
                final GridCacheAdapter<Object, Object> cache = ctx.cache().internalCache(spaceName);

                if (cache.context().isReplicated() || cache.configuration().getBackups() == 0)
                    return null;

                return new IgniteBiPredicate<K, V>() {
                    @Override public boolean apply(K k, V v) {
                        return cache.context().affinity().primary(ctx.discovery().localNode(), k,
                            AffinityTopologyVersion.NONE);
                    }
                };
            }
        });
=======
    private void onCancel(ClusterNode node, GridQueryCancelRequest msg) {
        ConcurrentMap<Long,QueryResults> nodeRess = resultsForNode(node.id());
>>>>>>> a0d6f5d5

        QueryResults results = nodeRess.remove(msg.queryRequestId());

        if (results == null)
            return;

        results.cancel();
    }

    /**
     * @param nodeId Node ID.
     * @return Results for node.
     */
    private ConcurrentMap<Long, QueryResults> resultsForNode(UUID nodeId) {
        ConcurrentMap<Long, QueryResults> nodeRess = qryRess.get(nodeId);

        if (nodeRess == null) {
            nodeRess = new ConcurrentHashMap8<>();

            ConcurrentMap<Long, QueryResults> old = qryRess.putIfAbsent(nodeId, nodeRess);

            if (old != null)
                nodeRess = old;
        }

        return nodeRess;
    }

    /**
     * Executing queries locally.
     *
     * @param node Node.
     * @param req Query request.
     */
    private void onQueryRequest(ClusterNode node, GridQueryRequest req) {
        ConcurrentMap<Long,QueryResults> nodeRess = resultsForNode(node.id());

        Collection<GridCacheSqlQuery> qrys;

        try {
            qrys = req.queries(ctx.config().getMarshaller());
        }
        catch (IgniteCheckedException e) {
            throw new IgniteException(e);
        }

        QueryResults qr = new QueryResults(req.requestId(), qrys.size());

        if (nodeRess.putIfAbsent(req.requestId(), qr) != null)
            throw new IllegalStateException();

        h2.setFilters(h2.backupFilter());

        try {
            // TODO Prepare snapshots for all the needed tables before the run.

            // Run queries.
            int i = 0;

            String space = req.space();

            for (GridCacheSqlQuery qry : qrys) {
                ResultSet rs = h2.executeSqlQueryWithTimer(space, h2.connectionForSpace(space), qry.query(),
                    F.asList(qry.parameters()));

                if (ctx.event().isRecordable(EVT_CACHE_QUERY_EXECUTED)) {
                    ctx.event().record(new CacheQueryExecutedEvent<>(
                        node,
                        "SQL query executed.",
                        EVT_CACHE_QUERY_EXECUTED,
                        CacheQueryType.SQL,
                        null,
                        null,
                        qry.query(),
                        null,
                        null,
                        qry.parameters(),
                        null,
                        null));
                }

                assert rs instanceof JdbcResultSet : rs.getClass();

                qr.addResult(i, rs);

                if (qr.canceled) {
                    qr.result(i).close();

                    throw new IgniteException("Query was canceled.");
                }

                // Send the first page.
                sendNextPage(nodeRess, node, qr, i, req.pageSize());

                i++;
            }
        }
        catch (Throwable e) {
            nodeRess.remove(req.requestId(), qr);

            qr.cancel();

            U.error(log, "Failed to execute local query: " + req, e);

            sendError(node, req.requestId(), e);
        }
        finally {
            h2.setFilters(null);
        }
    }

    /**
     * @param node Node.
     * @param qryReqId Query request ID.
     * @param err Error.
     */
    private void sendError(ClusterNode node, long qryReqId, Throwable err) {
        try {
            GridQueryFailResponse msg = new GridQueryFailResponse(qryReqId, err);

            if (node.isLocal())
                h2.reduceQueryExecutor().onMessage(ctx.localNodeId(), msg);
            else
                ctx.io().send(node, GridTopic.TOPIC_QUERY, msg, GridIoPolicy.PUBLIC_POOL);
        }
        catch (Exception e) {
            e.addSuppressed(err);

            U.error(log, "Failed to send error message.", e);
        }
    }

    /**
     * @param node Node.
     * @param req Request.
     */
    private void onNextPageRequest(ClusterNode node, GridQueryNextPageRequest req) {
        ConcurrentMap<Long, QueryResults> nodeRess = qryRess.get(node.id());

        QueryResults qr = nodeRess == null ? null : nodeRess.get(req.queryRequestId());

        if (qr == null || qr.canceled)
            sendError(node, req.queryRequestId(), new CacheException("No query result found for request: " + req));
        else
            sendNextPage(nodeRess, node, qr, req.query(), req.pageSize());
    }

    /**
     * @param node Node.
     * @param qr Query results.
     * @param qry Query.
     * @param pageSize Page size.
     */
    private void sendNextPage(ConcurrentMap<Long, QueryResults> nodeRess, ClusterNode node, QueryResults qr, int qry,
        int pageSize) {
        QueryResult res = qr.result(qry);

        assert res != null;

        int page = res.page;

        List<Value[]> rows = new ArrayList<>(Math.min(64, pageSize));

        boolean last = res.fetchNextPage(rows, pageSize);

        if (last) {
            res.close();

            if (qr.isAllClosed())
                nodeRess.remove(qr.qryReqId, qr);
        }

        try {
            GridQueryNextPageResponse msg = new GridQueryNextPageResponse(qr.qryReqId, qry, page,
                page == 0 ? res.rowCount : -1, marshallRows(rows));

            if (node.isLocal())
                h2.reduceQueryExecutor().onMessage(ctx.localNodeId(), msg);
            else
                ctx.io().send(node, GridTopic.TOPIC_QUERY, msg, GridIoPolicy.PUBLIC_POOL);
        }
        catch (IgniteCheckedException e) {
            log.error("Failed to send message.", e);

            throw new IgniteException(e);
        }
    }

    /**
     * @param bytes Bytes.
     * @return Rows.
     */
    public static List<Value[]> unmarshallRows(byte[] bytes) {
        Data data = Data.create(null, bytes);

        int rowCnt = data.readVarInt();

        if (rowCnt == 0)
            return Collections.emptyList();

        ArrayList<Value[]> rows = new ArrayList<>(rowCnt);

        int cols = data.readVarInt();

        for (int r = 0; r < rowCnt; r++) {
            Value[] row = new Value[cols];

            for (int c = 0; c < cols; c++)
                row[c] = data.readValue();

            rows.add(row);
        }

        return rows;
    }

    /**
     * @param rows Rows.
     * @return Bytes.
     */
    public static byte[] marshallRows(Collection<Value[]> rows) {
        Data data = Data.create(null, 256);

        data.writeVarInt(rows.size());

        boolean first = true;

        for (Value[] row : rows) {
            if (first) {
                data.writeVarInt(row.length);

                first = false;
            }

            for (Value val : row) {
                data.checkCapacity(data.getValueLen(val));

                data.writeValue(val);
            }
        }

        return Arrays.copyOf(data.getBytes(), data.length());
    }

    /**
     *
     */
    private class QueryResults {
        /** */
        private final long qryReqId;

        /** */
        private final AtomicReferenceArray<QueryResult> results;

        /** */
        private volatile boolean canceled;

        /**
         * @param qryReqId Query request ID.
         * @param qrys Number of queries.
         */
        private QueryResults(long qryReqId, int qrys) {
            this.qryReqId = qryReqId;

            results = new AtomicReferenceArray<>(qrys);
        }

        /**
         * @param qry Query result index.
         * @return Query result.
         */
        QueryResult result(int qry) {
            return results.get(qry);
        }

        /**
         * @param qry Query result index.
         * @param rs Result set.
         */
        void addResult(int qry, ResultSet rs) {
            if (!results.compareAndSet(qry, null, new QueryResult(rs)))
                throw new IllegalStateException();
        }

        /**
         * @return {@code true} If all results are closed.
         */
        boolean isAllClosed() {
            for (int i = 0; i < results.length(); i++) {
                QueryResult res = results.get(i);

                if (res == null || !res.closed)
                    return false;
            }

            return true;
        }

        void cancel() {
            if (canceled)
                return;

            canceled = true;

            for (int i = 0; i < results.length(); i++) {
                QueryResult res = results.get(i);

                if (res != null)
                    res.close();
            }
        }
    }

    /**
     * Result for a single part of the query.
     */
    private class QueryResult implements AutoCloseable {
        /** */
        private final ResultInterface res;

        /** */
        private final ResultSet rs;

        /** */
        private int page;

        /** */
        private final int rowCount;

        /** */
        private volatile boolean closed;

        /**
         * @param rs Result set.
         */
        private QueryResult(ResultSet rs) {
            this.rs = rs;

            try {
                res = (ResultInterface)RESULT_FIELD.get(rs);
            }
            catch (IllegalAccessException e) {
                throw new IllegalStateException(e); // Must not happen.
            }

            rowCount = res.getRowCount();
        }

        /**
         * @param rows Collection to fetch into.
         * @param pageSize Page size.
         * @return {@code true} If there are no more rows available.
         */
        synchronized boolean fetchNextPage(List<Value[]> rows, int pageSize) {
            if (closed)
                return true;

            page++;

            for (int i = 0 ; i < pageSize; i++) {
                if (!res.next())
                    return true;

                rows.add(res.currentRow());
            }

            return false;
        }

        /** {@inheritDoc} */
        @Override public synchronized void close() {
            if (closed)
                return;

            closed = true;

            Statement stmt;

            try {
                stmt = rs.getStatement();
            }
            catch (SQLException e) {
                throw new IllegalStateException(e); // Must not happen.
            }

            U.close(rs, log);
            U.close(stmt, log);
        }
    }
}<|MERGE_RESOLUTION|>--- conflicted
+++ resolved
@@ -21,12 +21,7 @@
 import org.apache.ignite.cluster.*;
 import org.apache.ignite.events.*;
 import org.apache.ignite.internal.*;
-<<<<<<< HEAD
-import org.apache.ignite.internal.processors.affinity.*;
-import org.apache.ignite.internal.processors.cache.*;
-=======
 import org.apache.ignite.internal.managers.communication.*;
->>>>>>> a0d6f5d5
 import org.apache.ignite.internal.processors.cache.query.*;
 import org.apache.ignite.internal.processors.query.h2.*;
 import org.apache.ignite.internal.processors.query.h2.twostep.messages.*;
@@ -126,27 +121,8 @@
      * @param node Node.
      * @param msg Message.
      */
-<<<<<<< HEAD
-    private void executeLocalQuery(ClusterNode node, GridQueryRequest req) {
-        h2.setFilters(new IndexingQueryFilter() {
-            @Nullable @Override public <K, V> IgniteBiPredicate<K, V> forSpace(String spaceName) {
-                final GridCacheAdapter<Object, Object> cache = ctx.cache().internalCache(spaceName);
-
-                if (cache.context().isReplicated() || cache.configuration().getBackups() == 0)
-                    return null;
-
-                return new IgniteBiPredicate<K, V>() {
-                    @Override public boolean apply(K k, V v) {
-                        return cache.context().affinity().primary(ctx.discovery().localNode(), k,
-                            AffinityTopologyVersion.NONE);
-                    }
-                };
-            }
-        });
-=======
     private void onCancel(ClusterNode node, GridQueryCancelRequest msg) {
         ConcurrentMap<Long,QueryResults> nodeRess = resultsForNode(node.id());
->>>>>>> a0d6f5d5
 
         QueryResults results = nodeRess.remove(msg.queryRequestId());
 
