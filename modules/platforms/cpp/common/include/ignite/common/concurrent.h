--- conflicted
+++ resolved
@@ -147,10 +147,6 @@
                 {
                     if (ptr)
                     {
-<<<<<<< HEAD
-                        void(*deleter)(T*) = (void(*)(T*)) &SharedPointerDefaultDeleter<T>;
-=======
->>>>>>> f7d89fdb
                         impl = new SharedPointerImpl(ptr, reinterpret_cast<SharedPointerImpl::DeleterType>(deleter));
                         ImplEnableShared(ptr, impl);
                     }
@@ -180,10 +176,6 @@
                  * @param other Instance to copy.
                  */
                 SharedPointer(const SharedPointer& other) :
-<<<<<<< HEAD
-                    impl(other.impl)
-                {
-=======
                     ptr(other.ptr),
                     impl(other.impl)
                 {
@@ -201,7 +193,6 @@
                     ptr(other.ptr),
                     impl(other.impl)
                 {
->>>>>>> f7d89fdb
                     if (impl)
                         impl->Increment();
                 }
