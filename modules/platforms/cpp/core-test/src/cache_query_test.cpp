--- conflicted
+++ resolved
@@ -268,7 +268,6 @@
             }
         IGNITE_BINARY_TYPE_END
 
-<<<<<<< HEAD
         /**
          * Binary type definition for QueryRelation.
          */
@@ -297,77 +296,75 @@
     }
 }
 
-/**
- * Test setup fixture.
- */
-struct CacheQueryTestSuiteFixture
-{
-    Ignite StartNode(const char* name)
-    {
-        IgniteConfiguration cfg;
-
-        cfg.jvmOpts.push_back("-Xdebug");
-        cfg.jvmOpts.push_back("-Xnoagent");
-        cfg.jvmOpts.push_back("-Djava.compiler=NONE");
-        cfg.jvmOpts.push_back("-agentlib:jdwp=transport=dt_socket,server=y,suspend=n,address=5005");
-        cfg.jvmOpts.push_back("-XX:+HeapDumpOnOutOfMemoryError");
-
-#ifdef IGNITE_TESTS_32
-        cfg.jvmInitMem = 256;
-        cfg.jvmMaxMem = 768;
-#else
-        cfg.jvmInitMem = 1024;
-        cfg.jvmMaxMem = 4096;
-#endif
-
-        cfg.springCfgPath.assign(getenv("IGNITE_NATIVE_TEST_CPP_CONFIG_PATH")).append("/cache-query.xml");
-
-        IgniteError err;
-
-        Ignite grid0 = Ignition::Start(cfg, name, &err);
-
-        if (err.GetCode() != IgniteError::IGNITE_SUCCESS)
-            BOOST_ERROR(err.GetText());
-
-        return grid0;
-    }
-
-
-    /**
-     * Constructor.
-     */
-    CacheQueryTestSuiteFixture() : 
-        grid(StartNode("Node1"))
-    {
-        // No-op.
-    }
-
-    /**
-     * Destructor.
-     */
-    ~CacheQueryTestSuiteFixture()
-    {
-        Ignition::StopAll(true);
-    }
-
-    /** Person cache accessor. */
-    Cache<int, QueryPerson> GetPersonCache()
-    {
-        return grid.GetCache<int, QueryPerson>("QueryPerson");
-    }
-
-    /** Relation cache accessor. */
-    Cache<int, QueryRelation> GetRelationCache()
-    {
-        return grid.GetCache<int, QueryRelation>("QueryRelation");
-    }
-
-    /** Node started during the test. */
-    Ignite grid;
-};
-
-=======
->>>>>>> 65c92faa
+///**
+// * Test setup fixture.
+// */
+//struct CacheQueryTestSuiteFixture
+//{
+//    Ignite StartNode(const char* name)
+//    {
+//        IgniteConfiguration cfg;
+//
+//        cfg.jvmOpts.push_back("-Xdebug");
+//        cfg.jvmOpts.push_back("-Xnoagent");
+//        cfg.jvmOpts.push_back("-Djava.compiler=NONE");
+//        cfg.jvmOpts.push_back("-agentlib:jdwp=transport=dt_socket,server=y,suspend=n,address=5005");
+//        cfg.jvmOpts.push_back("-XX:+HeapDumpOnOutOfMemoryError");
+//
+//#ifdef IGNITE_TESTS_32
+//        cfg.jvmInitMem = 256;
+//        cfg.jvmMaxMem = 768;
+//#else
+//        cfg.jvmInitMem = 1024;
+//        cfg.jvmMaxMem = 4096;
+//#endif
+//
+//        cfg.springCfgPath.assign(getenv("IGNITE_NATIVE_TEST_CPP_CONFIG_PATH")).append("/cache-query.xml");
+//
+//        IgniteError err;
+//
+//        Ignite grid0 = Ignition::Start(cfg, name, &err);
+//
+//        if (err.GetCode() != IgniteError::IGNITE_SUCCESS)
+//            BOOST_ERROR(err.GetText());
+//
+//        return grid0;
+//    }
+//
+//
+//    /**
+//     * Constructor.
+//     */
+//    CacheQueryTestSuiteFixture() : 
+//        grid(StartNode("Node1"))
+//    {
+//        // No-op.
+//    }
+//
+//    /**
+//     * Destructor.
+//     */
+//    ~CacheQueryTestSuiteFixture()
+//    {
+//        Ignition::StopAll(true);
+//    }
+//
+//    /** Person cache accessor. */
+//    Cache<int, QueryPerson> GetPersonCache()
+//    {
+//        return grid.GetCache<int, QueryPerson>("QueryPerson");
+//    }
+//
+    ///** Relation cache accessor. */
+    //Cache<int, QueryRelation> GetRelationCache()
+    //{
+    //    return grid.GetCache<int, QueryRelation>("QueryRelation");
+    //}
+//
+//    /** Node started during the test. */
+//    Ignite grid;
+//};
+
 /**
  * Count number of records returned by cursor.
  *
@@ -778,6 +775,12 @@
         return grid.GetCache<int, QueryPerson>("cache");
     }
 
+    /** Relation cache accessor. */
+    Cache<int, QueryRelation> GetRelationCache()
+    {
+        return grid.GetCache<int, QueryRelation>("QueryRelation");
+    }
+
     /** Node started during the test. */
     Ignite grid;
 };
