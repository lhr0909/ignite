/*
 * Licensed to the Apache Software Foundation (ASF) under one or more
 * contributor license agreements.  See the NOTICE file distributed with
 * this work for additional information regarding copyright ownership.
 * The ASF licenses this file to You under the Apache License, Version 2.0
 * (the "License"); you may not use this file except in compliance with
 * the License.  You may obtain a copy of the License at
 *
 *      http://www.apache.org/licenses/LICENSE-2.0
 *
 * Unless required by applicable law or agreed to in writing, software
 * distributed under the License is distributed on an "AS IS" BASIS,
 * WITHOUT WARRANTIES OR CONDITIONS OF ANY KIND, either express or implied.
 * See the License for the specific language governing permissions and
 * limitations under the License.
 */

namespace Apache.Ignite.Core.Cache.Configuration
{
    using System.ComponentModel;
    using Apache.Ignite.Core.Binary;
    using Apache.Ignite.Core.Impl;

    /// <summary>
    /// Defines page memory policy configuration. See <see cref="MemoryConfiguration.MemoryPolicies"/>.
    /// </summary>
    public class MemoryPolicyConfiguration
    {
        /// <summary>
        /// The default eviction threshold.
        /// </summary>
        public const double DefaultEvictionThreshold = 0.9;

        /// <summary>
        /// The default empty pages pool size.
        /// </summary>
        public const int DefaultEmptyPagesPoolSize = 100;

        /// <summary>
        /// The default initial size.
        /// </summary>
        public const long DefaultInitialSize = 256 * 1024 * 1024;

        /// <summary>
        /// The default maximum size, equals to 80% of total RAM.
        /// </summary>
        public static readonly long DefaultMaxSize = (long) ((long) NativeMethods.GetTotalPhysicalMemory() * 0.8);

        /// <summary>
        /// Initializes a new instance of the <see cref="MemoryPolicyConfiguration"/> class.
        /// </summary>
        public MemoryPolicyConfiguration()
        {
            EvictionThreshold = DefaultEvictionThreshold;
            EmptyPagesPoolSize = DefaultEmptyPagesPoolSize;
<<<<<<< HEAD
            InitialSize = DefaultInitialSize;
            MaxSize = DefaultMaxSize;
=======
            Name = MemoryConfiguration.DefaultDefaultMemoryPolicyName;
>>>>>>> 4be320ac
        }

        /// <summary>
        /// Initializes a new instance of the <see cref="MemoryPolicyConfiguration"/> class.
        /// </summary>
        /// <param name="reader">The reader.</param>
        internal MemoryPolicyConfiguration(IBinaryRawReader reader)
        {
            Name = reader.ReadString();
            InitialSize = reader.ReadLong();
            MaxSize = reader.ReadLong();
            SwapFilePath = reader.ReadString();
            PageEvictionMode = (DataPageEvictionMode) reader.ReadInt();
            EvictionThreshold = reader.ReadDouble();
            EmptyPagesPoolSize = reader.ReadInt();
        }

        /// <summary>
        /// Writes this instance to a writer.
        /// </summary>
        internal void Write(IBinaryRawWriter writer)
        {
            writer.WriteString(Name);
            writer.WriteLong(InitialSize);
            writer.WriteLong(MaxSize);
            writer.WriteString(SwapFilePath);
            writer.WriteInt((int) PageEvictionMode);
            writer.WriteDouble(EvictionThreshold);
            writer.WriteInt(EmptyPagesPoolSize);
        }

        /// <summary>
        /// Gets or sets the memory policy name.
        /// Defaults to <see cref="MemoryConfiguration.DefaultDefaultMemoryPolicyName"/>.
        /// </summary>
        [DefaultValue(MemoryConfiguration.DefaultDefaultMemoryPolicyName)]
        public string Name { get; set; }

        /// <summary>
        /// Gets or sets initial memory region size defined by this memory policy.
        /// When the used memory size exceeds this value, new chunks of memory will be allocated.
        /// </summary>
        [DefaultValue(DefaultInitialSize)]
        public long InitialSize { get; set; }

        /// <summary>
        /// Sets maximum memory region size defined by this memory policy. The total size should not be less
        /// than 10 MB due to internal data structures overhead.
        /// </summary>
        public long MaxSize { get; set; }

        /// <summary>
        /// Gets or sets the the path to the memory-mapped file the memory region defined by this memory policy
        /// will be mapped to. Having the path set, allows relying on swapping capabilities of an underlying
        /// operating system for the memory region.
        /// <para />
        /// Null for no swap.
        /// </summary>
        public string SwapFilePath { get; set; }

        /// <summary>
        /// Gets or sets the page eviction mode. If <see cref="DataPageEvictionMode.Disabled"/> is used (default)
        /// then an out of memory exception will be thrown if the memory region usage,
        /// defined by this memory policy, goes beyond <see cref="MaxSize"/>.
        /// </summary>
        public DataPageEvictionMode PageEvictionMode { get; set; }

        /// <summary>
        /// Gets or sets the threshold for memory pages eviction initiation. For instance, if the threshold is 0.9
        /// it means that the page memory will start the eviction only after 90% of the memory region
        /// (defined by this policy) is occupied.
        /// </summary>
        [DefaultValue(DefaultEvictionThreshold)]
        public double EvictionThreshold { get; set; }

        /// <summary>
        /// Gets or sets the minimal number of empty pages to be present in reuse lists for this memory policy.
        /// This parameter ensures that Ignite will be able to successfully evict old data entries when the size of
        /// (key, value) pair is slightly larger than page size / 2.
        /// Increase this parameter if cache can contain very big entries (total size of pages in this pool
        /// should be enough to contain largest cache entry).
        /// </summary>
        [DefaultValue(DefaultEmptyPagesPoolSize)]
        public int EmptyPagesPoolSize { get;set; }
    }
}<|MERGE_RESOLUTION|>--- conflicted
+++ resolved
@@ -53,12 +53,9 @@
         {
             EvictionThreshold = DefaultEvictionThreshold;
             EmptyPagesPoolSize = DefaultEmptyPagesPoolSize;
-<<<<<<< HEAD
+            Name = MemoryConfiguration.DefaultDefaultMemoryPolicyName;
             InitialSize = DefaultInitialSize;
             MaxSize = DefaultMaxSize;
-=======
-            Name = MemoryConfiguration.DefaultDefaultMemoryPolicyName;
->>>>>>> 4be320ac
         }
 
         /// <summary>
